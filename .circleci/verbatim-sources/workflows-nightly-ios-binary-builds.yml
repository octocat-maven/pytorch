--- conflicted
+++ resolved
@@ -25,11 +25,7 @@
           requires:
             - setup
             - pytorch_ios_10_2_1_nightly_x86_64_build
-<<<<<<< HEAD
-            - pytorch_ios_10_2_1_nigthly_arm64_build
+            - pytorch_ios_10_2_1_nightly_arm64_build
           filters:
             branches:
-              only: nightly
-=======
-            - pytorch_ios_10_2_1_nightly_arm64_build
->>>>>>> e425bdb8
+              only: nightly