import unittest
import math
import torch
import torch.nn as nn
import torch.nn.quantized as nnq
import torch.nn._intrinsic as nni
import torch.nn._intrinsic.quantized as nniq
import torch.nn._intrinsic.qat as nniqat
from torch.quantization import \
    QConfigDynamic, default_weight_observer, get_observer_dict,\
    quantize, prepare, convert, prepare_qat, quantize_qat, fuse_modules, \
    quantize_dynamic, default_qconfig, default_debug_qconfig, default_qat_qconfig, \
    default_dynamic_qconfig, HistogramObserver, MinMaxObserver, PerChannelMinMaxObserver, RecordingObserver, QuantWrapper

from common_utils import run_tests
from common_quantization import QuantizationTestCase, SingleLayerLinearModel, \
    SkipQuantModel, QuantStubModel, \
    ModelForFusion, ManualLinearQATModel, ManualConvLinearQATModel, \
    ModForWrapping, \
    test_only_eval_fn, test_only_train_fn, \
    prepare_dynamic, convert_dynamic, SingleLayerLinearDynamicModel, \
    TwoLayerLinearModel, NestedModel, ResNetBase, LSTMDynamicModel

from common_quantization import AnnotatedTwoLayerLinearModel, AnnotatedNestedModel, \
    AnnotatedSubNestedModel, AnnotatedCustomConfigNestedModel

from hypothesis import given
from hypothesis import strategies as st
from hypothesis_utils import no_deadline
import io
import copy

@unittest.skipUnless('fbgemm' in torch.backends.quantized.supported_engines,
                     " Quantized operations require FBGEMM. FBGEMM is only optimized for CPUs"
                     " with instruction set support avx2 or newer.")
class PostTrainingQuantTest(QuantizationTestCase):
    def test_single_layer(self):
        r"""Quantize SingleLayerLinearModel which has one Linear module, make sure it is swapped
        to nnq.Linear which is the quantized version of the module
        """
        model = SingleLayerLinearModel()
        model = prepare(model)
        # Check if observers and quant/dequant nodes are inserted
        self.checkNoPrepModules(model)
        self.checkHasPrepModules(model.fc1)
        self.checkObservers(model)

        test_only_eval_fn(model, self.calib_data)
        model = convert(model)

        def checkQuantized(model):
            self.checkNoPrepModules(model)
            self.checkHasPrepModules(model.fc1)
            self.checkWrappedQuantizedLinear(model.fc1)
            test_only_eval_fn(model, self.calib_data)
            self.checkScriptable(model, self.calib_data)

        checkQuantized(model)

        # test one line API - out of place version
        base = SingleLayerLinearModel()
        keys_before = set(list(base.state_dict().keys()))
        model = quantize(base, test_only_eval_fn, self.calib_data)
        checkQuantized(model)
        keys_after = set(list(base.state_dict().keys()))
        self.assertEqual(keys_before, keys_after)  # simple check that nothing changed

        # in-place version
        model = SingleLayerLinearModel()
        quantize(model, test_only_eval_fn, self.calib_data, inplace=True)
        checkQuantized(model)

    def test_two_layers(self):
        r"""TwoLayerLinearModel has two Linear modules but we only quantize the second one
        `fc2`, and `fc1`is not quantized
        """
        model = AnnotatedTwoLayerLinearModel()
        model = prepare(model)

        self.checkNoPrepModules(model)
        self.checkObservers(model)
        self.checkNoPrepModules(model.fc1)
        self.checkHasPrepModules(model.fc2)

        test_only_eval_fn(model, self.calib_data)
        model = convert(model)

        def checkQuantized(model):
            self.checkNoPrepModules(model)
            self.checkNoPrepModules(model.fc1)
            self.checkHasPrepModules(model.fc2)
            self.assertEqual(type(model.fc1), torch.nn.Linear)
            self.checkWrappedQuantizedLinear(model.fc2)
            test_only_eval_fn(model, self.calib_data)
            self.checkScriptable(model, self.calib_data)

        checkQuantized(model)

        # test one line API
        model = quantize(AnnotatedTwoLayerLinearModel(), test_only_eval_fn,
                         self.calib_data)
        checkQuantized(model)

    def test_nested1(self):
        r"""Test quantization for nested model, top level 'fc3' and
        'fc1' of submodule 'sub2', 'sub2.fc2' is not quantized
        """
        model = AnnotatedNestedModel()

        def checkPrepModules(model, before_calib=False):
            if before_calib:
                self.checkObservers(model)
            self.checkNoPrepModules(model)
            self.checkNoPrepModules(model.sub1)
            self.checkNoPrepModules(model.sub1.fc)
            self.checkNoPrepModules(model.sub1.relu)
            self.checkNoPrepModules(model.sub2)
            self.checkHasPrepModules(model.sub2.fc1)
            self.checkNoPrepModules(model.sub2.fc2)
            self.checkHasPrepModules(model.fc3)

        model = prepare(model)
        checkPrepModules(model, True)
        test_only_eval_fn(model, self.calib_data)
        model = convert(model)

        def checkQuantized(model):
            checkPrepModules(model)
            self.checkLinear(model.sub1.fc)
            self.checkWrappedQuantizedLinear(model.fc3)
            self.checkWrappedQuantizedLinear(model.sub2.fc1)
            self.checkLinear(model.sub2.fc2)
            test_only_eval_fn(model, self.calib_data)
            self.checkScriptable(model, self.calib_data)

        checkQuantized(model)

        # test one line API
        model = quantize(AnnotatedNestedModel(), test_only_eval_fn,
                         self.calib_data)
        checkQuantized(model)


    def test_nested2(self):
        model = AnnotatedSubNestedModel()
        model = prepare(model)

        def checkPrepModules(model, before_calib=False):
            if before_calib:
                self.checkObservers(model)
            self.checkNoPrepModules(model)
            self.checkNoPrepModules(model.sub1)
            self.checkNoPrepModules(model.sub1.fc)
            self.checkNoPrepModules(model.sub1.relu)
            self.checkHasPrepModules(model.sub2)
            self.checkNoPrepModules(model.sub2.module.fc1)
            self.checkNoPrepModules(model.sub2.module.fc2)
            self.checkHasPrepModules(model.fc3)

        checkPrepModules(model, True)

        test_only_eval_fn(model, self.calib_data)
        model = convert(model)

        def checkQuantized(model):
            checkPrepModules(model)
            self.checkLinear(model.sub1.fc)
            self.assertEqual(type(model.sub1.relu), torch.nn.ReLU)
            self.checkQuantizedLinear(model.sub2.module.fc1)
            self.checkQuantizedLinear(model.sub2.module.fc2)
            self.checkWrappedQuantizedLinear(model.fc3)
            test_only_eval_fn(model, self.calib_data)
            self.checkScriptable(model, self.calib_data)

        checkQuantized(model)

        # test one line API
        model = quantize(AnnotatedSubNestedModel(), test_only_eval_fn,
                         self.calib_data)
        checkQuantized(model)

    def test_nested3(self):
        r"""More complicated nested test case with child qconfig overrides
        parent qconfig
        """
        model = AnnotatedCustomConfigNestedModel()
        model = prepare(model)

        def checkPrepModules(model, before_calib=False):
            if before_calib:
                self.checkObservers(model)
            self.checkNoPrepModules(model)
            self.checkNoPrepModules(model.sub1)
            self.checkNoPrepModules(model.sub1.fc)
            self.checkNoPrepModules(model.sub1.relu)
            self.checkNoPrepModules(model.sub2)
            self.checkHasPrepModules(model.sub2.fc1)
            self.checkHasPrepModules(model.sub2.fc2)
            self.checkHasPrepModules(model.fc3)

        checkPrepModules(model, True)

        test_only_eval_fn(model, self.calib_data)
        model = convert(model)

        def checkQuantized(model):
            checkPrepModules(model)
            self.checkWrappedQuantizedLinear(model.sub2.fc1)
            self.checkWrappedQuantizedLinear(model.sub2.fc2)
            self.checkWrappedQuantizedLinear(model.fc3)
            test_only_eval_fn(model, self.calib_data)
            self.checkScriptable(model, self.calib_data)

        checkQuantized(model)

        # test one line API
        model = quantize(AnnotatedCustomConfigNestedModel(), test_only_eval_fn,
                         self.calib_data)
        checkQuantized(model)

    def test_skip_quant(self):
        r"""The case when we want to skip quantizing some layers
        """

        model = SkipQuantModel()
        model = prepare(model)
        self.checkObservers(model)

        test_only_eval_fn(model, self.calib_data)
        model = convert(model)

        def checkQuantized(model):
            self.checkLinear(model.fc)
            self.checkQuantDequant(model.sub)
            self.checkQuantizedLinear(model.sub.module.fc1)
            self.checkQuantizedLinear(model.sub.module.fc2)
            self.assertEqual(type(model.sub.module.relu), nnq.ReLU)
            self.checkScriptable(model, self.calib_data)

        checkQuantized(model)

        # test one line API
        model = quantize(SkipQuantModel(), test_only_eval_fn, self.calib_data)
        checkQuantized(model)


    def test_manual(self):
        r"""User inserts QuantStub and DeQuantStub in model code
        and call the quantization utility functions.
        """
        model = QuantStubModel()
        # propagate the qconfig of parents to children, model is changed
        # inplace
        model = prepare(model)
        self.checkObservers(model)

        test_only_eval_fn(model, self.calib_data)
        model = convert(model)

        def checkQuantized(model):
            self.assertEqual(type(model.fc), nnq.Linear)
            test_only_eval_fn(model, self.calib_data)
            self.checkScriptable(model, self.calib_data)

        checkQuantized(model)

        # test one line API
        model = quantize(QuantStubModel(), test_only_eval_fn, self.calib_data)
        checkQuantized(model)

    def test_resnet_base(self):
        r"""Test quantization for bottleneck topology used in resnet/resnext
        and add coverage for conversion of average pool and float functional
        """
        model = ResNetBase().float().eval()
        model = QuantWrapper(model)
        model.qconfig = default_qconfig
        fuse_list = [['module.conv1', 'module.bn1', 'module.relu1']]
        fuse_modules(model, fuse_list)
        model = prepare(model)
        self.checkObservers(model)
        test_only_eval_fn(model, self.img_data)
        model = convert(model)

        def checkQuantized(model):
            self.assertEqual(type(model.module.conv1), nn._intrinsic.quantized.ConvReLU2d)
            self.assertEqual(type(model.module.myop), nn.quantized.QFunctional)
            self.assertEqual(type(model.module.avgpool), nn.AdaptiveAvgPool2d)
            test_only_eval_fn(model, self.img_data)

        checkQuantized(model)

@unittest.skipUnless('fbgemm' in torch.backends.quantized.supported_engines,
                     " Quantized operations require FBGEMM. FBGEMM is only optimized for CPUs"
                     " with instruction set support avx2 or newer.")
class PostTrainingDynamicQuantTest(QuantizationTestCase):
    def test_single_layer(self):
        r"""Dynamic Quantize SingleLayerLinearDynamicModel which has one Linear module,
        make sure it is swapped to nnqd.Linear which is the quantized version of
        the module
        """
        model = SingleLayerLinearDynamicModel().eval()
        qconfig_dict = {
            '': default_dynamic_qconfig
        }
        prepare_dynamic(model, qconfig_dict)
        convert_dynamic(model)

        def checkQuantized(model):
            self.checkDynamicQuantizedLinear(model.fc1)
            self.checkScriptable(model, self.calib_data, check_save_load=True)

        checkQuantized(model)

        # test one line API - out of place version
        base = SingleLayerLinearDynamicModel()
        keys_before = set(list(base.state_dict().keys()))
        model = quantize_dynamic(base, qconfig_dict)
        checkQuantized(model)
        keys_after = set(list(base.state_dict().keys()))
        self.assertEqual(keys_before, keys_after)  # simple check that nothing changed

        # in-place version
        model = SingleLayerLinearDynamicModel()
        quantize_dynamic(model, qconfig_dict, inplace=True)
        checkQuantized(model)

    def test_two_layers(self):
        r"""TwoLayerLinearModel has two Linear modules but we only quantize the second one
        `fc2`, and `fc1`is not quantized
        """
        model = TwoLayerLinearModel().eval()
        qconfig_dict = {
            'fc2': default_dynamic_qconfig
        }
        prepare_dynamic(model, qconfig_dict)

        convert_dynamic(model)

        def checkQuantized(model):
            self.assertEqual(type(model.fc1), torch.nn.Linear)
            self.checkDynamicQuantizedLinear(model.fc2)
            self.checkScriptable(model, self.calib_data, check_save_load=True)

        checkQuantized(model)

        # test one line API
        model = quantize_dynamic(TwoLayerLinearModel().eval(), qconfig_dict)
        checkQuantized(model)

    def test_nested1(self):
        r"""Test quantization for nested model, top level 'fc3' and
        'fc1' of submodule 'sub2', 'sub2.fc2' is not quantized
        """
        model = NestedModel().eval()
        qconfig_dict = {
            'fc3': default_dynamic_qconfig,
            'sub2.fc1': default_dynamic_qconfig
        }

        prepare_dynamic(model, qconfig_dict)
        convert_dynamic(model)

        def checkQuantized(model):
            self.checkLinear(model.sub1.fc)
            self.checkDynamicQuantizedLinear(model.fc3)
            self.checkDynamicQuantizedLinear(model.sub2.fc1)
            self.checkLinear(model.sub2.fc2)
            self.checkScriptable(model, self.calib_data, check_save_load=True)

        checkQuantized(model)

        # test one line API
        model = quantize_dynamic(NestedModel().eval(), qconfig_dict)
        checkQuantized(model)

    def test_nested2(self):
        r"""Another test case for quantized, we will quantize all submodules
        of submodule sub2
        """
        model = NestedModel().eval()
        qconfig_dict = {
            'fc3': default_dynamic_qconfig,
            'sub2': default_dynamic_qconfig
        }
        prepare_dynamic(model, qconfig_dict)

        convert_dynamic(model)

        def checkQuantized(model):
            self.checkLinear(model.sub1.fc)
            self.assertEqual(type(model.sub1.relu), torch.nn.ReLU)
            self.checkDynamicQuantizedLinear(model.sub2.fc1)
            self.checkDynamicQuantizedLinear(model.sub2.fc2)
            self.checkDynamicQuantizedLinear(model.fc3)
            self.checkScriptable(model, self.calib_data, check_save_load=True)

        checkQuantized(model)

        # test one line API
        model = quantize_dynamic(NestedModel().eval(), qconfig_dict)
        checkQuantized(model)

    def test_nested3(self):
        r"""More complicated nested test case with child qconfig overrides
        parent qconfig
        """
        model = NestedModel().eval()
        custum_options = {
            'dtype': torch.quint8,
            'qscheme': torch.per_tensor_affine
        }
        custom_dynamic_qconfig = QConfigDynamic(weight=default_weight_observer)
        qconfig_dynamic_dict = {
            'fc3': default_dynamic_qconfig,
            'sub2': default_dynamic_qconfig,
            'sub2.fc1': custom_dynamic_qconfig
        }
        prepare_dynamic(model, qconfig_dynamic_dict)

        convert_dynamic(model)

        def checkQuantized(model):
            self.checkDynamicQuantizedLinear(model.sub2.fc1)
            self.checkDynamicQuantizedLinear(model.sub2.fc2)
            self.checkDynamicQuantizedLinear(model.fc3)
            self.checkScriptable(model, self.calib_data, check_save_load=True)

        checkQuantized(model)

        # test one line API
        model = quantize_dynamic(NestedModel().eval(), qconfig_dynamic_dict)
        checkQuantized(model)

    def test_type_match_rule(self):
        r"""Test quantization for nested model, top level 'fc3' and
        'fc1' of submodule 'sub2', All 'torch.nn.Linear' modules are quantized
        """
        model = NestedModel().eval()
        qconfig_dict = {
            'fc3': None,
            'sub2.fc1': None,
            torch.nn.Linear: default_dynamic_qconfig
        }

        prepare_dynamic(model, qconfig_dict)
        test_only_eval_fn(model, self.calib_data)
        convert_dynamic(model)

        def checkQuantized(model):
            self.checkDynamicQuantizedLinear(model.sub1.fc)
            self.checkLinear(model.fc3)
            self.checkLinear(model.sub2.fc1)
            self.checkDynamicQuantizedLinear(model.sub2.fc2)
            test_only_eval_fn(model, self.calib_data)
            self.checkScriptable(model, self.calib_data, check_save_load=True)

        checkQuantized(model)

        # test one line API
        model = quantize_dynamic(NestedModel().eval(), qconfig_dict)
        checkQuantized(model)

    def test_quantized_rnn(self):
        d_in, d_hid = 2, 2
        model = LSTMDynamicModel().eval()
        cell = model.lstm

        # Replace parameter values s.t. the range of values is exactly
        # 255, thus we will have 0 quantization error in the quantized
        # GEMM call. This i s for testing purposes.
        #
        # Note that the current implementation does not support
        # accumulation values outside of the range representable by a
        # 16 bit integer, instead resulting in a saturated value. We
        # must take care that in our test we do not end up with a dot
        # product that overflows the int16 range, e.g.
        # (255*127+255*127) = 64770. So, we hardcode the test values
        # here and ensure a mix of signedness.
        vals = [[100, -155],
                [100, -155],
                [-155, 100],
                [-155, 100],
                [100, -155],
                [-155, 100],
                [-155, 100],
                [100, -155]]
        if isinstance(cell, torch.nn.LSTM):
            num_chunks = 4
        vals = vals[:d_hid * num_chunks]
        cell.weight_ih_l0 = torch.nn.Parameter(
            torch.tensor(vals, dtype=torch.float),
            requires_grad=False)
        cell.weight_hh_l0 = torch.nn.Parameter(
            torch.tensor(vals, dtype=torch.float),
            requires_grad=False)

        ref = copy.deepcopy(cell)

        model_int8 = quantize_dynamic(model=model, dtype=torch.qint8)
        model_fp16 = quantize_dynamic(model=model, dtype=torch.float16)
        cell_int8 = model_int8.lstm
        cell_fp16 = model_fp16.lstm

        assert type(cell_int8) == torch.nn.quantized.dynamic.LSTM, \
            'torch.nn.LSTM should be converted to torch.nn.quantized.dynamic.LSTM after quantize_dynamic'
        assert type(cell_fp16) == torch.nn.quantized.dynamic.LSTM, \
            'torch.nn.LSTM should be converted to torch.nn.quantized.dynamic.LSTM after quantize_dynamic'

        niter = 10
        x = torch.tensor([[100, -155],
                          [-155, 100],
                          [100, -155]], dtype=torch.float).unsqueeze(0).repeat(niter, 1, 1)

        h0_vals = [[-155, 100],
                   [-155, 155],
                   [100, -155]]

        hx = torch.tensor(h0_vals, dtype=torch.float).unsqueeze(0)
        cx = torch.tensor(h0_vals, dtype=torch.float).unsqueeze(0)

        if isinstance(ref, torch.nn.LSTM):
            hiddens = (hx, cx)

        ref_out, ref_hid = ref(x, hiddens)

        # Compare int8 quantized to unquantized
        output_int8, final_hiddens_int8 = cell_int8(x, hiddens)

        torch.testing.assert_allclose(output_int8, ref_out)
        self.assertEqual(output_int8, ref_out)
        for out_val, ref_val in zip(final_hiddens_int8, ref_hid):
            torch.testing.assert_allclose(out_val, ref_val)

        class ScriptWrapper(torch.nn.Module):
            def __init__(self, cell):
                super(ScriptWrapper, self).__init__()
                self.cell = cell

            def forward(self, x, hiddens):
                # type: (torch.Tensor, Tuple[torch.Tensor, torch.Tensor]) -> Tuple[torch.Tensor, Tuple[torch.Tensor, torch.Tensor]]
                return self.cell(x, hiddens)

        # TODO: TorchScript overloads don't work without this wrapper
        cell_script = torch.jit.script(ScriptWrapper(cell_int8))
        out_script, hid_script = cell_script(x, hiddens)
        self.assertEqual(len(out_script), len(ref_out))
        for out_val, ref_val in zip(out_script, ref_out):
            torch.testing.assert_allclose(out_val, ref_val)

        # Test save/load
        b = io.BytesIO()
        torch.jit.save(cell_script, b)
        b.seek(0)
        loaded = torch.jit.load(b)
        out_loaded, hid_loaded = loaded(x, hiddens)
        for loaded_val, ref_val in zip(out_loaded, ref_out):
            torch.testing.assert_allclose(loaded_val, ref_val)

        # Compare fp16 quantized to unquantized
        output_fp16, final_hiddens_fp16 = cell_fp16(x, hiddens)

        torch.testing.assert_allclose(output_fp16, ref_out)
        self.assertEqual(output_fp16, ref_out)
        for out, ref in zip(final_hiddens_fp16, ref_hid):
            torch.testing.assert_allclose(out, ref)

@unittest.skipUnless('fbgemm' in torch.backends.quantized.supported_engines,
                     " Quantized operations require FBGEMM. FBGEMM is only optimized for CPUs"
                     " with instruction set support avx2 or newer.")
class QuantizationAwareTrainingTest(QuantizationTestCase):
    def test_manual(self):
        model = ManualLinearQATModel()
        model = prepare_qat(model)
        self.checkObservers(model)
        test_only_train_fn(model, self.train_data)
        model = convert(model)

        def checkQuantized(model):
            self.assertEqual(type(model.fc1), nnq.Linear)
            self.assertEqual(type(model.fc2), nnq.Linear)
            test_only_eval_fn(model, self.calib_data)
            self.checkScriptable(model, self.calib_data)

        checkQuantized(model)

        model = quantize_qat(ManualLinearQATModel(), test_only_train_fn,
                             self.train_data)
        checkQuantized(model)

    def test_eval_only_fake_quant(self):
        r"""Using FakeQuant in evaluation only mode,
        this is useful for estimating accuracy loss when we quantize the
        network
        """
        model = ManualLinearQATModel()

        model = prepare_qat(model)
        self.checkObservers(model)

        model.eval()
        test_only_eval_fn(model, self.calib_data)

    def test_conv_linear(self):
        model = ManualConvLinearQATModel()

        model = prepare_qat(model)
        self.checkObservers(model)

        test_only_train_fn(model, self.img_data)
        model = convert(model)

        def checkQuantized(model):
            self.assertEqual(type(model.conv), nnq.Conv2d)
            self.assertEqual(type(model.fc1), nnq.Linear)
            self.assertEqual(type(model.fc2), nnq.Linear)
            test_only_eval_fn(model, self.img_data)
            self.checkScriptable(model, self.img_data)

        checkQuantized(model)

        model = ManualConvLinearQATModel()
        model = quantize_qat(model, test_only_train_fn, self.img_data)
        checkQuantized(model)


class ScriptabilityTest(QuantizationTestCase):
    def setUp(self):
        self.model_under_test = ModForWrapping(quantized=False)
        self.qmodel_under_test = ModForWrapping(quantized=True)
        self.qmodel_under_test = self.qmodel_under_test.from_float(
            self.model_under_test)
        self.x = torch.rand(10)
        self.qx = torch.quantize_per_tensor(self.x.to(torch.float), scale=1.0,
                                            zero_point=0, dtype=torch.qint32)

    def test_scriptability_serialization(self):
        # test serialization of quantized functional modules
        b = io.BytesIO()
        torch.save(self.qmodel_under_test, b)
        b.seek(0)
        loaded = torch.load(b)
        self.assertEqual(self.qmodel_under_test.myadd.zero_point, loaded.myadd.zero_point)
        state_dict = self.qmodel_under_test.state_dict()
        self.assertTrue('myadd.zero_point' in state_dict.keys(),
                        'zero point not in state dict for functional modules')

        x = torch.rand(10, 1, dtype=torch.float)
        xq = torch.quantize_per_tensor(x, 1.0, 0, torch.qint8)
        self.checkScriptable(self.qmodel_under_test, [(xq, xq)], check_save_load=True)
        self.checkScriptable(self.model_under_test, [(xq.dequantize(), xq.dequantize())], check_save_load=True)

@unittest.skipUnless('fbgemm' in torch.backends.quantized.supported_engines,
                     " Quantized operations require FBGEMM. FBGEMM is only optimized for CPUs"
                     " with instruction set support avx2 or newer.")
class FusionTest(QuantizationTestCase):
    def test_fuse_module_train(self):
        model = ModelForFusion(default_qat_qconfig).train()
        fuse_modules(model, [['conv1', 'bn1', 'relu1'],
                             ['sub1.conv', 'sub1.bn']])
        self.assertEqual(type(model.conv1), nni.ConvBnReLU2d,
                         "Fused Conv + BN + Relu first layer")
        self.assertEqual(type(model.bn1), torch.nn.Identity,
                         "Fused Conv + BN + Relu (skipped BN)")
        self.assertEqual(type(model.relu1), torch.nn.Identity,
                         "Fused Conv + BN + Relu (skipped Relu)")

        self.assertEqual(type(model.sub1.conv), nni.ConvBn2d,
                         "Fused submodule Conv + BN")
        self.assertEqual(type(model.sub1.bn), torch.nn.Identity,
                         "Fused submodule Conv + BN (skipped BN)")
        self.assertEqual(type(model.sub2.conv), torch.nn.Conv2d,
                         "Non-fused submodule Conv")
        self.assertEqual(type(model.sub2.relu), torch.nn.ReLU,
                         "Non-fused submodule ReLU")
        model = prepare_qat(model)
        self.checkObservers(model)

        def checkQAT(model):
            self.assertEqual(type(model.conv1), nniqat.ConvBnReLU2d)
            self.assertEqual(type(model.bn1), nn.Identity)
            self.assertEqual(type(model.relu1), nn.Identity)
            self.assertEqual(type(model.sub1.conv), nniqat.ConvBn2d)
            self.assertEqual(type(model.sub1.bn), nn.Identity)
            self.assertEqual(type(model.sub2.conv), nn.Conv2d)
            self.assertEqual(type(model.sub2.relu), nn.ReLU)

        checkQAT(model)
        test_only_train_fn(model, self.img_data)
        model = convert(model)

        def checkQuantized(model):
            self.assertEqual(type(model.conv1), nniq.ConvReLU2d)
            self.assertEqual(type(model.bn1), nn.Identity)
            self.assertEqual(type(model.relu1), nn.Identity)
            self.assertEqual(type(model.sub1.conv), nnq.Conv2d)
            self.assertEqual(type(model.sub1.bn), nn.Identity)
            self.assertEqual(type(model.sub2.conv), nn.Conv2d)
            self.assertEqual(type(model.sub2.relu), nn.ReLU)
            test_only_eval_fn(model, self.img_data)
        checkQuantized(model)

        model = ModelForFusion(default_qat_qconfig).train()
        fuse_modules(model, [['conv1', 'bn1', 'relu1'],
                             ['sub1.conv', 'sub1.bn']])
        model = quantize_qat(model, test_only_train_fn, self.img_data)
        checkQuantized(model)


    def test_fuse_module_eval(self):
        model = ModelForFusion(default_qconfig)
        model.eval()
        fuse_modules(model, [['conv1', 'bn1', 'relu1'] ,
                             ['sub1.conv', 'sub1.bn']])
        self.assertEqual(type(model.conv1), nni.ConvReLU2d,
                         "Fused Conv + BN + Relu first layer (BN is folded)")
        self.assertEqual(type(model.conv1[0]), nn.Conv2d,
                         "Fused Conv + BN + Relu (Conv + folded BN only)")
        self.assertEqual(type(model.conv1[1]), nn.ReLU,
                         "Fused Conv + BN + Relu second layer (Relu only)")
        self.assertEqual(type(model.bn1), nn.Identity,
                         "Fused Conv + BN + Relu second layer (Skipped BN)")
        self.assertEqual(type(model.relu1), nn.Identity,
                         "Fused Conv + BN + Relu second layer (Skipped Relu)")

        self.assertEqual(type(model.sub1.conv), nn.Conv2d,
                         "Fused submodule Conv + folded BN")
        self.assertEqual(type(model.sub1.bn), nn.Identity,
                         "Fused submodule (skipped BN)")
        self.assertEqual(type(model.sub2.conv), nn.Conv2d,
                         "Non-fused submodule Conv")
        self.assertEqual(type(model.sub2.relu), torch.nn.ReLU,
                         "Non-fused submodule ReLU")

        model = prepare(model)
        self.checkObservers(model)
        test_only_eval_fn(model, self.img_data)
        model = convert(model)

        def checkQuantized(model):
            self.assertEqual(type(model.conv1), nniq.ConvReLU2d)
            self.assertEqual(type(model.bn1), nn.Identity)
            self.assertEqual(type(model.relu1), nn.Identity)
            self.assertEqual(type(model.sub1.conv), nnq.Conv2d)
            self.assertEqual(type(model.sub1.bn), nn.Identity)
            self.assertEqual(type(model.sub2.conv), nn.Conv2d)
            self.assertEqual(type(model.sub2.relu), nn.ReLU)
            test_only_eval_fn(model, self.img_data)
        checkQuantized(model)

        model = ModelForFusion(default_qconfig).eval()
        fuse_modules(model, [['conv1', 'bn1', 'relu1'],
                             ['sub1.conv', 'sub1.bn']])
        model = quantize(model, test_only_eval_fn, self.img_data)
        checkQuantized(model)


class ObserverTest(QuantizationTestCase):
    @given(qdtype=st.sampled_from((torch.qint8, torch.quint8)),
           qscheme=st.sampled_from((torch.per_tensor_affine, torch.per_tensor_symmetric)),
           reduce_range=st.booleans())
    def test_minmax_observer(self, qdtype, qscheme, reduce_range):
        # reduce_range cannot be true for symmetric quantization with uint8
        if qdtype == torch.quint8 and qscheme == torch.per_tensor_symmetric:
            reduce_range = False
        myobs = MinMaxObserver(dtype=qdtype, qscheme=qscheme, reduce_range=reduce_range)
        x = torch.tensor([1.0, 2.0, 2.0, 3.0, 4.0, 5.0, 6.0])
        y = torch.tensor([4.0, 5.0, 5.0, 6.0, 7.0, 8.0])
        result = myobs(x)
        result = myobs(y)
        self.assertEqual(result, y)
        self.assertEqual(myobs.min_val, 1.0)
        self.assertEqual(myobs.max_val, 8.0)
        qparams = myobs.calculate_qparams()
        if reduce_range:
            if qscheme == torch.per_tensor_symmetric:
                ref_scale = 0.062745 * 255 / 127
                ref_zero_point = 0 if qdtype is torch.qint8 else 128
            else:
                ref_scale = 0.0313725 * 255 / 127
                ref_zero_point = -64 if qdtype is torch.qint8 else 0
        else:
            if qscheme == torch.per_tensor_symmetric:
                ref_scale = 0.062745
                ref_zero_point = 0 if qdtype is torch.qint8 else 128
            else:
                ref_scale = 0.0313725
                ref_zero_point = -128 if qdtype is torch.qint8 else 0
        self.assertEqual(qparams[1].item(), ref_zero_point)
        self.assertAlmostEqual(qparams[0].item(), ref_scale, delta=1e-5)

        # Test for serializability
        state_dict = myobs.state_dict()
        b = io.BytesIO()
        torch.save(state_dict, b)
        b.seek(0)
        loaded_dict = torch.load(b)
        for key in state_dict:
            self.assertEqual(state_dict[key], loaded_dict[key])
        loaded_obs = MinMaxObserver(dtype=qdtype, qscheme=qscheme, reduce_range=reduce_range)
        loaded_obs.load_state_dict(loaded_dict)
        loaded_qparams = loaded_obs.calculate_qparams()
        self.assertEqual(myobs.min_val, loaded_obs.min_val)
        self.assertEqual(myobs.max_val, loaded_obs.max_val)
        self.assertEqual(myobs.calculate_qparams(), loaded_obs.calculate_qparams())

    @given(qdtype=st.sampled_from((torch.qint8, torch.quint8)),
           qscheme=st.sampled_from((torch.per_channel_affine, torch.per_channel_symmetric)),
           ch_axis=st.sampled_from((0, 1, 2, 3)), reduce_range=st.booleans())
    def test_per_channel_minmax_observer(self, qdtype, qscheme, ch_axis, reduce_range):
        # reduce_range cannot be true for symmetric quantization with uint8
        if qdtype == torch.quint8 and qscheme == torch.per_channel_symmetric:
            reduce_range = False
        myobs = PerChannelMinMaxObserver(reduce_range=reduce_range, ch_axis=ch_axis, dtype=qdtype, qscheme=qscheme)
        x = torch.tensor(
            [
                [[[1.0, 2.0], [2.0, 2.5]], [[3.0, 4.0], [4.5, 6.0]]],
                [[[-4.0, -3.0], [5.0, 5.0]], [[6.0, 3.0], [7.0, 8.0]]],
            ]
        )
        result = myobs(x)
        self.assertEqual(result, x)
        qparams = myobs.calculate_qparams()
        ref_min_vals = [[1.0, -4.0], [-4.0, 3.0], [-4.0, 2.0], [-4.0, -3.0]]
        ref_max_vals = [[6.0, 8.0], [5.0, 8.0], [6.0, 8.0], [7.0, 8.0]]
        per_channel_symmetric_ref_scales = [
            [0.04705882, 0.06274509],
            [0.03921569, 0.0627451],
            [0.04705882, 0.0627451],
            [0.05490196, 0.0627451],
        ]
        per_channel_affine_ref_scales = [
            [0.02352941, 0.04705882],
            [0.03529412, 0.03137255],
            [0.03921569, 0.03137255],
            [0.04313726, 0.04313726],
        ]
        per_channel_affine_qint8_zp = [
            [-128, -43],
            [-15, -128],
            [-26, -128],
            [-35, -58],
        ]
        per_channel_affine_quint8_zp = [[0, 85], [113, 0], [102, 0], [93, 70]]

        self.assertEqual(myobs.min_vals, ref_min_vals[ch_axis])
        self.assertEqual(myobs.max_vals, ref_max_vals[ch_axis])
        if qscheme == torch.per_channel_symmetric:
            ref_scales = per_channel_symmetric_ref_scales[ch_axis]
            ref_zero_points = [0, 0] if qdtype is torch.qint8 else [128, 128]
        else:
            ref_scales = per_channel_affine_ref_scales[ch_axis]
            ref_zero_points = (
                per_channel_affine_qint8_zp[ch_axis]
                if qdtype is torch.qint8
                else per_channel_affine_quint8_zp[ch_axis]
            )

        if reduce_range:
            ref_scales = [s * 255 / 127 for s in ref_scales]
            ref_zero_points = [math.floor(z / 2) for z in ref_zero_points]

        self.assertTrue(torch.allclose(qparams[0], torch.tensor(ref_scales, dtype=qparams[0].dtype)))
        self.assertTrue(torch.allclose(qparams[1], torch.tensor(ref_zero_points, dtype=qparams[1].dtype)))

        # Test for serializability
        state_dict = myobs.state_dict()
        b = io.BytesIO()
        torch.save(state_dict, b)
        b.seek(0)
        loaded_dict = torch.load(b)
        for key in state_dict:
            self.assertEqual(state_dict[key], loaded_dict[key])
        loaded_obs = PerChannelMinMaxObserver(reduce_range=reduce_range, ch_axis=ch_axis, dtype=qdtype, qscheme=qscheme)
        loaded_obs.load_state_dict(loaded_dict)
        loaded_qparams = loaded_obs.calculate_qparams()
        self.assertEqual(myobs.min_vals, loaded_obs.min_vals)
        self.assertEqual(myobs.max_vals, loaded_obs.max_vals)
        self.assertEqual(myobs.calculate_qparams(), loaded_obs.calculate_qparams())

    def test_observer_scriptable(self):
        obs = torch.quantization.default_observer()
        scripted = torch.jit.script(obs)

        x = torch.rand(3, 4)
        obs(x)
        scripted(x)

        self.assertEqual(obs.calculate_qparams(), scripted.calculate_qparams())

        buf = io.BytesIO()
        torch.jit.save(scripted, buf)
        buf.seek(0)
        loaded = torch.jit.load(buf)
        self.assertEqual(obs.calculate_qparams(), loaded.calculate_qparams())

<<<<<<< HEAD
@unittest.skipUnless('fbgemm' in torch.backends.quantized.supported_engines,
                     " Quantized operations require FBGEMM. FBGEMM is only optimized for CPUs"
                     " with instruction set support avx2 or newer.")
class QuantizationDebugTest(QuantizationTestCase):
=======
@unittest.skipIf(not torch.fbgemm_is_cpu_supported(),
                 'Quantization requires FBGEMM. FBGEMM does not play'
                 ' well with UBSAN at the moment, so we skip the test if'
                 ' we are in a UBSAN environment.')
class RecordHistogramObserverTest(QuantizationTestCase):
>>>>>>> 6bf67881
    def test_record_observer(self):
        model = SingleLayerLinearModel()
        model.qconfig = default_debug_qconfig
        model = prepare(model)
        # run the evaluation and dump all tensors
        test_only_eval_fn(model, self.calib_data)
        test_only_eval_fn(model, self.calib_data)
        observer_dict = {}
        get_observer_dict(model, observer_dict)

        self.assertTrue('fc1.module.observer' in observer_dict.keys(),
                        'observer is not recorded in the dict')
        self.assertEqual(len(observer_dict['fc1.module.observer'].get_tensor_value()), 2 * len(self.calib_data))
        self.assertEqual(observer_dict['fc1.module.observer'].get_tensor_value()[0], model(self.calib_data[0][0]))

    @no_deadline
    @given(qdtype=st.sampled_from((torch.qint8, torch.quint8)),
           qscheme=st.sampled_from((torch.per_tensor_affine, torch.per_tensor_symmetric)))
    def test_observer_scriptable(self, qdtype, qscheme):
        obs = RecordingObserver(dtype=qdtype, qscheme=qscheme)
        scripted = torch.jit.script(obs)

        x = torch.rand(3, 4)
        obs(x)
        scripted(x)
        self.assertTrue(torch.equal(obs.get_tensor_value()[0], scripted.get_tensor_value()[0]))
        buf = io.BytesIO()
        torch.jit.save(scripted, buf)
        buf.seek(0)
        loaded = torch.jit.load(buf)
        self.assertTrue(torch.equal(obs.get_tensor_value()[0], loaded.get_tensor_value()[0]))

    @no_deadline
    @given(qdtype=st.sampled_from((torch.qint8, torch.quint8)),
           qscheme=st.sampled_from((torch.per_tensor_affine, torch.per_tensor_symmetric)),
           reduce_range=st.booleans())
    def test_histogram_observer(self, qdtype, qscheme, reduce_range):
        myobs = HistogramObserver(bins=3, dtype=qdtype, qscheme=qscheme, reduce_range=reduce_range)
        x = torch.tensor([2.0, 3.0, 4.0, 5.0])
        y = torch.tensor([5.0, 6.0, 7.0, 8.0])
        myobs(x)
        myobs(y)
        self.assertEqual(myobs.min_val, 2.0)
        self.assertEqual(myobs.max_val, 8.0)
        self.assertEqual(myobs.histogram, [2., 3., 3.])

        qparams = myobs.calculate_qparams()

        if reduce_range:
            if qscheme == torch.per_tensor_symmetric:
                ref_scale = 0.0470588 * 255 / 127
                ref_zero_point = 0 if qdtype is torch.qint8 else 128
            else:
                ref_scale = 0.0235294 * 255 / 127
                ref_zero_point = -64 if qdtype is torch.qint8 else 0
        else:
            if qscheme == torch.per_tensor_symmetric:
                ref_scale = 0.0470588
                ref_zero_point = 0 if qdtype is torch.qint8 else 128
            else:
                ref_scale = 0.0235294
                ref_zero_point = -128 if qdtype is torch.qint8 else 0

        self.assertEqual(qparams[1].item(), ref_zero_point)
        self.assertAlmostEqual(qparams[0].item(), ref_scale, delta=1e-5)
        # Test for serializability
        state_dict = myobs.state_dict()
        b = io.BytesIO()
        torch.save(state_dict, b)
        b.seek(0)
        loaded_dict = torch.load(b)
        for key in state_dict:
            self.assertEqual(state_dict[key], loaded_dict[key])
        loaded_obs = HistogramObserver(bins=3, dtype=qdtype, qscheme=qscheme, reduce_range=reduce_range)
        loaded_obs.load_state_dict(loaded_dict)
        loaded_qparams = loaded_obs.calculate_qparams()
        self.assertEqual(myobs.min_val, loaded_obs.min_val)
        self.assertEqual(myobs.max_val, loaded_obs.max_val)
        self.assertEqual(myobs.histogram, loaded_obs.histogram)
        self.assertEqual(myobs.bins, loaded_obs.bins)
        self.assertEqual(myobs.calculate_qparams(), loaded_obs.calculate_qparams())


if __name__ == '__main__':
    run_tests()<|MERGE_RESOLUTION|>--- conflicted
+++ resolved
@@ -894,18 +894,10 @@
         loaded = torch.jit.load(buf)
         self.assertEqual(obs.calculate_qparams(), loaded.calculate_qparams())
 
-<<<<<<< HEAD
 @unittest.skipUnless('fbgemm' in torch.backends.quantized.supported_engines,
                      " Quantized operations require FBGEMM. FBGEMM is only optimized for CPUs"
                      " with instruction set support avx2 or newer.")
-class QuantizationDebugTest(QuantizationTestCase):
-=======
-@unittest.skipIf(not torch.fbgemm_is_cpu_supported(),
-                 'Quantization requires FBGEMM. FBGEMM does not play'
-                 ' well with UBSAN at the moment, so we skip the test if'
-                 ' we are in a UBSAN environment.')
 class RecordHistogramObserverTest(QuantizationTestCase):
->>>>>>> 6bf67881
     def test_record_observer(self):
         model = SingleLayerLinearModel()
         model.qconfig = default_debug_qconfig
