import numpy as np

import torch
import io

from common_utils import TestCase, run_tests
import tempfile

class Foo(torch.nn.Module):
    def __init__(self):
        super(Foo, self).__init__()
        self.qscheme = torch.per_tensor_symmetric


class TestQuantizedTensor(TestCase):
    def test_qtensor(self):
        num_elements = 10
        r = torch.ones(num_elements, dtype=torch.float)
        scale = 1.0
        zero_point = 2
        qr = torch.quantize_per_tensor(r, scale, zero_point, torch.quint8)
        self.assertEqual(qr.q_scale(), scale)
        self.assertEqual(qr.q_zero_point(), zero_point)
        self.assertTrue(qr.is_quantized)
        self.assertFalse(r.is_quantized)
        self.assertEqual(qr.qscheme(), torch.per_tensor_affine)
        self.assertTrue(isinstance(qr.qscheme(), torch.qscheme))
        # slicing and int_repr
        int_repr = qr.int_repr()
        for num in int_repr:
            self.assertEqual(num, 3)
        for num in qr[2:].int_repr():
            self.assertEqual(num, 3)
        # dequantize
        rqr = qr.dequantize()
        for i in range(num_elements):
            self.assertEqual(r[i], rqr[i])
        # Scalar Tensor
        # item
        r = torch.ones(1, dtype=torch.float)
        qr = torch.quantize_per_tensor(r, scale, zero_point, torch.quint8)
        self.assertEqual(qr.item(), 1)
        self.assertEqual(qr[0].item(), 1)
        # assignment
        self.assertTrue(qr[0].is_quantized)
        qr[0] = 11.3  # float asignment
        self.assertEqual(qr.item(), 11)
        x = torch.ones(1, dtype=torch.float) * 15.3
        # Copying from a float Tensor
        qr[:] = x
        self.assertEqual(qr.item(), 15)
        # we can also print a qtensor
        self.assertEqual(' '.join(str(qr).split()),
                         "tensor([15.], size=(1,), dtype=torch.quint8, " +
                         "quantization_scheme=torch.per_tensor_affine, " +
                         "scale=1.0, zero_point=2)")
        empty_r = torch.ones((0, 1), dtype=torch.float)
        empty_qr = torch.quantize_per_tensor(empty_r, scale, zero_point, torch.quint8)
        self.assertEqual(' '.join(str(empty_qr).split()),
                         "tensor([], size=(0, 1), dtype=torch.quint8, " +
                         "quantization_scheme=torch.per_tensor_affine, " +
                         "scale=1.0, zero_point=2)")

    def test_qtensor_quant_dequant(self):
        r = torch.rand(3, 2, dtype=torch.float) * 4 - 2
        scale = 0.02
        zero_point = 2
        qr = torch.quantize_per_tensor(r, scale, zero_point, torch.quint8)
        rqr = qr.dequantize()
        self.assertTrue(np.allclose(r.numpy(), rqr.numpy(), atol=2 / scale))

    def test_per_channel_qtensor_creation(self):
        numel = 10
        ch_axis = 0
        scales = torch.rand(numel, dtype=torch.double)
        zero_points = torch.randint(0, 10, size=(numel,), dtype=torch.long)
        q = torch._empty_per_channel_affine_quantized(
            [numel], scales=scales, zero_points=zero_points, axis=ch_axis, dtype=torch.quint8)
        self.assertEqual(scales, q.q_per_channel_scales())
        self.assertEqual(zero_points, q.q_per_channel_zero_points())
        self.assertEqual(ch_axis, q.q_per_channel_axis())

        # create Tensor from uint8_t Tensor, scales and zero_points
        int_tensor = torch.randint(0, 100, size=(numel,), dtype=torch.uint8)
<<<<<<< HEAD
        q = torch._per_channel_affine_qtensor(int_tensor, scales, zero_points, ch_axis)
=======
        q = torch._make_per_channel_quantized_tensor(int_tensor, scales, zero_points, [ch_axis])
>>>>>>> ab0bdc34
        self.assertEqual(int_tensor, q.int_repr())
        self.assertEqual(scales, q.q_per_channel_scales())
        self.assertEqual(zero_points, q.q_per_channel_zero_points())
        self.assertEqual(ch_axis, q.q_per_channel_axis())

    def test_qtensor_creation(self):
        scale = 0.5
        zero_point = 10
        val = 100
        numel = 10
        q = torch._empty_affine_quantized([numel], scale=scale, zero_point=zero_point, dtype=torch.quint8)
        self.assertEqual(scale, q.q_scale())
        self.assertEqual(zero_point, q.q_zero_point())

        # create Tensor from uint8_t Tensor, scale and zero_point
        int_tensor = torch.randint(0, 100, size=(10,), dtype=torch.uint8)
        q = torch._make_per_tensor_quantized_tensor(int_tensor, scale, zero_point)
        self.assertEqual(int_tensor, q.int_repr())
        self.assertEqual(scale, q.q_scale())
        self.assertEqual(zero_point, q.q_zero_point())

        # create via empty_like
        q = torch._empty_affine_quantized([numel], scale=scale, zero_point=zero_point, dtype=torch.quint8)
        q_el = torch.empty_like(q)
        self.assertEqual(q.q_scale(), q_el.q_scale())
        self.assertEqual(q.q_zero_point(), q_el.q_zero_point())
        self.assertEqual(q.dtype, q_el.dtype)

        # create via empty_like but change the dtype (currently not supported)
        with self.assertRaises(RuntimeError):
            torch.empty_like(q, dtype=torch.qint8)

    def test_qtensor_dtypes(self):
        r = torch.rand(3, 2, dtype=torch.float) * 4 - 2
        scale = 0.2
        zero_point = 2
        qr = torch.quantize_per_tensor(r, scale, zero_point, torch.qint8)
        rqr = qr.dequantize()
        self.assertTrue(np.allclose(r.numpy(), rqr.numpy(), atol=2 / scale))
        qr = torch.quantize_per_tensor(r, scale, zero_point, torch.quint8)
        rqr = qr.dequantize()
        self.assertTrue(np.allclose(r.numpy(), rqr.numpy(), atol=2 / scale))
        qr = torch.quantize_per_tensor(r, scale, zero_point, torch.qint32)
        rqr = qr.dequantize()
        self.assertTrue(np.allclose(r.numpy(), rqr.numpy(), atol=2 / scale))

    def test_qtensor_dequantize_per_tensor(self):
        t = torch.arange(-10, 10, dtype=torch.int8)
        scale = 3
        zero_point = 2
        qt = torch._dequantize_per_tensor(t, scale, zero_point, torch.qint8)
        qt2 = torch._make_per_tensor_quantized_tensor(t, scale, zero_point)
        self.assertEqual(qt, qt2.dequantize())

    def test_qtensor_per_channel_affine(self):
        r = torch.rand(3, 2, dtype=torch.float) * 4 - 2
        scales = torch.tensor([0.2, 0.03], dtype=torch.double)
        zero_points = torch.tensor([5, 10], dtype=torch.long)
        axis = 1

        def quantize_c(data, scales, zero_points):
            res = torch.empty((3, 2))
            quant_min, quant_max = 0, 255
            for i in range(3):
                for j in range(2):
                    res[i][j] = np.clip(np.round(data[i][j] / scales[j]) + zero_points[j], quant_min, quant_max)
            return res
        qr = torch.quantize_per_channel(r, scales, zero_points, axis, torch.quint8)
        rqr = qr.dequantize()
        self.assertTrue(np.allclose(qr.int_repr(), quantize_c(r, scales, zero_points)))
        self.assertTrue(np.allclose(r.numpy(), rqr.numpy(), atol=2 / np.min(scales.numpy())))

    def test_qtensor_permute(self):
        r = torch.rand(10, 30, 2, 2, dtype=torch.float) * 4 - 2
        scale = 0.02
        zero_point = 1
        qr = torch.quantize_per_tensor(r, scale, zero_point, torch.qint8)
        qr = qr.transpose(0, 1)
        rqr = qr.dequantize()
        # compare transpose + dequantized result with orignal transposed result
        self.assertTrue(np.allclose(r.numpy().transpose([1, 0, 2, 3]), rqr.numpy(), atol=2 / scale))

        qr = torch.quantize_per_tensor(r, scale, zero_point, torch.qint8)
        qr1 = qr.permute([1, 0, 2, 3])
        qr2 = qr.transpose(0, 1)
        # compare int representation after transformations
        self.assertEqual(qr1.int_repr(), qr2.int_repr())
        self.assertEqual(qr1.q_scale(), qr2.q_scale())
        self.assertEqual(qr1.q_zero_point(), qr2.q_zero_point())
        # compare dequantized result
        self.assertEqual(qr1.dequantize(), qr2.dequantize())
        # compare permuted + dequantized result with original transposed result
        self.assertTrue(np.allclose(qr2.dequantize().numpy(), r.numpy().transpose([1, 0, 2, 3]), atol=2 / scale))
        # make permuted result contiguous
        self.assertEqual(qr2.contiguous().int_repr(), qr2.int_repr())

        # change memory format
        qlast = qr.contiguous(memory_format=torch.channels_last)
        self.assertEqual(qr.stride(), list(reversed(sorted(qr.stride()))))
        self.assertNotEqual(qlast.stride(), list(reversed(sorted(qlast.stride()))))
        self.assertEqual(qr.int_repr(), qlast.int_repr())
        self.assertEqual(qr.q_scale(), qlast.q_scale())
        self.assertEqual(qr.q_zero_point(), qlast.q_zero_point())
        self.assertEqual(qlast.dequantize(), qr.dequantize())

    def test_qtensor_per_channel_permute(self):
        r = torch.rand(20, 10, 2, 2, dtype=torch.float) * 4 - 2
        scales = torch.rand(10) * 0.02 + 0.01
        zero_points = torch.round(torch.rand(10) * 2 - 1).to(torch.long)
        qr = torch.quantize_per_channel(r, scales, zero_points, 1, torch.qint8)

        # we can't reorder the axis
        with self.assertRaises(RuntimeError):
            qr.transpose(0, 1)

        # but we can change memory format
        qlast = qr.contiguous(memory_format=torch.channels_last)
        self.assertEqual(qr.stride(), list(reversed(sorted(qr.stride()))))
        self.assertNotEqual(qlast.stride(), list(reversed(sorted(qlast.stride()))))
        self.assertEqual(qr.int_repr(), qlast.int_repr())
        self.assertEqual(scales, qlast.q_per_channel_scales())
        self.assertEqual(zero_points, qlast.q_per_channel_zero_points())
        self.assertEqual(1, qlast.q_per_channel_axis())
        self.assertEqual(qlast.dequantize(), qr.dequantize())

    def test_qtensor_load_save(self):
        scale = 0.2
        zero_point = 10
        r = torch.rand(15, 2, dtype=torch.float32) * 2
        for dtype in [torch.quint8, torch.qint8, torch.qint32]:
            qr = torch.quantize_per_tensor(r, scale, zero_point, dtype)
            qrv = qr[:, 1]
            with tempfile.NamedTemporaryFile() as f:
                # Serializing and Deserializing Tensor
                torch.save((qr, qrv), f)
                f.seek(0)
                qr2, qrv2 = torch.load(f)
                self.assertEqual(qr, qr2)
                self.assertEqual(qrv, qrv2)
                self.assertEqual(qr2.storage().data_ptr(), qrv2.storage().data_ptr())

    def test_qtensor_per_channel_load_save(self):
        r = torch.rand(20, 10, dtype=torch.float) * 4 - 2
        scales = torch.rand(10) * 0.02 + 0.01
        zero_points = torch.round(torch.rand(10) * 20 + 1).to(torch.long)
        # quint32 is not supported yet
        for dtype in [torch.quint8, torch.qint8]:
            qr = torch.quantize_per_channel(r, scales, zero_points, 1, dtype)
            with tempfile.NamedTemporaryFile() as f:
                # Serializing and Deserializing Tensor
                torch.save(qr, f)
                f.seek(0)
                qr2 = torch.load(f)
                self.assertEqual(qr, qr2)

    def test_qtensor_copy(self):
        scale = 0.5
        zero_point = 10
        val = 100
        numel = 10
        # copy from same scale and zero_point
        q = torch._empty_affine_quantized([numel], scale=scale, zero_point=zero_point, dtype=torch.quint8)
        q2 = torch._empty_affine_quantized([numel], scale=scale, zero_point=zero_point, dtype=torch.quint8)
        q.copy_(q2)
        self.assertEqual(q.int_repr(), q2.int_repr())
        self.assertEqual(q.q_scale(), q2.q_scale())
        self.assertEqual(q.q_zero_point(), q2.q_zero_point())
        # copying from different scale and zero_point
        scale = 3.2
        zero_point = 5
        q = torch._empty_affine_quantized([numel], scale=scale, zero_point=zero_point, dtype=torch.quint8)
        # check original scale and zero_points are set correctly
        self.assertEqual(q.q_scale(), scale)
        self.assertEqual(q.q_zero_point(), zero_point)
        q.copy_(q2)
        # check scale and zero_points has been copied
        self.assertEqual(q, q2)

    def test_qtensor_clone(self):
        numel = 10
        scale = 0.5
        zero_point = 10
        q2 = torch._empty_affine_quantized([numel], scale=scale, zero_point=zero_point, dtype=torch.quint8)
        q = q2.clone()
        # Check to make sure the scale and zero_point has been copied.
        self.assertEqual(q, q2)

    def test_qtensor_view(self):
        scale, zero_point, dtype = 1.0, 2, torch.quint8
        q = torch._empty_affine_quantized(1, 2, 3, scale=scale, zero_point=zero_point, dtype=dtype)
        q2 = q.view(1, 3, 2)
        self.assertEqual(q.numel(), q2.numel())
        # testing -1
        self.assertEqual(q, q2.view(1, -1, 3))

        a = torch._empty_affine_quantized([1, 2, 3, 4], scale=scale, zero_point=zero_point, dtype=dtype)
        b = a.transpose(1, 2)  # swaps 2nd and 3rd dimension
        c = a.view(1, 3, 2, 4)  # does not change tensor layout
        self.assertEqual(b.size(), c.size())
        self.assertEqual(b.q_scale(), c.q_scale())
        self.assertEqual(b.q_zero_point(), c.q_zero_point())
        # TODO: fix flaky test
        # self.assertNotEqual(b.int_repr(), c.int_repr())


        # a case can't view non-contiguos Tensor
        a = torch._empty_affine_quantized([1, 2, 3, 4], scale=scale, zero_point=zero_point, dtype=dtype)
        b = a.transpose(1, 2)  # swaps 2nd and 3rd dimension
        err_str = "view size is not compatible with input tensor's size and stride*"
        with self.assertRaisesRegex(RuntimeError, err_str):
            b.view(1, 4, 2, 3)
        # view on contiguous tensor is fine
        b.contiguous().view(1, 4, 2, 3)


    def test_qtensor_reshape(self):
        scale, zero_point, dtype = 1.0, 2, torch.quint8
        q = torch._empty_affine_quantized([3, 5], scale=scale, zero_point=zero_point, dtype=dtype)
        q2 = q.reshape([15])
        self.assertEqual(q.numel(), q2.numel())
        self.assertEqual(q2.size(), [15])
        # testing -1
        self.assertEqual(q, q2.reshape([3, -1]))

        a = torch._empty_affine_quantized([1, 2, 3, 4], scale=scale, zero_point=zero_point, dtype=dtype)
        b = a.transpose(1, 2)  # swaps 2nd and 3rd dimension
        c = a.reshape(1, 3, 2, 4)  # does not change tensor layout
        self.assertEqual(b.size(), c.size())
        self.assertEqual(b.q_scale(), c.q_scale())
        self.assertEqual(b.q_zero_point(), c.q_zero_point())
        # TODO: fix flaky test
        # self.assertNotEqual(b.int_repr(), c.int_repr())

        # we can use reshape for non-contiguous Tensor
        a = torch._empty_affine_quantized([1, 2, 3, 4], scale=scale, zero_point=zero_point, dtype=dtype)
        b = a.transpose(1, 2)  # swaps 2nd and 3rd dimension
        c = b.reshape(1, 4, 2, 3)
        self.assertEqual(b, c.reshape(1, 3, 2, 4))

    def test_qscheme_pickle(self):

        f = Foo()
        buf = io.BytesIO()
        torch.save(f, buf)

        buf.seek(0)
        f2 = torch.load(buf)

        self.assertEqual(f2.qscheme, torch.per_tensor_symmetric)

if __name__ == "__main__":
    run_tests()<|MERGE_RESOLUTION|>--- conflicted
+++ resolved
@@ -82,11 +82,7 @@
 
         # create Tensor from uint8_t Tensor, scales and zero_points
         int_tensor = torch.randint(0, 100, size=(numel,), dtype=torch.uint8)
-<<<<<<< HEAD
-        q = torch._per_channel_affine_qtensor(int_tensor, scales, zero_points, ch_axis)
-=======
-        q = torch._make_per_channel_quantized_tensor(int_tensor, scales, zero_points, [ch_axis])
->>>>>>> ab0bdc34
+        q = torch._make_per_channel_quantized_tensor(int_tensor, scales, zero_points, ch_axis)
         self.assertEqual(int_tensor, q.int_repr())
         self.assertEqual(scales, q.q_per_channel_scales())
         self.assertEqual(zero_points, q.q_per_channel_zero_points())
