#!/usr/bin/env python3
from __future__ import absolute_import, division, print_function, unicode_literals

import functools
import sys
import unittest
from os import getenv
from unittest import mock

import torch
import torch.distributed as dist
<<<<<<< HEAD
from collections import namedtuple
from torch.distributed.internal_rpc_utils import _internal_rpc_pickler, PythonUDF
=======
import torch.distributed.rpc_backend_registry as rpc_backend_registry
>>>>>>> c1423787


if not dist.is_available():
    print("c10d not available, skipping tests")
    sys.exit(0)

from common_utils import load_tests
from torch.distributed.rpc_api import RpcBackend


BACKEND = getenv("RPC_BACKEND", RpcBackend.PROCESS_GROUP)
RPC_INIT_URL = getenv("RPC_INIT_URL", "")


<<<<<<< HEAD
# classes and functions are used to test python user defined class and
# methods over rpc
TensorClass = namedtuple("TensorClass", ["tensors"])


class MyPickleClass:
    def __init__(self):
        self.t = None

    def __getstate__(self):
        (pickled_python_udf, tensors) = _internal_rpc_pickler.serialize(
            PythonUDF(my_tensor_function,
                      (torch.ones(2, 2), torch.ones(2, 2)),
                      None))
        return (pickled_python_udf, tensors)

    def __setstate__(self, obj):
        python_udf = _internal_rpc_pickler.deserialize(obj[0], obj[1])
        result = python_udf.func(python_udf.args[0], python_udf.args[1])
        self.t = result

    def set(self, val):
        self.t = val


class MyClass:
    def __init__(self, a):
        self.a = a

    def my_instance_method(self, b):
        return self.a + b

    @classmethod
    def my_class_method(cls, d, e):
        return d + e

    @staticmethod
    def my_static_method(f):
        return f > 10

def run_nested_pickle(pickle_cls_instance, tensor):
    return pickle_cls_instance.t + tensor

def build_complex_tensors():
    a = torch.ones(3, 3)
    b = [a, a]
    c = [b, b]
    d = [a, b]
    e = {a : d}
    return [a, b, c, d, e]


=======
def stub_init_rpc_backend_handler(self_rank, self_name, init_method):
    return mock.Mock()  # RpcAgent.


# it is used to test python user defined function over rpc
>>>>>>> c1423787
def my_function(a, b, c):
    return a + b + c


def my_tensor_function(a, b):
    return a + b


def my_complex_tensor_function(list_input, tensor_class_input, dict_input):
    res = list_input[0]
    for t in list_input:
        res += t
    for k, v in dict_input.items():
        res += v
    complex_tensors = tensor_class_input.tensors
    return (res, complex_tensors[0], complex_tensors[1], complex_tensors[2])


def no_result():
    print("do nothing")


def nested_rpc(dst):
    return dist.rpc_sync(dst, torch.add, args=(torch.ones(2, 2), 1))


def light_rpc():
    return 0


def heavy_rpc(tensor):
    for i in range(1, 100):
        tensor *= i
        tensor /= i + 1
    return 0


def raise_func():
    raise ValueError("Expected error")


# load_tests from common_utils is used to automatically filter tests for
# sharding on sandcastle. This line silences flake warnings
load_tests = load_tests


def _wrap_with_rpc(test_method):
    """
        We use this decorator for setting up and tearing down state since
        MultiProcessTestCase runs each `test*` method in a separate process and
        each process just runs the `test*` method without actually calling
        'setUp' and 'tearDown' methods of unittest.
    """

    @functools.wraps(test_method)
    def wrapper(self, *arg, **kwargs):
        store = dist.FileStore(self.file_name, self.world_size)
        dist.init_process_group(
            backend="gloo", rank=self.rank, world_size=self.world_size, store=store
        )
        dist.init_model_parallel(
            self_name="worker%d" % self.rank,
            backend=BACKEND,
            self_rank=self.rank,
            init_method=RPC_INIT_URL,
        )
        test_method(self, *arg, **kwargs)
        dist.join_rpc()

    return wrapper


@unittest.skipIf(
    sys.version_info < (3, 0),
    "Pytorch distributed rpc package " "does not support python2",
)
class RpcTest(object):
    @property
    def world_size(self):
        return 4

    @_wrap_with_rpc
    def test_worker_id(self):
        n = self.rank + 1
        peer_rank = n % self.world_size
        self_worker_id = dist.get_worker_id()
        peer_worker_id = dist.get_worker_id("worker{}".format(peer_rank))

        self.assertEqual(self_worker_id.name, "worker{}".format(self.rank))
        self.assertEqual(peer_worker_id.name, "worker{}".format(peer_rank))

        with self.assertRaisesRegex(RuntimeError, "Unknown destination worker"):
            unknown_worker_id = dist.get_worker_id("WorkerUnknown")

    @_wrap_with_rpc
    def test_self_add(self):
        self_worker_id = dist.get_worker_id()
        self_worker_name = "worker{}".format(self.rank)

        with self.assertRaisesRegex(
            RuntimeError, "does not support making RPC calls to self"
        ):
            dist.rpc_sync(self_worker_id, torch.add, args=(torch.ones(2, 2), 1))

        with self.assertRaisesRegex(
            RuntimeError, "does not support making RPC calls to self"
        ):
            dist.rpc_sync(self_worker_name, torch.add, args=(torch.ones(2, 2), 1))

    @mock.patch.object(torch.distributed.autograd, "_init")
    @mock.patch.object(torch.distributed.rpc_api, "init_rref_context")
    def test_register_rpc_backend_and_init_rpc_backend(
        self, mock_init_rref_context, mock_dist_autograd_init
    ):
        backend_name = "stub_backend"
        rpc_backend_registry.register_rpc_backend(
            backend_name, stub_init_rpc_backend_handler
        )
        dist.init_model_parallel(self_name="worker1", backend=backend_name, self_rank=1)

    @unittest.skipIf(
        BACKEND != RpcBackend.PROCESS_GROUP,
        "PROCESS_GROUP rpc backend specific test, skip",
    )
    def test_duplicate_name(self):
        store = dist.FileStore(self.file_name, self.world_size)
        dist.init_process_group(
            backend="gloo", rank=self.rank, world_size=self.world_size, store=store
        )
        with self.assertRaisesRegex(RuntimeError, "is not unique"):
            dist.init_model_parallel(
                self_name="duplicate_name",
                backend=BACKEND,
                self_rank=self.rank,
                init_method=RPC_INIT_URL,
            )
        dist.join_rpc()

    def test_reinit(self):
        store = dist.FileStore(self.file_name, self.world_size)
        dist.init_process_group(
            backend="gloo", rank=self.rank, world_size=self.world_size, store=store
        )
        dist.init_model_parallel(
            self_name="worker{}".format(self.rank),
            backend=BACKEND,
            self_rank=self.rank,
            init_method=RPC_INIT_URL,
        )
        with self.assertRaisesRegex(RuntimeError, "is already initialized"):
            dist.init_model_parallel(
                self_name="worker{}".format(self.rank),
                backend=BACKEND,
                self_rank=self.rank,
                init_method=RPC_INIT_URL,
            )
        dist.join_rpc()

    def test_init_invalid_backend(self):
        with self.assertRaisesRegex(RuntimeError, "Unrecognized RPC backend"):
            dist.init_model_parallel(
                self_name="worker{}".format(self.rank),
                backend="invalid",
                self_rank=self.rank,
                init_method=RPC_INIT_URL,
            )

    @unittest.skip("Test is flaky, see https://github.com/pytorch/pytorch/issues/25912")
    def test_invalid_names(self):
        store = dist.FileStore(self.file_name, self.world_size)
        dist.init_process_group(
            backend="gloo", rank=self.rank, world_size=self.world_size, store=store
        )

        with self.assertRaisesRegex(RuntimeError, "Worker name must match"):
            dist.init_model_parallel(self_name="abc*")

        with self.assertRaisesRegex(RuntimeError, "Worker name must match"):
            dist.init_model_parallel(self_name=" ")

        with self.assertRaisesRegex(RuntimeError, "must be non-empty"):
            dist.init_model_parallel(self_name="")

        # If the number in the message does not match, it is likely that the
        # value of MAX_NAME_LEN in RPC WorkerId has changed.
        with self.assertRaisesRegex(RuntimeError, "shorter than 128"):
            dist.init_model_parallel(
                self_name="".join(["a" for _ in range(500)]),
                backend=BACKEND,
                self_rank=self.rank,
                init_method=RPC_INIT_URL,
            )
        dist.join_rpc()

    @_wrap_with_rpc
    def test_add(self):
        n = self.rank + 1
        dst_rank = n % self.world_size
        ret = dist.rpc_sync(
            "worker{}".format(dst_rank),
            torch.add,
            args=(torch.ones(n, n), torch.ones(n, n)),
        )
        self.assertEqual(ret, torch.ones(n, n) * 2)

    @_wrap_with_rpc
    def test_add_with_id(self):
        n = self.rank + 1
        dst_rank = n % self.world_size
        workder_id = dist.get_worker_id("worker{}".format(dst_rank))

        ret = dist.rpc_sync(
            workder_id, torch.add, args=(torch.ones(n, n), torch.ones(n, n))
        )
        self.assertEqual(ret, torch.ones(n, n) * 2)

    @_wrap_with_rpc
    def test_scalar_add(self):
        n = self.rank + 1
        dst_rank = n % self.world_size
        ret = dist.rpc_sync(
            "worker{}".format(dst_rank), torch.add, args=(torch.ones(n, n), n)
        )
        self.assertEqual(ret, (torch.ones(n, n) + n))

    @_wrap_with_rpc
    def test_async_add(self):
        n = self.rank + 1
        dst_rank = n % self.world_size
        fut = dist.rpc_async(
            "worker{}".format(dst_rank),
            torch.add,
            args=(torch.ones(n, n), torch.ones(n, n)),
        )
        self.assertEqual(fut.wait(), torch.ones(n, n) * 2)

    @_wrap_with_rpc
    def test_nonzero(self):
        n = self.rank + 1
        dst_rank = n % self.world_size
        x = torch.ones(self.world_size, self.world_size)
        x[self.rank][self.rank] = 0
        ret = dist.rpc_sync("worker{}".format(dst_rank), torch.nonzero, args=(x,))
        self.assertEqual(ret, x.nonzero())

    @_wrap_with_rpc
    def test_multi_rpc(self):
        dst_rank = (self.rank + 1) % self.world_size
        for i in range(20):
            n = i + self.rank + 1
            ret = dist.rpc_sync(
                "worker{}".format(dst_rank),
                torch.add,
                args=(torch.ones(n, n), torch.ones(n, n)),
            )
            self.assertEqual(ret, torch.ones(n, n) * 2)

    @_wrap_with_rpc
    def test_sync_rpc(self):
        dst_rank = (self.rank + 1) % self.world_size
        for i in range(20):
            dist.sync_rpc()
            n = i + self.rank + 1
            ret1 = dist.rpc_sync(
                "worker{}".format(dst_rank),
                torch.add,
                args=(torch.ones(n, n), torch.ones(n, n)),
            )
            dist.sync_rpc()
            ret2 = dist.rpc_sync(
                "worker{}".format(dst_rank), torch.add, args=(torch.ones(n, n), 2)
            )
            dist.sync_rpc()
            self.assertEqual(ret1, torch.ones(n, n) * 2)
            self.assertEqual(ret2, torch.ones(n, n) * 3)

    @_wrap_with_rpc
    def test_join_rpc(self):
        n = self.rank + 1
        dst_rank = n % self.world_size
        ret = dist.rpc_sync(
            "worker{}".format(dst_rank),
            torch.add,
            args=(torch.ones(n, n), torch.ones(n, n)),
        )
        self.assertEqual(ret, torch.ones(n, n) * 2)
        dist.join_rpc()

        with self.assertRaisesRegex(RuntimeError, "^RPC has not been initialized"):
            dist.rpc_sync(
                "worker{}".format(dst_rank),
                torch.add,
                args=(torch.ones(n, n), torch.ones(n, n)),
            )

        # it's safe to call join_rpc() multiple times
        dist.join_rpc()

    @_wrap_with_rpc
    def test_py_built_in(self):
        n = self.rank + 1
        dst_rank = n % self.world_size
        ret = dist.rpc_sync("worker{}".format(dst_rank), min, args=(n, n + 1, n + 2))
        self.assertEqual(ret, min(n, n + 1, n + 2))

    @_wrap_with_rpc
    def test_py_user_defined(self):
        n = self.rank + 1
        dst_rank = n % self.world_size
        ret = dist.rpc_sync(
            "worker{}".format(dst_rank),
            my_function,
            kwargs={"a": n, "b": n + 1, "c": n + 2},
        )
        self.assertEqual(ret, my_function(n, n + 1, n + 2))

    @_wrap_with_rpc
    def test_py_class_constructor(self):
        n = self.rank + 1
        dst_rank = n % self.world_size
        ret = dist.rpc_sync("worker{}".format(dst_rank), MyClass, args=(n,))
        self.assertEqual(ret.a, n)

    @_wrap_with_rpc
    def test_py_class_instance_method(self):
        n = self.rank + 1
        dst_rank = n % self.world_size
        ret = dist.rpc_sync(
            "worker{}".format(dst_rank), MyClass(2).my_instance_method, args=(n,)
        )
        self.assertEqual(ret, MyClass(2).my_instance_method(n))

    @_wrap_with_rpc
    def test_py_class_method(self):
        n = self.rank + 1
        dst_rank = n % self.world_size
        ret = dist.rpc_sync(
            "worker{}".format(dst_rank), MyClass.my_class_method, args=(n, n + 1)
        )
        self.assertEqual(ret, MyClass.my_class_method(n, n + 1))

    @_wrap_with_rpc
    def test_py_class_static_method(self):
        n = self.rank + 1
        dst_rank = n % self.world_size
        ret = dist.rpc_sync(
            "worker{}".format(dst_rank), MyClass.my_static_method, args=(n + 10,)
        )
        self.assertEqual(ret, MyClass.my_static_method(n + 10))

    @_wrap_with_rpc
    def test_py_multi_async_call(self):
        n = self.rank + 1
        dst_rank = n % self.world_size
        dst_worker_id = dist.get_worker_id("worker{}".format(dst_rank))
        fut1 = dist.rpc_async(dst_worker_id, MyClass.my_static_method, args=(n + 10,))
        fut2 = dist.rpc_async(dst_worker_id, min, args=(n, n + 1, n + 2))
        self.assertEqual(fut1.wait(), MyClass.my_static_method(n + 10))
        self.assertEqual(fut2.wait(), min(n, n + 1, n + 2))

    @_wrap_with_rpc
    def test_py_no_return_result(self):
        n = self.rank + 1
        dst_rank = n % self.world_size
        ret = dist.rpc_sync("worker{}".format(dst_rank), no_result)
        self.assertEqual(ret, no_result())

    @_wrap_with_rpc
    def test_py_tensors(self):
        n = self.rank + 1
        dst_rank = n % self.world_size
        ret = dist.rpc("worker{}".format(dst_rank),
                       my_tensor_function,
                       args=(torch.ones(n, n), torch.ones(n, n)))
        self.assertEqual(ret,
                         my_tensor_function(torch.ones(n, n),
                                            torch.ones(n, n)))

    @_wrap_with_rpc
    def test_py_tensors_multi_async_call(self):
        futs = []
        n = self.rank + 1
        dst_rank = n % self.world_size
        for i in range(100):
            fut = dist.rpc("worker{}".format(dst_rank),
                           my_tensor_function,
                           args=(torch.ones(i, i), torch.ones(i, i)),
                           async_call=True)
            futs.append(fut)

        j = 0
        for fut in futs:
            self.assertEqual(fut.wait(),
                             my_tensor_function(torch.ones(j, j),
                                                torch.ones(j, j)))
            j += 1

    @_wrap_with_rpc
    def test_py_tensors_in_container(self):
        n = self.rank + 1
        dst_rank = n % self.world_size
        a = [torch.ones(n, n), torch.ones(n, n)]
        b = TensorClass(build_complex_tensors())
        c = {"foo": torch.ones(n, n), "bar": torch.ones(n, n)}
        ret = dist.rpc("worker{}".format(dst_rank),
                       my_complex_tensor_function,
                       args=(a, b, c))
        self.assertEqual(ret, my_complex_tensor_function(a, b, c))

    @_wrap_with_rpc
    def test_py_nested_pickle(self):
        n = self.rank + 1
        dst_rank = n % self.world_size

        ret = dist.rpc("worker{}".format(dst_rank),
                       run_nested_pickle,
                       args=(MyPickleClass(), torch.ones(2, 2)))

        m = MyPickleClass()
        m.set(my_tensor_function(torch.ones(2, 2), torch.ones(2, 2)))
        self.assertEqual(ret, run_nested_pickle(m, torch.ones(2, 2)))

    @_wrap_with_rpc
    def test_py_function_exception(self):
        n = self.rank + 1
        dst_rank = n % self.world_size
        with self.assertRaisesRegex(Exception, "TypeError"):
            ret = dist.rpc_sync("worker{}".format(dst_rank), no_result, args=(10,))

    @_wrap_with_rpc
    def test_py_raise_in_user_func(self):
        n = self.rank + 1
        dst_rank = n % self.world_size
        fut = dist.rpc_async("worker{}".format(dst_rank), raise_func)
        with self.assertRaisesRegex(Exception, "ValueError"):
            fut.wait()

    @_wrap_with_rpc
    def test_nested_rpc(self):
        n = self.rank + 1
        dst_rank = n % self.world_size
        ret = dist.rpc_sync(
            "worker{}".format(dst_rank),
            nested_rpc,
            args=("worker{}".format(self.rank),),
        )
        self.assertEqual(ret, torch.ones(2, 2) + 1)

    def _stress_test_rpc(self, f, repeat=1000, args=()):
        import time

        n = self.rank + 1
        dst_rank = n % self.world_size
        futs = []
        tik = time.time()
        for _ in range(repeat):
            fut = dist.rpc_async("worker{}".format(dst_rank), f, args=args)
            futs.append(fut)

        for fut in futs:
            self.assertEqual(fut.wait(), 0)
        tok = time.time()
        print(
            "Rank {} finished testing {} {} times in {} seconds.".format(
                self.rank, f.__name__, repeat, tok - tik
            )
        )

    @_wrap_with_rpc
    def test_stress_light_rpc(self):
        self._stress_test_rpc(light_rpc)

    @_wrap_with_rpc
    def test_stress_heavy_rpc(self):
        self._stress_test_rpc(heavy_rpc, repeat=20, args=(torch.ones(100, 100),))

    @_wrap_with_rpc
    def test_builtin_remote_ret(self):
        n = self.rank + 1
        dst_rank = n % self.world_size
        rref = dist.remote(
            "worker{}".format(dst_rank),
            torch.add,
            args=(torch.ones(n, n), torch.ones(n, n)),
        )
        self.assertEqual(rref.to_here(), torch.ones(n, n) * 2)

    @_wrap_with_rpc
    def test_multi_builtin_remote_ret(self):
        m = 10
        n = self.rank + 1
        dst_rank = n % self.world_size
        rrefs = []
        expected = []
        for i in range(m):
            n = n + i
            rrefs.append(
                dist.remote(
                    "worker{}".format(dst_rank),
                    torch.add,
                    args=(torch.ones(n, n), torch.ones(n, n)),
                )
            )
            expected.append(torch.ones(n, n) * 2)

        for i in range(m):
            self.assertEqual(rrefs[i].to_here(), expected[i])<|MERGE_RESOLUTION|>--- conflicted
+++ resolved
@@ -9,12 +9,9 @@
 
 import torch
 import torch.distributed as dist
-<<<<<<< HEAD
+import torch.distributed.rpc_backend_registry as rpc_backend_registry
 from collections import namedtuple
 from torch.distributed.internal_rpc_utils import _internal_rpc_pickler, PythonUDF
-=======
-import torch.distributed.rpc_backend_registry as rpc_backend_registry
->>>>>>> c1423787
 
 
 if not dist.is_available():
@@ -29,7 +26,11 @@
 RPC_INIT_URL = getenv("RPC_INIT_URL", "")
 
 
-<<<<<<< HEAD
+def stub_init_rpc_backend_handler(self_rank, self_name, init_method):
+    return mock.Mock()  # RpcAgent.
+
+
+# it is used to test python user defined function over rpc
 # classes and functions are used to test python user defined class and
 # methods over rpc
 TensorClass = namedtuple("TensorClass", ["tensors"])
@@ -70,8 +71,10 @@
     def my_static_method(f):
         return f > 10
 
+
 def run_nested_pickle(pickle_cls_instance, tensor):
     return pickle_cls_instance.t + tensor
+
 
 def build_complex_tensors():
     a = torch.ones(3, 3)
@@ -82,13 +85,6 @@
     return [a, b, c, d, e]
 
 
-=======
-def stub_init_rpc_backend_handler(self_rank, self_name, init_method):
-    return mock.Mock()  # RpcAgent.
-
-
-# it is used to test python user defined function over rpc
->>>>>>> c1423787
 def my_function(a, b, c):
     return a + b + c
 
