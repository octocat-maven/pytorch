from __future__ import absolute_import, division, print_function, unicode_literals

import operator_benchmark as op_bench
import torch
import torch.nn.quantized as nnq


"""
Microbenchmarks for qConv2d operators.
"""

# Configs for qconv2d
qconv_2d_configs = op_bench.config_list(
    # Resnext101 - 32x8d shapes
    attrs=[
        [1, 64, 128, 56, 56, 1, 1, 1, 0],
        [1, 256, 256, 56, 56, 32, 3, 1, 1],
        [1, 256, 256, 56, 56, 1, 1, 1, 0],
        [1, 512, 512, 56, 56, 32, 3, 2, 1],
    ],
    attr_names=["N", "IC", "OC", "H", "W", "G", "kernel", "stride", "pad"],
    tags=["short"],
)

# Configs for convolution shapes from Resnext-101 32x4d
resnext_32_4d_shape_configs = op_bench.config_list(
    attrs=[
        [1, 1024, 1024, 14, 14, 1, 1, 1, 0],  # op#312
        [1, 1024, 1024, 14, 14, 32, 3, 2, 1],  # op#315
        [1, 1024, 2048, 14, 14, 1, 1, 2, 0],  # op#320
        [1, 1024, 512, 14, 14, 1, 1, 1, 0],  # op#92
        [1, 1024, 1024, 7, 7, 32, 3, 1, 1],  # op#327
        [1, 1024, 2048, 7, 7, 1, 1, 1, 0],  # op#318
        [1, 128, 128, 56, 56, 32, 3, 1, 1],  # op#9
        [1, 128, 256, 56, 56, 1, 1, 1, 0],  # op#12
        [1, 2048, 1024, 7, 7, 1, 1, 1, 0],  # op#324
        [1, 256, 256, 28, 28, 32, 3, 1, 1],  # op#53
        [1, 256, 512, 28, 28, 1, 1, 1, 0],  # op#44
        [1, 256, 128, 56, 56, 1, 1, 1, 0],  # op#28
        [1, 256, 128, 56, 56, 1, 1, 1, 1],  # op#18
        [1, 256, 256, 56, 56, 1, 1, 1, 0],  # op#38
        [1, 256, 256, 56, 56, 32, 3, 2, 1],  # op#41
        [1, 256, 512, 56, 56, 1, 1, 2, 0],  # op#46
        [1, 3, 64, 224, 224, 1, 7, 2, 3],  # op#2
        [1, 512, 1024, 14, 14, 1, 1, 1, 0],  # op#86
        [1, 512, 512, 14, 14, 32, 3, 1, 1],  # op#95
        [1, 512, 1024, 28, 28, 1, 1, 2, 0],  # op#88
        [1, 512, 256, 28, 28, 1, 1, 1, 0],  # op#50
        [1, 512, 512, 28, 28, 1, 1, 1, 0],  # op#80
        [1, 512, 512, 28, 28, 32, 3, 2, 1],  # op#83
        [1, 64, 128, 56, 56, 1, 1, 1, 0],  # op#6
        [1, 64, 256, 56, 56, 1, 1, 1, 0],  # op#14
    ],
    attr_names=["N", "IC", "OC", "H", "W", "G", "kernel", "stride", "pad"],
    tags=["resnext101_32x4d"],
)


class QConv2dBenchmark(op_bench.TorchBenchmarkBase):
    def init(self, N, IC, OC, H, W, G, kernel, stride, pad):
        scale = 1.0 / 255
        zero_point = 0
        X = torch.randn(N, IC, H, W, dtype=torch.float32)
        qX = torch.quantize_per_tensor(
            X, scale=scale, zero_point=zero_point, dtype=torch.quint8
        )
        W = torch.randn(OC, IC // G, kernel, kernel, dtype=torch.float32)
        qW = torch.quantize_per_tensor(W, scale=scale, zero_point=0, dtype=torch.qint8)

        self.input = qX
        self.qconv2d = nnq.Conv2d(IC, OC, kernel, stride=stride, padding=pad, groups=G)
        self.qconv2d.weight = qW
        self.qconv2d.scale = torch.tensor([scale], dtype=torch.double)
        self.qconv2d.zero_point = torch.tensor([zero_point], dtype=torch.int)
        self.set_module_name("QConv2d")

    def forward(self):
        return self.qconv2d(self.input)


class QConv2dChainedBenchmark(op_bench.TorchBenchmarkBase):
    def init(self, N, IC, OC, H, W, G, kernel, stride, pad):
        scale = 1.0 / 255
        zero_point = 0
        X = torch.randn(N, IC, H, W, dtype=torch.float32)
<<<<<<< HEAD
        qX = torch.quantize_linear(
            X, scale=scale, zero_point=zero_point, dtype=torch.quint8
        )
        W = torch.randn(OC, IC // G, kernel, kernel, dtype=torch.float32)
        qW = torch.quantize_linear(W, scale=scale, zero_point=0, dtype=torch.qint8)
=======
        qX = torch.quantize_per_tensor(
            X, scale=scale, zero_point=zero_point, dtype=torch.quint8
        )
        W = torch.randn(OC, IC // G, kernel, kernel, dtype=torch.float32)
        qW = torch.quantize_per_tensor(W, scale=scale, zero_point=0, dtype=torch.qint8)
>>>>>>> 4fada962

        self.input = qX
        self.qconv2d = nnq.Conv2d(IC, OC, kernel, stride=stride, padding=pad, groups=G)
        self.qconv2d.weight = qW
        self.qconv2d.scale = torch.tensor([scale], dtype=torch.double)
        self.qconv2d.zero_point = torch.tensor([zero_point], dtype=torch.int)

        W2 = torch.randn(OC, OC // G, kernel, kernel, dtype=torch.float32)
<<<<<<< HEAD
        qW2 = torch.quantize_linear(W2, scale=scale, zero_point=0, dtype=torch.qint8)
=======
        qW2 = torch.quantize_per_tensor(W2, scale=scale, zero_point=0, dtype=torch.qint8)
>>>>>>> 4fada962
        self.qconv2d2 = nnq.Conv2d(OC, OC, kernel, stride=stride, padding=pad, groups=G)
        self.qconv2d2.weight = qW2
        self.qconv2d2.scale = torch.tensor([scale], dtype=torch.double)
        self.qconv2d2.zero_point = torch.tensor([zero_point], dtype=torch.int)
        self.set_module_name("QConv2dChained")

    def forward(self):
        # test that layout propagation works fine
        x = self.qconv2d(self.input)
        x = x.relu()
        return self.qconv2d2(x)


op_bench.generate_pt_test(qconv_2d_configs, QConv2dBenchmark)
op_bench.generate_pt_test(resnext_32_4d_shape_configs, QConv2dBenchmark)
op_bench.generate_pt_test(qconv_2d_configs, QConv2dChainedBenchmark)


if __name__ == "__main__":
    op_bench.benchmark_runner.main()<|MERGE_RESOLUTION|>--- conflicted
+++ resolved
@@ -83,19 +83,11 @@
         scale = 1.0 / 255
         zero_point = 0
         X = torch.randn(N, IC, H, W, dtype=torch.float32)
-<<<<<<< HEAD
-        qX = torch.quantize_linear(
-            X, scale=scale, zero_point=zero_point, dtype=torch.quint8
-        )
-        W = torch.randn(OC, IC // G, kernel, kernel, dtype=torch.float32)
-        qW = torch.quantize_linear(W, scale=scale, zero_point=0, dtype=torch.qint8)
-=======
         qX = torch.quantize_per_tensor(
             X, scale=scale, zero_point=zero_point, dtype=torch.quint8
         )
         W = torch.randn(OC, IC // G, kernel, kernel, dtype=torch.float32)
         qW = torch.quantize_per_tensor(W, scale=scale, zero_point=0, dtype=torch.qint8)
->>>>>>> 4fada962
 
         self.input = qX
         self.qconv2d = nnq.Conv2d(IC, OC, kernel, stride=stride, padding=pad, groups=G)
@@ -104,11 +96,7 @@
         self.qconv2d.zero_point = torch.tensor([zero_point], dtype=torch.int)
 
         W2 = torch.randn(OC, OC // G, kernel, kernel, dtype=torch.float32)
-<<<<<<< HEAD
-        qW2 = torch.quantize_linear(W2, scale=scale, zero_point=0, dtype=torch.qint8)
-=======
         qW2 = torch.quantize_per_tensor(W2, scale=scale, zero_point=0, dtype=torch.qint8)
->>>>>>> 4fada962
         self.qconv2d2 = nnq.Conv2d(OC, OC, kernel, stride=stride, padding=pad, groups=G)
         self.qconv2d2.weight = qW2
         self.qconv2d2.scale = torch.tensor([scale], dtype=torch.double)
