--- conflicted
+++ resolved
@@ -172,9 +172,6 @@
     Args:
         qconfig: quantization configuration for the tensor,
             if qconfig is not provided, we will get qconfig from parent modules
-
-    Return:
-        Quantized model
     """
     def __init__(self, qconfig=None):
         super(QuantStub, self).__init__()
@@ -203,6 +200,7 @@
     nn.Conv2d: nnq.Conv2d,
     QuantStub: nnq.Quantize,
     DeQuantStub: nnq.DeQuantize,
+    # Wrapper Modules:
     nnq.FloatFunctional: nnq.QFunctional,
     # Intrinsic modules:
     nni.ConvReLU2d: nniq.ConvReLU2d,
@@ -262,7 +260,8 @@
 
 def quantize_dynamic(model, qconfig_dict=DEFAULT_QCONFIG_DICT, mapping=DEFAULT_DYNAMIC_MODULE_MAPPING):
     r"""Converts a float model to dynamic quantized model.
-    Do dynamic training and output a quantized model.
+
+    Perform dynamic training and output a quantized model.
     """
     model = copy.deepcopy(model)
     model.eval()
@@ -302,18 +301,11 @@
            module type, can be overwrritten to allow swapping user defined Modules
     """
     reassign = {}
-    # TODO(jerryzh): remove after deciding on the impl of
-    # intrinsic moudles
-<<<<<<< HEAD
+    # TODO(jerryzh): remove after deciding on the impl of intrinsic modules
     SWAPPABLE_MODULES = (nni.ConvBn2d,
                          nni.ConvBnReLU2d,
                          nni.LinearReLU,
-                         nni.ConvReLU2d,
-                         nni.FloatFunctional)
-=======
-    if type(module) in [nni.ConvBn2d, nni.ConvBnReLU2d, nni.LinearReLU, nni.ConvReLU2d]:
-        return module_swapped
->>>>>>> 15a424a8
+                         nni.ConvReLU2d)
 
     for name, mod in module.named_children():
         if type(mod) not in SWAPPABLE_MODULES:
