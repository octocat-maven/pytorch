from __future__ import absolute_import, division, print_function, unicode_literals
from .quantize import *  # noqa: F401
from .quantize_script import *  # noqa: F401
from .observer import *  # noqa: F401
from .QConfig import *  # noqa: F401
from .fake_quantize import *  # noqa: F401
from .fuse_modules import fuse_modules  # noqa: F401

def default_eval_fn(model, calib_data):
    r"""
    Default evaluation function takes a torch.utils.data.Dataset or a list of
    input Tensors and run the model on the dataset
    """
    for data, target in calib_data:
        model(data)

_all__ = [
    'QuantWrapper', 'QuantStub', 'DeQuantStub', 'DEFAULT_MODULE_MAPPING',
    # Top level API for eager mode quantization
    'quantize',
    # Sub functions used by eager mode quantization
    'prepare', 'convert',
    # Sub functions for `prepare` and `swap_module`
<<<<<<< HEAD
    'propagate_qconfig', 'add_quant_dequant', 'add_observer', 'swap_module',
    'default_eval_fn',
    # Top level API for graph mode quantization
    'quantize_script',
    # Sub functions used by graph mode quantization
    'prepare_script', 'convert_script',
=======
    'propagate_qconfig_', 'add_quant_dequant', 'add_observer_', 'swap_module',
    'default_eval_fn', 'get_observer_dict',
>>>>>>> 4e52adc0
    # Observers
    'Observer', 'WeightObserver', 'observer', 'default_observer',
    'default_weight_observer',
    # QConfig
    'QConfig', 'default_qconfig', 'default_dynamic_qconfig', 'float16_dynamic_qconfig',
    # QAT utilities
    'default_qat_qconfig', 'prepare_qat', 'quantize_qat',
    # module transformations
    'fuse_modules',
    # Dynamic quantization utilities
    'quantize_dynamic',
]<|MERGE_RESOLUTION|>--- conflicted
+++ resolved
@@ -1,6 +1,5 @@
 from __future__ import absolute_import, division, print_function, unicode_literals
 from .quantize import *  # noqa: F401
-from .quantize_script import *  # noqa: F401
 from .observer import *  # noqa: F401
 from .QConfig import *  # noqa: F401
 from .fake_quantize import *  # noqa: F401
@@ -21,17 +20,8 @@
     # Sub functions used by eager mode quantization
     'prepare', 'convert',
     # Sub functions for `prepare` and `swap_module`
-<<<<<<< HEAD
-    'propagate_qconfig', 'add_quant_dequant', 'add_observer', 'swap_module',
-    'default_eval_fn',
-    # Top level API for graph mode quantization
-    'quantize_script',
-    # Sub functions used by graph mode quantization
-    'prepare_script', 'convert_script',
-=======
     'propagate_qconfig_', 'add_quant_dequant', 'add_observer_', 'swap_module',
     'default_eval_fn', 'get_observer_dict',
->>>>>>> 4e52adc0
     # Observers
     'Observer', 'WeightObserver', 'observer', 'default_observer',
     'default_weight_observer',
