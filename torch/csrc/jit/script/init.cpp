--- conflicted
+++ resolved
@@ -332,7 +332,8 @@
   auto v = graph->insertInput(0, "self");
   v->setType(module.module_object()->type());
   const auto name = QualifiedName(module.name(), "forward");
-  module.module_object()->compilation_unit()->create_function(name, graph);
+  auto method = module.class_compilation_unit()->create_function(name, graph);
+  module.type()->addMethod(method);
 }
 
 void initJitScriptBindings(PyObject* module) {
@@ -548,8 +549,7 @@
             PythonPrint(
                 ss,
                 source_ranges,
-                *self.class_compilation_unit(),
-                true,
+                self,
                 tensors,
                 classes,
                 false);
@@ -800,10 +800,6 @@
          const std::vector<at::Tensor>& constant_table) {
         import_functions(
             c10::nullopt,
-<<<<<<< HEAD
-=======
-            *get_python_cu(),
->>>>>>> bd7035a8
             cu,
             std::make_shared<Source>(src),
             constant_table,
@@ -835,8 +831,7 @@
       PythonPrint(
           ss,
           source_ranges,
-          *self->class_compilation_unit(),
-          true,
+          *self,
           constants,
           classes,
           true);
