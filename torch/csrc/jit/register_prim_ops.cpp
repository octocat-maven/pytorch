#include <aten/src/ATen/Context.h>
#include <torch/csrc/autograd/edge.h>
#include <torch/csrc/autograd/function.h>
#include <torch/csrc/autograd/generated/variable_factories.h>
#include <torch/csrc/autograd/profiler.h>
#include <torch/csrc/autograd/variable.h>
#include <torch/csrc/jit/custom_operator.h>
#include <torch/csrc/jit/fuser/interface.h>
#include <torch/csrc/jit/graph_executor.h>
#include <torch/csrc/jit/ir.h>
#include <torch/csrc/jit/operator.h>
#include <torch/csrc/jit/pickler.h>
#include <torch/csrc/jit/print_handler.h>
#include <torch/csrc/jit/profiling_record.h>
#include <torch/csrc/jit/script/compilation_unit.h>
#include <torch/csrc/jit/script/error_report.h>
#include <torch/csrc/jit/script/jit_exception.h>
#include <torch/csrc/jit/script/logging.h>

#include <ATen/ExpandUtils.h>
#include <ATen/Parallel.h>
#include <ATen/WrapDimUtils.h>
#include <ATen/core/Dict.h>
#include <ATen/core/ivalue.h>
#include <c10/core/thread_pool.h>
#include <c10/util/SmallVector.h>

#include <algorithm>
#include <bitset>
#include <cctype>
#include <cmath>
#include <exception>
#include <fstream>
#include <iostream>
#include <limits>
#include <memory>
#include <mutex>
#include <ostream>
#include <stdexcept>
#include <string>
#include <typeinfo>
#include <unordered_map>
#include <unordered_set>
#include <utility>
#include <vector>

namespace torch {
namespace jit {

namespace {

Operation noop(const Node* n) {
  return [](Stack& stack) { return 0; };
}

c10::OperatorOptions aliasAnalysisFromSchema() {
  c10::OperatorOptions result;
  result.setAliasAnalysis(c10::AliasAnalysisKind::FROM_SCHEMA);
  return result;
}

c10::OperatorOptions aliasAnalysisSpecialCase() {
  c10::OperatorOptions result;
  result.setAliasAnalysis(c10::AliasAnalysisKind::INTERNAL_SPECIAL_CASE);
  return result;
}

// using the rules from python_arg_parser FunctionParameter::check
// tensor cannot have grad set, tensor must be 0 dim,
// and if the dest is an int the source must be integral type
void checkImplicitTensorToNum(at::Tensor t, bool toInt) {
  if (autograd::as_variable_ref(t).requires_grad()) {
    throw std::runtime_error(
        "Cannot input a tensor that requires grad as a scalar argument");
  }
  if (t.sizes().size() != 0) {
    throw std::runtime_error(
        "Cannot input a tensor of dimension other than 0 as a scalar argument");
  }
  if (toInt && !isIntegralType(t.scalar_type())) {
    std::stringstream ss;
    ss << "Cannot input a tensor of type " << t.scalar_type()
       << " as an integral argument";
    throw std::runtime_error(ss.str());
  }
}

template <typename dtype> // int64_t, bool, double
Operation listConstruct(int64_t num_inputs) {
  return [=](Stack& stack) {
    auto inputs = peekSlice(stack, 0, num_inputs, num_inputs);
    std::vector<dtype> vals =
        fmap(inputs, [](const IValue& v) { return v.to<dtype>(); });
    drop(stack, num_inputs);
    push(stack, std::move(vals));
    return 0;
  };
}

static int64_t floordiv(int64_t a, int64_t b) {
  if (b == 0) {
    throw std::runtime_error("division by 0");
  }
  if ((a > 0) == (b > 0)) {
    // simple case, both have same sign
    return a / b;
  } else {
    // in python division rounds down, it doesnt not truncate like in c++
    auto r = lldiv(a, b);
    return (r.rem) ? r.quot - 1 : r.quot;
  }
}
void checkDoubleInRange(double a) {
  if (std::isnan(a) || std::isinf(a) ||
      a > double(std::numeric_limits<int64_t>::max()) ||
      a < double(std::numeric_limits<int64_t>::min())) {
    throw c10::Error(
        "Cannot convert float " + std::to_string(a) + " to integer", "");
    return;
  }
}
static int64_t floor(double a) {
  checkDoubleInRange(a);
  return std::floor(a);
}
static int64_t ceil(double a) {
  checkDoubleInRange(a);
  return std::ceil(a);
}

static int64_t gcd(int64_t a, int64_t b) {
  while (b != 0) {
    int64_t r = a % b;
    a = b;
    b = r;
  }
  // in python gcd returns non-negative values
  return std::abs(a);
}

int64_t partProduct(int n, int m) {
  if (m <= (n + 1))
    return (int64_t)n;
  if (m == (n + 2))
    return (int64_t)n * m;
  int k = (n + m) / 2;
  if ((k & 1) != 1)
    k = k - 1;
  return partProduct(n, k) * partProduct(k + 2, m);
}

void loop(int n, int64_t& p, int64_t& r) {
  if (n <= 2)
    return;
  loop(n / 2, p, r);
  p = p * partProduct(n / 2 + 1 + ((n / 2) & 1), n - 1 + (n & 1));
  r = r * p;
}

int nminussumofbits(int v) {
  long w = (long)v;
  w -= (0xaaaaaaaa & w) >> 1;
  w = (w & 0x33333333) + ((w >> 2) & 0x33333333);
  w = (w + (w >> 4)) & 0x0f0f0f0f;
  w += w >> 8;
  w += w >> 16;
  return v - (int)(w & 0xff);
}

int64_t factorial(int n) {
  if (n < 0) {
    throw std::runtime_error("factorial() not defined for negative values");
  }
  int64_t p = 1, r = 1;
  loop(n, p, r);
  return r << nminussumofbits(n);
}
static const double degToRad = std::acos(-1.0) / 180.0;
static const double radToDeg = 180.0 / std::acos(-1.0);
double degrees(double x) {
  return x * radToDeg;
}
double radians(double x) {
  return x * degToRad;
}

// reference function THPVariable_to in python_variable_methods.cpp
static at::Tensor to_dispatch(
    at::Tensor self,
    c10::optional<at::Device> device,
    c10::optional<at::ScalarType> scalarType,
    bool non_blocking,
    bool copy) {
  if (device && device->is_cuda()) {
    at::globalContext().lazyInitCUDA();
  }
  if (!device && !scalarType && !copy) {
    return self;
  } else if (!device) {
    return self.to(*scalarType, non_blocking, copy);
  } else if (!scalarType) {
    return self.to(*device, non_blocking, copy);
  } else {
    return self.to(*device, *scalarType, non_blocking, copy);
  }
}

// Convert an python index (which may be negative) into an index usable for a
// C++ container
int64_t normalizeIndex(int64_t idx, int64_t list_size) {
  if (idx < 0) {
    // Handle negative indexing
    idx = list_size + idx;
  }
  return idx;
}

RegisterOperators reg(
    {Operator(
         prim::profile,
         [](const Node* node) {
           auto callback = node->cast<ProfileOp>()->getCallback();
           return [callback](Stack& stack) {
             callback(stack);
             return 0;
           };
         },
         aliasAnalysisSpecialCase()),
     Operator(
         prim::FusionGroup,
         [](const Node* node) {
           const auto key = registerFusion(node);
           return [key](Stack& stack) {
             RECORD_FUNCTION("FusionGroup", std::vector<c10::IValue>());
             runFusion(key, stack);
             return 0;
           };
         },
         aliasAnalysisSpecialCase()),
     Operator(
         "prim::Guard(Tensor(a) t) -> Tensor(a)",
         [](const Node* node) {
           return [](Stack& stack) {
             AT_ERROR("Should be replaced by prim::BailOut");
             return 0;
           };
         },
         aliasAnalysisFromSchema()),
     Operator(
         "prim::BailOut(...) -> Tensor(a)",
         [](const Node* /* node */) {
           return [](Stack& /* stack */) {
             AT_ERROR("prim::BailOut not yet implemented"); // NOLINT
             return 0;
           };
         },
         aliasAnalysisFromSchema()),
     Operator(
         "prim::rangelist(int n) -> int[]",
         [](Stack& stack) {
           int64_t n;
           pop(stack, n);
           c10::List<int64_t> elems;
           elems.reserve(n);
           for (int i = 0; i < n; i++) {
             elems.push_back(i);
           }
           push(stack, std::move(elems));
           return 0;
         },
         aliasAnalysisFromSchema()),
     Operator(
         "prim::Bool(Tensor a) -> bool",
         [](Stack& stack) {
           at::Tensor a;
           pop(stack, a);
           push(stack, a.is_nonzero());
           return 0;
         },
         aliasAnalysisFromSchema()),
     Operator(
         "prim::Bool(int a) -> bool",
         [](Stack& stack) {
           int64_t i;
           pop(stack, i);
           push(stack, (bool)i);
           return 0;
         },
         aliasAnalysisFromSchema()),
     Operator(
         "prim::Bool(float a) -> bool",
         [](Stack& stack) {
           double d;
           pop(stack, d);
           push(stack, (bool)d);
           return 0;
         },
         aliasAnalysisFromSchema()),
     Operator(
         "prim::Int(Tensor a) -> int",
         [](Stack& stack) {
           at::Tensor a;
           pop(stack, a);
           push(stack, a.item<int64_t>());
           return 0;
         },
         aliasAnalysisFromSchema()),
     Operator(
         "prim::Float(Tensor a) -> float",
         [](Stack& stack) {
           at::Tensor a;
           pop(stack, a);
           push(stack, a.item<double>());
           return 0;
         },
         aliasAnalysisFromSchema()),
     Operator(
         "prim::ImplicitTensorToNum(Tensor a) -> Scalar",
         [](const Node* node) -> Operation {
           if (node->output()->type() == IntType::get()) {
             return [](Stack& stack) {
               at::Tensor a;
               pop(stack, a);
               checkImplicitTensorToNum(a, /*to int*/ true);
               push(stack, a.item<int64_t>());
               return 0;
             };
           } else {
             return [](Stack& stack) {
               at::Tensor a;
               pop(stack, a);
               checkImplicitTensorToNum(a, /*to int*/ false);
               push(stack, a.item<double>());
               return 0;
             };
           }
         },
         aliasAnalysisFromSchema()),
     Operator(
         "prim::NumToTensor(Scalar a) -> Tensor",
         [](Stack& stack) {
           at::Scalar s;
           pop(stack, s);
           push(stack, autograd::make_variable(at::scalar_to_tensor(s)));
           return 0;
         },
         aliasAnalysisFromSchema()),
     // note: this op needs to share a name with the Scalar -> Tensor conversion
     // because all _to_tensor conversion have to have the same operator namet
     Operator(
         "prim::NumToTensor(bool a) -> Tensor",
         [](Stack& stack) {
           bool b;
           pop(stack, b);
           push(stack, autograd::make_variable(at::scalar_to_tensor(b)));
           return 0;
         },
         aliasAnalysisFromSchema()),
     Operator(
         "prim::Float(Scalar a) -> float",
         [](Stack& stack) {
           IValue scalar;
           pop(stack, scalar);
           if (scalar.isDouble()) {
             push(stack, std::move(scalar));
           } else {
             push(stack, static_cast<double>(scalar.toInt()));
           }
           return 0;
         },
         aliasAnalysisFromSchema()),
     Operator(
         "prim::Float(int a) -> float",
         [](Stack& stack) {
           int64_t i;
           pop(stack, i);
           push(stack, (float)i);
           return 0;
         },
         aliasAnalysisFromSchema()),
     Operator(
         "prim::Int(float a) -> int",
         [](Stack& stack) {
           double d;
           pop(stack, d);
           push(stack, (int64_t)d);
           return 0;
         },
         aliasAnalysisFromSchema()),
     Operator(
         "prim::Float(bool a) -> float",
         [](Stack& stack) {
           bool b;
           pop(stack, b);
           push(stack, (float)b);
           return 0;
         },
         aliasAnalysisFromSchema()),
     Operator(
         "prim::Int(bool a) -> int",
         [](Stack& stack) {
           bool b;
           pop(stack, b);
           push(stack, (int)b);
           return 0;
         },
         aliasAnalysisFromSchema()),
     Operator(
         "prim::Int(Scalar a) -> int",
         [](Stack& stack) {
           IValue scalar;
           pop(stack, scalar);
           if (scalar.isInt()) {
             push(stack, std::move(scalar));
           } else {
             push(stack, static_cast<int64_t>(scalar.toDouble()));
           }
           return 0;
         },
         aliasAnalysisFromSchema()),
     Operator(
         "prim::Float(str a) -> float",
         [](Stack& stack) {
           auto s = pop(stack).toString();
           if (s->string() == "inf")
             push(stack, std::numeric_limits<double>::infinity());
           else if (s->string() == "-inf")
             push(stack, -std::numeric_limits<double>::infinity());
           else
             AT_ERROR(
                 "Only 'inf' or '-inf' can be cast to a float, but got '",
                 s->string(),
                 "'");
           return 0;
         },
         aliasAnalysisFromSchema()),
     Operator(
         "aten::device(str a) -> Device",
         [](Stack& stack) {
           push(stack, c10::Device(pop(stack).toStringRef()));
           return 0;
         },
         aliasAnalysisFromSchema()),
     // reference function parse_to_conversion in python_arg_parsing.h
     Operator(
         "aten::to(Tensor(a) self, Device? device, int? dtype=None, bool non_blocking=False, bool copy=False) -> Tensor(a|b)",
         [](Stack& stack) {
           bool non_blocking;
           bool copy;
           pop(stack, non_blocking, copy);
           c10::optional<at::ScalarType> scalarType =
               pop(stack).toOptional<at::ScalarType>();
           c10::optional<c10::Device> device =
               pop(stack).toOptional<c10::Device>();
           at::Tensor self = pop(stack).toTensor();
           push(
               stack,
               to_dispatch(self, device, scalarType, non_blocking, copy));
           return 0;
         },
         aliasAnalysisFromSchema()),
     Operator(
         "aten::to(Tensor(a) self, int? dtype=None, bool non_blocking=False, bool copy=False) -> Tensor(a|b)",
         [](Stack& stack) {
           bool non_blocking;
           bool copy;
           pop(stack, non_blocking, copy);
           c10::optional<at::ScalarType> scalarType =
               pop(stack).toOptional<at::ScalarType>();
           c10::optional<c10::Device> device = c10::nullopt;
           at::Tensor self = pop(stack).toTensor();
           push(
               stack,
               to_dispatch(self, device, scalarType, non_blocking, copy));
           return 0;
         },
         aliasAnalysisFromSchema()),
     Operator(
         "aten::to(Tensor(a) self, bool non_blocking=False, bool copy=False) -> Tensor(a|b)",
         [](Stack& stack) {
           at::Tensor self;
           bool non_blocking;
           bool copy;
           pop(stack, self, non_blocking, copy);
           c10::optional<c10::Device> device = c10::nullopt;
           c10::optional<at::ScalarType> scalarType = c10::nullopt;
           push(
               stack,
               to_dispatch(self, device, scalarType, non_blocking, copy));
           return 0;
         },
         aliasAnalysisFromSchema()),
     Operator(
         "aten::eq(Device a, Device b) -> bool",
         [](Stack& stack) {
           auto a = pop(stack).toDevice();
           auto b = pop(stack).toDevice();
           push(stack, a == b);
           return 0;
         },
         aliasAnalysisFromSchema()),
     Operator(
         "prim::device(Tensor a) -> Device",
         [](Stack& stack) {
           push(stack, pop(stack).toTensor().device());
           return 0;
         },
         aliasAnalysisFromSchema()),
     Operator(
         "prim::dtype(Tensor a) -> int",
         [](Stack& stack) {
           at::Tensor a;
           pop(stack, a);
           push(stack, static_cast<int64_t>(a.scalar_type()));
           return 0;
         },
         aliasAnalysisFromSchema()),
     Operator(
         "prim::requires_grad(Tensor a) -> bool",
         [](Stack& stack) {
           at::Tensor a;
           pop(stack, a);
           push(stack, a.requires_grad());
           return 0;
         },
         aliasAnalysisFromSchema()),
     Operator(
         "prim::shape(Tensor a) -> int[]",
         [](Stack& stack) {
           at::Tensor a;
           pop(stack, a);
           push(stack, a.sizes());
           return 0;
         },
         aliasAnalysisFromSchema()),
     Operator(
         "prim::is_cuda(Tensor a) -> bool",
         [](Stack& stack) {
           at::Tensor a;
           pop(stack, a);
           push(stack, a.is_cuda());
           return 0;
         },
         aliasAnalysisFromSchema()),
     Operator(
         "aten::cpu(Tensor(a) self) -> Tensor(a|b)",
         [](Stack& stack) {
           at::Tensor a;
           pop(stack, a);
           push(stack, a.cpu());
           return 0;
         },
         aliasAnalysisFromSchema()),
     Operator(
         // TODO return generator object when torchscript supports RNG
         // first-class
         "aten::manual_seed(int seed) -> ()",
         [](Stack& stack) {
           at::manual_seed(pop(stack).toInt());
           return 0;
         },
         aliasAnalysisFromSchema()),
     Operator(
         "aten::cuda(Tensor(a) self) -> Tensor(a|b)",
         [](Stack& stack) {
           at::Tensor a;
           pop(stack, a);
           push(stack, a.cuda());
           return 0;
         },
         aliasAnalysisFromSchema()),
     Operator(
         "prim::AutogradZero() -> Tensor",
         [](const Node* node) {
           return [](Stack& stack) {
             stack.emplace_back(at::Tensor());
             return 0;
           };
         },
         aliasAnalysisSpecialCase()),
     Operator(
         "aten::save(t item, str filename) -> ()",
         [](Stack& stack) {
           auto filename = pop(stack).toStringRef();
           auto value = pop(stack);

           // Pickle the tensor
           Pickler p;
           p.pushMetadata();
           p.start();
           p.addIValue(value);
           p.finish();

           // Write file
           std::fstream output(filename, std::ios::out | std::ios::binary);
           output.write(p.stack().data(), p.stack().size());
           return 0;
         },
         aliasAnalysisFromSchema()),
     Operator(
         prim::Print,
         [](const Node* node) {
           size_t num_inputs = node->inputs().size();
           return [num_inputs](Stack& stack) {
             std::stringstream ss;
             bool first = true;
             for (const IValue& i : last(stack, num_inputs)) {
               if (!first)
                 ss << " ";
               first = false;
               ss << i;
             }
             drop(stack, num_inputs);
             ss << std::endl;
             auto* handler = getPrintHandler();
             TORCH_INTERNAL_ASSERT(handler);
             handler(ss.str());
             return 0;
           };
         },
         aliasAnalysisSpecialCase()),
     Operator(
         prim::BroadcastSizes,
         [](const Node* node) -> Operation {
           size_t num_inputs = node->inputs().size();
           return [num_inputs](Stack& stack) {
             std::vector<int64_t> size;
             size.reserve(8);
             for (size_t i = 0; i < num_inputs; ++i) {
               size = at::infer_size(
                   size, peek(stack, i, num_inputs).toIntListRef());
             }
             drop(stack, num_inputs);
             push(stack, std::move(size));
             return 0;
           };
         },
         aliasAnalysisSpecialCase()),
     Operator(
         prim::ChunkSizes,
         [](const Node* node) -> Operation {
           int64_t raw_dim = node->i(attr::dim);
           int64_t chunks = node->i(attr::chunks);
           return [raw_dim, chunks](Stack& stack) {
             c10::List<int64_t> shape = pop(stack).toIntList();
             c10::List<int64_t> regular_shape = shape.copy();
             c10::List<int64_t> last_shape = shape.copy();
             int64_t dim = at::maybe_wrap_dim(raw_dim, shape.size());
             TORCH_CHECK(
                 dim < (int64_t)regular_shape.size(),
                 "Dimension out of range for chunk");
             int64_t split_size = (regular_shape[dim] + chunks - 1) / chunks;
             regular_shape[dim] =split_size;
             if (shape[dim] % chunks == 0) {
               last_shape[dim] = split_size;
             } else {
               int64_t num_splits = std::max<int64_t>(
                   (shape[dim] + split_size - 1) / split_size, 1);
               last_shape[dim] =
                   split_size - (split_size * num_splits - shape[dim]);
               AT_ASSERT(last_shape[dim] >= 0);
             }
             push(stack, std::move(regular_shape));
             push(stack, std::move(last_shape));
             return 0;
           };
         },
         aliasAnalysisSpecialCase()),
     Operator(
         FunctionSchema(
             "aten::warn",
             "",
             {Argument("message", StringType::get()),
              Argument("stacklevel", IntType::get(), c10::nullopt, 2, true)},
             {}),
         [](const Node* node) -> std::function<int(Stack&)> {
           auto range = node->sourceRange().source();
           if (range->filename()) {
             auto line = range->starting_line_no() +
                 range->lineno_for_offset(node->sourceRange().start());
             return [=](Stack& stack) {
               drop(stack, 1);
               c10::SourceLocation location{
                   "", range->filename()->c_str(), uint32_t(line)};
               c10::Warning::warn(location, pop(stack).toStringRef());
               return 0;
             };
           }

           return [=](Stack& stack) {
             drop(stack, 1);
             AT_WARN(pop(stack).toStringRef());
             return 0;
           };
         },
         aliasAnalysisFromSchema()),
     Operator(
         "prim::RaiseException(str msg) -> ()",
         [](Stack& stack) {
           throw JITException(pop(stack).toStringRef());
           return 0;
         },
         aliasAnalysisFromSchema()),

     Operator(
         "prim::IgnoredPythonOp(...) -> None",
         [](Stack& stack) {
           throw JITException(
               "This Python function is annotated to be ignored"
               " and cannot be and has not been included in the exported"
               " binary, meaning that it cannot be executed now."
               " Make sure that ignored operations are never executed after"
               " import");
           return 0;
         },
         aliasAnalysisFromSchema()),

     // Load x, y
     // loads values from registers onto the stack, the actual callback does
     // nothing since the stack manipulation is already encoded in inst.inputs
     // and inst.outputs
     Operator(prim::Load, noop, aliasAnalysisSpecialCase()),
     // x, y = Store
     // stores vales from stack into registers, the actual callback does
     // nothing since the stack manipulation is already encoded in inst.inputs
     // and inst.outputs
     Operator(prim::Store, noop, aliasAnalysisSpecialCase()),
     Operator(
         prim::Drop,
         [](const Node* node) {
           auto N = node->inputs().size();
           return [=](Stack& stack) {
             drop(stack, N);
             return 0;
           };
         },
         aliasAnalysisSpecialCase()),
     Operator(
         c10::onnx::Reshape,
         [](const Node* node) {
           return [=](Stack& stack) {
             at::Tensor input, shape;
             pop(stack, input, shape);
             shape = shape.contiguous();
             AT_ASSERT(shape.ndimension() == 1);
             at::IntArrayRef shape_list(shape.data<int64_t>(), shape.size(0));
             push(stack, input.reshape(shape_list));
             return 0;
           };
         },
         aliasAnalysisSpecialCase()),
     Operator(
         c10::onnx::Shape,
         [](const Node* node) {
           return [=](Stack& stack) {
             auto t = pop(stack).toTensor();
             at::IntArrayRef sizes = t.sizes();
             auto sizes_tensor = torch::empty(
                 {static_cast<int64_t>(sizes.size())}, at::dtype(at::kLong));
             auto accessor = sizes_tensor.accessor<int64_t, 1>();
             for (size_t i = 0; i < sizes.size(); ++i) {
               accessor[i] = sizes[i];
             }
             stack.emplace_back(sizes_tensor);
             return 0;
           };
         },
         aliasAnalysisSpecialCase()),
     Operator(
         prim::AutogradAnyNonZero,
         [](const Node* node) {
           size_t num_inputs = node->inputs().size();
           return [=](Stack& stack) {
             bool result = false;
             for (const IValue& t : last(stack, num_inputs)) {
               if (t.toTensor().defined()) {
                 result = true;
                 break;
               }
             }
             drop(stack, num_inputs);
             stack.emplace_back(result);
             return 0;
           };
         },
         aliasAnalysisSpecialCase()),
     Operator(
         prim::AutogradAdd,
         [](const Node* node) {
           return [=](Stack& stack) {
             at::Tensor a, b;
             pop(stack, a, b);
             if (!a.defined())
               stack.emplace_back(b);
             else if (!b.defined())
               stack.emplace_back(a);
             else
               stack.emplace_back(a + b);
             return 0;
           };
         },
         aliasAnalysisSpecialCase()),
     Operator(
         "aten::_grad_sum_to_size(Tensor(a) self, int[]? size) -> Tensor(a)",
         [](Stack& stack) {
           IValue self, size;
           pop(stack, self, size);
           if (size.isNone()) {
             push(stack, std::move(self));
           } else {
             push(
                 stack,
                 at::sum_to(self.toTensor(), size.toIntListRef()));
           }
           return 0;
         },
         aliasAnalysisFromSchema()),
     Operator(
         "aten::_size_if_not_equal(int[] self_size, int[] other_size) -> int[]?",
         [](Stack& stack) {
           IValue self_size, other_size;
           pop(stack, self_size, other_size);
           auto s = self_size.toIntListRef();
           if (s.equals(other_size.toIntListRef())) {
             push(stack, IValue());
           } else {
             push(stack, s);
           }
           return 0;
         },
         aliasAnalysisFromSchema()),
     Operator(
         prim::TupleUnpack,
         [](const Node* node) {
           size_t num_elems = node->outputs().size();
           return [=](Stack& stack) {
             auto tuple = pop(stack).toTuple();
             if (tuple->elements().size() != num_elems) {
               AT_ERROR(
                   "Expected a tuple of ",
                   num_elems,
                   " elements, but got ",
                   tuple->elements().size());
             }
             stack.insert(
                 stack.end(),
                 tuple->elements().begin(),
                 tuple->elements().end());
             return 0;
           };
         },
         aliasAnalysisSpecialCase()),
     Operator(
         prim::TupleSlice,
         [](const Node* node) {
           int64_t beg_ind = node->i(attr::beg);
           int64_t end_ind = node->i(attr::end);
           return [=](Stack& stack) {
             auto tuple = pop(stack).toTuple();
             std::vector<IValue> output_elems;
             for (int64_t i = beg_ind; i < end_ind; ++i) {
               output_elems.emplace_back(tuple->elements()[i]);
             }
             push(stack, c10::ivalue::Tuple::create(std::move(output_elems)));
             return 0;
           };
         },
         aliasAnalysisSpecialCase()),
     Operator(
         prim::TupleIndex,
         [](const Node* node) {
           return [](Stack& stack) {
             int64_t index = pop(stack).toInt();
             auto tuple = pop(stack).toTuple();
             auto norm_index = normalizeIndex(index, tuple->elements().size());
             if (norm_index < 0 ||
                 norm_index > static_cast<int64_t>(tuple->elements().size())) {
               throw std::out_of_range("Tuple list index out of range");
             }
             stack.emplace_back(tuple->elements()[norm_index]);
             return 0;
           };
         },
         aliasAnalysisSpecialCase()),
     Operator(
         prim::TupleConstruct,
         [](const Node* node) {
           size_t num_inputs = node->inputs().size();
           auto type = node->output()->type()->expect<TupleType>();
           return [=](Stack& stack) {
             std::vector<IValue> elems{
                 std::make_move_iterator(stack.end() - num_inputs),
                 std::make_move_iterator(stack.end())};
             drop(stack, num_inputs);
             push(stack, c10::ivalue::Tuple::create(std::move(elems), type));
             return 0;
           };
         },
         aliasAnalysisSpecialCase()),
     Operator(
         prim::ConstantChunk,
         [](const Node* node) {
           int64_t chunks = node->i(attr::chunks);
           int64_t dim = node->i(attr::dim);
           auto outputs_used = fmap(node->outputs(), [](const Value* v) {
             return v->uses().size() > 0;
           });
           return [=](Stack& stack) {
             RECORD_FUNCTION("chunk", last(stack, 1));

             at::Tensor t;
             pop(stack, t);
             auto result = at::chunk(t, chunks, dim);
             stack.insert(
                 stack.end(),
                 std::make_move_iterator(result.begin()),
                 std::make_move_iterator(result.end()));
             // NB: Chunk can sometimes return a smaller number of outputs.
             int64_t num_results = result.size();
             if (num_results != chunks) {
               if (num_results > chunks) {
                 TORCH_CHECK(
                     num_results == chunks,
                     "Expected chunk to return ",
                     chunks,
                     " outputs, but got ",
                     num_results);
               }
               for (int64_t i = num_results; i < chunks; ++i) {
                 TORCH_CHECK(
                     !outputs_used[i],
                     "Expected chunk to return at least ",
                     chunks,
                     " outputs, but got only ",
                     num_results);
                 // We know that the output is unused, so it's ok to push
                 // anything on the stack.
                 stack.emplace_back();
               }
             }
             return 0;
           };
         },
         aliasAnalysisSpecialCase()),
     Operator(
         prim::ListUnpack,
         [](const Node* node) -> Operation {
           const auto num_outputs = node->outputs().size();
           ListTypePtr lt = node->input()->type()->expect<ListType>();
           if (lt->getElementType() == IntType::get()) {
             return [=](Stack& stack) {
               auto list = pop(stack).toIntList();
               TORCH_CHECK(
                   list.size() == num_outputs,
                   "Expected ",
                   num_outputs,
                   " elements in a list but found ",
                   list.size());
               push_list_elements(stack, list);
               return 0;
             };
           } else if (lt->getElementType() == FloatType::get()) {
             return [=](Stack& stack) {
               auto list = pop(stack).toDoubleList();
               TORCH_CHECK(
                   list.size() == num_outputs,
                   "Expected ",
                   num_outputs,
                   " elements in a list but found ",
                   list.size());
               push_list_elements(stack, list);
               return 0;
             };
           } else if (lt->getElementType() == TensorType::get()) {
             return [=](Stack& stack) {
               auto list = pop(stack).toTensorList();
               TORCH_CHECK(
                   list.size() == num_outputs,
                   "Expected ",
                   num_outputs,
                   " elements in a list but found ",
                   list.size());
               push_list_elements(stack, list);
               return 0;
             };
           } else {
             return [=](Stack& stack) {
               auto list = pop(stack).toGenericList();
               TORCH_CHECK(
                   list.size() == num_outputs,
                   "Expected ",
                   num_outputs,
                   " elements in a list but found ",
                   list.size());
               push_list_elements(stack, list);
               return 0;
             };
           }
         },
         aliasAnalysisSpecialCase()),
     Operator(
         prim::ListConstruct,
         [](const Node* node) -> Operation {
           const auto num_inputs = node->inputs().size();
           ListTypePtr lt = node->output()->type()->expect<ListType>();
           if (IntType::get() == lt->getElementType()) {
             return listConstruct<int64_t>(num_inputs);
           } else if (FloatType::get() == lt->getElementType()) {
             return listConstruct<double>(num_inputs);
           } else if (lt->getElementType() == BoolType::get()) {
             return listConstruct<bool>(num_inputs);
           } else if (lt->getElementType()->isSubtypeOf(TensorType::get())) {
             return [=](Stack& stack) {
               const size_t stack_size = stack.size();
               c10::List<at::Tensor> vals;
               vals.reserve(num_inputs);
               for (size_t i = stack_size - num_inputs; i < stack_size; ++i) {
                 vals.emplace_back(std::move(stack[i]).toTensor());
               }
               drop(stack, num_inputs);
               push(stack, std::move(vals));
               return 0;
             };
           } else {
             return [=](Stack& stack) {
               const size_t stack_size = stack.size();
               c10::List<IValue> vals;
               vals.reserve(num_inputs);
               for (size_t i = stack_size - num_inputs; i < stack_size; ++i) {
                 vals.emplace_back(std::move(stack[i]));
               }
               drop(stack, num_inputs);
               push(stack, std::move(vals));
               return 0;
             };
           }
         },
         aliasAnalysisSpecialCase()),
     Operator(
         prim::DictConstruct,
         [](const Node* node) -> Operation {
           const auto num_inputs = node->inputs().size();
           if (num_inputs % 2 != 0) {
             throw std::runtime_error(
                 "DictConstruct must have an even number of inputs");
           }
           return [=](Stack& stack) {
             c10::impl::GenericDict vals;
             for (size_t i = 0; i < num_inputs; i += 2) {
               auto val = pop(stack);
               auto key = pop(stack);
               vals.insert_or_assign(std::move(key), std::move(val));
             }
             push(stack, std::move(vals));
             return 0;
           };
         },
         aliasAnalysisSpecialCase()),
     Operator(
         "aten::_unwrap_optional(t(a)? optional) -> t(a)",
         [](Stack& stack) {
           auto val = pop(stack);
           TORCH_CHECK(!val.isNone(), "Unwrapping null optional");
           push(stack, std::move(val));
           return 0;
         },
         aliasAnalysisFromSchema()),
     // This op can be removed in preprocessing before being run in the
     // interpreter (but is currently not removed), even when it is removed it
     // needs to remain a registered op so that constant prop can run.
     Operator("prim::unchecked_unwrap_optional(t(a)? optional) -> t(a)", noop, aliasAnalysisFromSchema()),
     Operator(
         prim::fork,
         [](const Node* node) {
           Code code(node->g(attr::Subgraph));
           int n_inputs = node->inputs().size();
           AT_ASSERT(node->blocks().size() == 0);
           AT_ASSERT(node->hasAttribute(attr::Subgraph));
           return [=](Stack& stack) {
             // Move inputs to a separate stack
             InterpreterState forked_interprester(code);
             InterpreterContinuation continuation(
                 forked_interprester,
                 Stack(stack.end() - n_inputs, stack.end()),
                 autograd::GradMode::is_enabled());
             drop(stack, n_inputs);

             push(stack, forked_interprester.getFuture());

             at::launch(std::move(continuation));
             return 0;
           };
         },
         aliasAnalysisSpecialCase()),
     Operator(
         "aten::wait(Future(t) self) -> t",
         [](Stack& stack) {
           TORCH_CHECK(
               false, "wait is implemented directly in the interpreter");
           return 0;
         },
         aliasAnalysisSpecialCase()),
     Operator(
         prim::Uninitialized,
         [](const Node* node) {
           return [](Stack& stack) {
             push(stack, IValue::uninitialized());
             return 0;
           };
         },
         aliasAnalysisFromSchema()),
     Operator(
         prim::CreateObject,
         [](const Node* node) {
           const auto type = node->output()->type()->expect<ClassType>();
           const size_t numAttrs = type->numAttributes();
           return [type, numAttrs](Stack& stack) {
             auto userObj = c10::ivalue::Object::create(type, numAttrs);
             push(stack, std::move(userObj));
             return 0;
           };
         },
         aliasAnalysisSpecialCase()),
     Operator(
         prim::GetAttr,
         [](const Node* node) {
           const auto type = node->input()->type()->expect<ClassType>();
           const auto& field = node->s(attr::name);
           const auto slot = type->getAttributeSlot(field);
           return [slot](Stack& stack) {
             auto userObj = pop(stack).toObject();
             auto value = userObj->getSlot(slot);
             push(stack, std::move(value));
             return 0;
           };
         },
         aliasAnalysisSpecialCase()),
     Operator(prim::SetAttr, [](const Node* node) {
       const auto type = node->inputs().at(0)->type()->expect<ClassType>();
       const auto& field = node->s(attr::name);
       const auto slot = type->getAttributeSlot(field);
       return [slot](Stack& stack) {
         auto v = pop(stack);
         auto userObj = pop(stack).toObject();
         userObj->setSlot(slot, std::move(v));
         return 0;
       };
     },
     aliasAnalysisSpecialCase())});

RegisterOperators logging_operators(
    {Operator(
         "prim::AddStatValue(str key, int val) -> ()",
         [](Stack& stack) {
           auto val = pop(stack).toInt();
           auto key = pop(stack).toString();

           auto schema =
               parseSchema("prim::AddStatValue(str key, int val) -> ()");
           // TODO: remove this custom tracing code once the custom op bugfix
           // lands
           if (jit::tracer::isTracing()) {
             const auto& graph = tracer::getTracingState()->graph;
             Node* node = graph->create(prim::AddStatValue, /*num_outputs=*/0);
             tracer::recordSourceLocation(node);
             node->addInput(insertConstant(*graph, key));
             tracer::addInputs(node, "val", val);
             graph->insertNode(node);
           }
           torch::jit::logging::getLogger()->addStatValue(*key, val);
           return 0;
         },
         aliasAnalysisFromSchema()),
     Operator("prim::TimePoint() -> int", [](Stack& stack) {
       auto schema = parseSchema("prim::TimePoint() -> int");
       Node* node = nullptr;
       // TODO: remove this custom tracing code once the custom op bugfix lands
       if (jit::tracer::isTracing()) {
         const auto& graph = tracer::getTracingState()->graph;
         Node* node = graph->create(prim::TimePoint, /*num_outputs=*/0);
         tracer::recordSourceLocation(node);
         graph->insertNode(node);
       }
       auto output = autograd::profiler::getTime();
       push(stack, output);
       if (jit::tracer::isTracing()) {
         jit::tracer::addOutput(node, output);
       }
       return 0;
     },
     aliasAnalysisFromSchema())});

// define implementations for primitive number ops
#define DEFINE_GENERIC_OP(aten_op, int_op, float_op, int_result, float_result) \
  Operator(                                                                    \
      #aten_op "(int a, int b) -> " #int_result,                               \
      [](Stack& stack) {                                                       \
        int64_t a, b;                                                          \
        pop(stack, a, b);                                                      \
        push(stack, int_op);                                                   \
        return 0;                                                              \
      },                                                                       \
      aliasAnalysisFromSchema()),                                              \
      Operator(                                                                \
          #aten_op "(float a, float b) -> " #float_result, [](Stack& stack) {  \
            double a, b;                                                       \
            pop(stack, a, b);                                                  \
            push(stack, float_op);                                             \
            return 0;                                                          \
          },                                                                   \
          aliasAnalysisFromSchema())

#define DEFINE_INT_FLOAT_OP(aten_op, op, result)                           \
  Operator(                                                                \
      #aten_op "(int a, float b) -> " #result,                             \
      [](Stack& stack) {                                                   \
        int64_t a;                                                         \
        double b;                                                          \
        pop(stack, a, b);                                                  \
        push(stack, op);                                                   \
        return 0;                                                          \
      },                                                                   \
      aliasAnalysisFromSchema()),                                          \
      Operator(#aten_op "(float a, int b) -> " #result, [](Stack& stack) { \
        double a;                                                          \
        int64_t b;                                                         \
        pop(stack, a, b);                                                  \
        push(stack, op);                                                   \
        return 0;                                                          \
      },                                                                   \
      aliasAnalysisFromSchema())

#define DEFINE_INT_OP(aten_op, op)                              \
  Operator(#aten_op "(int a, int b) -> int", [](Stack& stack) { \
    int64_t a, b;                                               \
    pop(stack, a, b);                                           \
    push(stack, op); /* NOLINT(hicpp-signed-bitwise) */         \
    return 0;                                                   \
  },                                                            \
  aliasAnalysisFromSchema())

#define DEFINE_STR_CMP_OP(aten_op, op)                           \
  Operator(#aten_op "(str a, str b) -> bool", [](Stack& stack) { \
    auto b = pop(stack).toStringRef();                           \
    auto a = pop(stack).toStringRef();                           \
    push(stack, op);                                             \
    return 0;                                                    \
  },                                                             \
  aliasAnalysisFromSchema())

#define DEFINE_BINARY_OP(aten_op, op)             \
  DEFINE_GENERIC_OP(aten_op, op, op, int, float), \
      DEFINE_INT_FLOAT_OP(aten_op, op, float)

#define DEFINE_BINARY_FLOAT_OP(aten_op, op)         \
  DEFINE_GENERIC_OP(aten_op, op, op, float, float), \
      DEFINE_INT_FLOAT_OP(aten_op, op, float)

#define DEFINE_COMPARISON_OP(aten_op, op)         \
  DEFINE_GENERIC_OP(aten_op, op, op, bool, bool), \
      DEFINE_INT_FLOAT_OP(aten_op, op, bool), DEFINE_STR_CMP_OP(aten_op, op)

#define DEFINE_UNARY_INT_OP(aten_op, op, result)              \
  Operator(#aten_op "(int a) -> " #result, [](Stack& stack) { \
    int64_t a;                                                \
    pop(stack, a);                                            \
    push(stack, op);                                          \
    return 0;                                                 \
  },                                                          \
  aliasAnalysisFromSchema())

#define DEFINE_UNARY_FLOAT_OP(aten_op, op, result)              \
  Operator(#aten_op "(float a) -> " #result, [](Stack& stack) { \
    double a;                                                   \
    pop(stack, a);                                              \
    push(stack, op);                                            \
    return 0;                                                   \
  },                                                            \
  aliasAnalysisFromSchema())

#define DEFINE_UNARY_OP(aten_op, op, int_result, float_result) \
  DEFINE_UNARY_INT_OP(aten_op, op, int_result),                \
      DEFINE_UNARY_FLOAT_OP(aten_op, op, float_result)

#define DEFINE_BOOL_OP(aten_op, op)                                \
  Operator(#aten_op "(bool a, bool b) -> bool", [](Stack& stack) { \
    bool a, b;                                                     \
    pop(stack, a, b);                                              \
    push(stack, op);                                               \
    return 0;                                                      \
  },                                                               \
  aliasAnalysisFromSchema())

// Equivalent to list.at(idx)
template <typename T>
T getItem(const c10::List<T>& list, int64_t idx) {
  const int64_t list_size = list.size();
  const int64_t normalized_idx = normalizeIndex(idx, list_size);
  if (normalized_idx < 0 || normalized_idx >= list_size) {
    throw std::out_of_range("list index out of range");
  }
  return list.get(normalized_idx);
}

template <typename T>
void setItem(const c10::List<T>& list, int64_t idx, T&& value) {
  const int64_t list_size = list.size();
  const int64_t normalized_idx = normalizeIndex(idx, list_size);
  if (normalized_idx < 0 || normalized_idx >= list_size) {
    throw std::out_of_range("list index out of range");
  }
  list.set(normalized_idx, std::move(value));
}

template <typename T>
int listAppend(Stack& stack) {
  c10::List<T> list;
  T el;
  pop(stack, list, el);

  list.push_back(std::move(el));
  push(stack, std::move(list));

  return 0;
}

template <typename T>
int listReverse(Stack& stack) {
  c10::List<T> list;
  pop(stack, list);

  std::reverse(list.begin(), list.end());

  return 0;
}

template <typename T>
int listPop(Stack& stack) {
  c10::List<T> list;
  int64_t idx;
  pop(stack, list, idx);

  const int64_t list_size = list.size();
  const int64_t normalized_idx = normalizeIndex(idx, list_size);

  if (list_size == 0) {
    AT_ERROR("pop from empty list");
  }

  push(stack, getItem(list, idx));
  list.erase(list.begin() + normalized_idx);

  return 0;
}

template <typename T>
int listClear(Stack& stack) {
  c10::List<T> list;
  pop(stack, list);

  list.clear();
  return 0;
}

template <typename T>
int listInsert(Stack& stack) {
  c10::List<T> list;
  int64_t idx;
  T elem;
  pop(stack, list, idx, elem);

  const int64_t list_size = list.size();
  const int64_t normalized_idx = normalizeIndex(idx, list_size);

  if (normalized_idx < 0 || normalized_idx >= list_size) {
    if (normalized_idx < 0) {
      list.insert(list.begin(), elem);
    } else {
      list.push_back(elem);
    }
  } else {
    list.insert(list.begin() + normalized_idx, elem);
  }

  return 0;
}

template <typename T>
int listRemove(Stack& stack) {
  c10::List<T> list;
  T elem;
  pop(stack, list, elem);

  auto pos = std::find(list.begin(), list.end(), elem);

  if (pos != list.end()) {
    list.erase(pos);
  } else {
    AT_ERROR("list.remove(x): x not in list");
  }

  return 0;
}

template <>
int listRemove<at::Tensor>(Stack& stack) {
  c10::List<at::Tensor> list;
  at::Tensor elem;
  pop(stack, list, elem);

  auto pos = std::find_if(
      list.begin(), list.end(), [&](const at::Tensor& b) {
        const auto cmp_result = elem.eq(b);
        return cmp_result.is_nonzero();
      });

  if (pos != list.end()) {
    list.erase(pos);
  } else {
    AT_ERROR("list.remove(x): x not in list");
  }

  return 0;
}

template <typename T>
int listIndex(Stack& stack) {
  c10::List<T> list;
  T elem;
  pop(stack, list, elem);

  auto pos = std::find(list.begin(), list.end(), elem);

  if (pos != list.end()) {
    push(stack, static_cast<int64_t>(std::distance(list.begin(), pos)));
  } else {
    AT_ERROR("'", elem, "' is not in list");
  }

  return 0;
}

template <>
int listIndex<at::Tensor>(Stack& stack) {
  c10::List<at::Tensor> list;
  at::Tensor elem;
  pop(stack, list, elem);

  auto pos = std::find_if(
      list.begin(), list.end(), [elem](const at::Tensor& b) {
        const auto cmp_result = elem.eq(b);
        return cmp_result.is_nonzero();
      });

  if (pos != list.end()) {
    push(stack, static_cast<int64_t>(std::distance(list.begin(), pos)));
  } else {
    AT_ERROR("'", elem, "' is not in list");
  }

  return 0;
}

template <typename T>
int listCount(Stack& stack) {
  c10::List<T> list;
  T elem;
  pop(stack, list, elem);

  const int64_t count = std::count(list.begin(), list.end(), elem);
  push(stack, count);

  return 0;
}

template <>
int listCount<at::Tensor>(Stack& stack) {
  c10::List<at::Tensor> list;
  at::Tensor elem;
  pop(stack, list, elem);

  const int64_t count = std::count_if(
      list.begin(), list.end(), [&](const at::Tensor& b) {
        const auto cmp_result = elem.eq(b);
        return cmp_result.is_nonzero();
      });
  push(stack, count);

  return 0;
}

template <typename T>
Operation listExtend(const Node* node) {
  return [](Stack& stack) {
    c10::List<T> a;
    c10::List<T> b;
    pop(stack, a, b);

    a.reserve(a.size() + b.size());
    for (size_t i = 0; i < b.size(); ++i) {
      a.push_back(b.get(i));
    }
    return 0;
  };
}

template <typename T>
Operation listCopy(const Node* node) {
  return [](Stack& stack) {
    c10::List<T> list;
    pop(stack, list);
    push(stack, list.copy());
    return 0;
  };
}

template <typename T>
int listSelect(Stack& stack) {
  c10::List<T> list;
  int64_t idx;
  pop(stack, list, idx);

  auto element = getItem(list, idx);
  push(stack, std::move(element));
  return 0;
}

template <typename T>
int listLen(Stack& stack) {
  c10::List<T> a;
  pop(stack, a);

  const int64_t size = a.size();
  push(stack, size);
  return 0;
}

template <typename T>
int listEq(Stack& stack) {
  c10::List<T> a;
  c10::List<T> b;
  pop(stack, a, b);
  push(stack, list_is_equal(a, b));
  return 0;
}

template <typename T>
int listNe(Stack& stack) {
  c10::List<T> a;
  c10::List<T> b;
  pop(stack, a, b);
  push(stack, !list_is_equal(a, b));
  return 0;
}

inline bool tensor_list_equal(const c10::List<at::Tensor>& a, const c10::List<at::Tensor>& b) {
  if (a.size() != b.size()) {
    return false;
  }

  for (size_t i = 0; i < a.size(); ++i) {
    at::Tensor a_element = a[i];
    at::Tensor b_element = b[i];
    // This preserves Python's semantics, which uses eq() to compare two
    // elements, then passes the result to bool().
    // see: https://docs.python.org/3.4/reference/datamodel.html#object.__ge__
    const auto cmp_result = a_element.eq(b_element);
    if (!cmp_result.is_nonzero()) {
      return false;
    }
  }

  return true;
}

// Specialization for at::Tensor, since it doesn't define operator==
template <>
int listEq<at::Tensor>(Stack& stack) {
  c10::List<at::Tensor> a;
  c10::List<at::Tensor> b;
  pop(stack, a, b);
  push(stack, tensor_list_equal(a, b));
  return 0;
}

// Specialization for at::Tensor, since it doesn't define operator==
template <>
int listNe<at::Tensor>(Stack& stack) {
  c10::List<at::Tensor> a;
  c10::List<at::Tensor> b;
  pop(stack, a, b);
  push(stack, !tensor_list_equal(a, b));
  return 0;
}

Operation listList(const Node* node) {
  return [=](Stack& stack) {
    // Intentional no-op, needed to match Python semantics for list(iterable),
    // but in JIT these will already be lists
    return 0;
  };
}

template <class T>
int listAdd(Stack& stack) {
  c10::List<T> a;
  c10::List<T> b;
  pop(stack, a, b);

  c10::List<T> ret;
  const auto total_size = a.size() + b.size();
  ret.reserve(total_size);
  for (T a_element : a) {
    ret.push_back(std::move(a_element));
  }
  for (T b_element : b) {
    ret.push_back(std::move(b_element));
  }

  push(stack, std::move(ret));
  return 0;
}

template <class T>
int listMulIntLeft(Stack& stack) {
  c10::List<T> list;
  int64_t n;
  pop(stack, list, n);

  c10::List<T> ret;
  const auto size = list.size() * n;
  ret.reserve(size);

  for (auto i = 0; i < n; i++) {
    for (T e : list) {
      ret.push_back(std::move(e));
    }
  }

  push(stack, std::move(ret));
  return 0;
}

template <class T>
int listMulIntRight(Stack& stack) {
  c10::List<T> list;
  int64_t n;
  pop(stack, n, list);

  c10::List<T> ret;
  const auto size = list.size() * n;
  ret.reserve(size);

  for (auto i = 0; i < n; i++) {
    for (T e : list) {
      ret.push_back(std::move(e));
    }
  }

  push(stack, std::move(ret));
  return 0;
}

template <typename T>
int listSlice(Stack& stack) {
  c10::List<T> list;
  int64_t start;
  int64_t end;
  int64_t step;

  pop(stack, list, start, end, step);
  const int64_t list_size = list.size();

  // clamp start and end to the bounds of the list
  const auto normalized_start =
      std::max((int64_t)0, normalizeIndex(start, list_size));
  const auto normalized_end =
      std::min(list_size, normalizeIndex(end, list_size));

  c10::List<T> sliced_list;
  if (normalized_end <= normalized_start) {
    // early exit if the slice is trivially empty
    push(stack, std::move(sliced_list));
    return 0;
  }

  sliced_list.reserve(normalized_end - normalized_start);

  for (auto i = normalized_start; i < normalized_end;) {
    sliced_list.push_back(list.get(i));
    i += step;
  }

  push(stack, std::move(sliced_list));
  return 0;
}

template <typename T>
int listSort(Stack& stack) {
  c10::List<T> list = pop(stack).to<c10::List<T>>();
  std::sort(list.begin(), list.end(), [] (const T& a, const T& b) {
    return a < b;
  });
  return 0;
}

// Specialization for at::Tensor
template <>
int listSort<at::Tensor>(Stack& stack) {
  c10::List<at::Tensor> list = pop(stack).toTensorList();
  std::sort(
      list.begin(),
      list.end(),
      [](const at::Tensor& a, const at::Tensor& b) {
        return a.lt(b).is_nonzero();
      });
  return 0;
}

template <typename T>
int listSetItem(Stack& stack) {
  c10::List<T> list;
  int64_t idx;
  T value;

  pop(stack, list, idx, value);
  setItem(list, idx, std::move(value));

  push(stack, std::move(list));
  return 0;
}

int dictSetItem(Stack& stack) {
  auto value = pop(stack);
  auto idx = pop(stack);
  auto dict = pop(stack).toGenericDict();
  dict.insert_or_assign(std::move(idx), std::move(value));
  return 0;
}

int dictLen(Stack& stack) {
  auto dict = pop(stack).toGenericDict();
  push(stack, int64_t(dict.size()));
  return 0;
}

int dictKeys(Stack& stack) {
  auto dict = pop(stack).toGenericDict();
  c10::impl::GenericList keys;
  keys.reserve(dict.size());
  for (auto& item : dict) {
    keys.push_back(item.key());
  }
  push(stack, IValue(keys));
  return 0;
}

template <typename Elem>
c10::List<Elem> makeListForDictValues(
    const std::vector<std::pair<IValue, IValue>>& order) {
  c10::List<Elem> values;
  values.reserve(order.size());
  for (auto item : order) {
    values.push_back(item.second.to<Elem>());
  }
  return values;
}

Operation dictValues(const Node* n) {
  auto outputType = n->output()->type()->expect<ListType>();
  return [=](Stack& stack) -> int {
    const auto& order = iterationOrder(pop(stack).toGenericDict());
    if (outputType->getElementType()->isSubtypeOf(TensorType::get())) {
      push(stack, makeListForDictValues<at::Tensor>(order));
    } else if (outputType->getElementType() == IntType::get()) {
      push(stack, makeListForDictValues<int64_t>(order));
    } else if (outputType->getElementType() == FloatType::get()) {
      push(stack, makeListForDictValues<double>(order));
    } else if (outputType->getElementType() == BoolType::get()) {
      push(stack, makeListForDictValues<bool>(order));
    } else {
      push(stack, makeListForDictValues<IValue>(order));
    }
    return 0;
  };
}

int dictIndex(Stack& stack) {
  auto key = pop(stack);
  auto dict = pop(stack).toGenericDict();
  auto value = dict.find(key);
  if (value == dict.end()) {
    AT_ERROR("KeyError: ", key);
  }
  push(stack, value->value());
  return 0;
}

template<bool has_default>
int dictGet(Stack& stack) {
  IValue default_value;
  if (has_default) {
    default_value = pop(stack);
  }
  auto key = pop(stack);
  auto dict = pop(stack).toGenericDict();
  auto value = dict.find(key);
  if (value == dict.end()) {
    push(stack, std::move(default_value));
  } else {
    push(stack, value->value());
  }
  return 0;
}

// If the key is in the dict, return it. Else set it to the default value and
// return that.
int dictSetDefault(Stack& stack) {
  auto default_value = pop(stack);
  auto key = pop(stack);
  auto dict = pop(stack).toGenericDict();
  auto value = dict.find(key);
  if (value == dict.end()) {
    dict.insert(key, default_value);
    push(stack, std::move(default_value));
  } else {
    push(stack, value->value());
  }
  return 0;
}

template<bool has_default>
int dictPop(Stack& stack) {
  IValue default_value;
  if (has_default) {
    default_value = pop(stack);
  }
  auto key = pop(stack);
  auto dict = pop(stack).toGenericDict();
  auto value = dict.find(key);
  if (value == dict.end()) {
    if (has_default) {
      push(stack, default_value);
    } else {
      AT_ERROR("KeyError: ", key);
    }
  } else {
    auto erase_count = dict.erase(key);
    TORCH_CHECK(
        erase_count == 1, "Expected to erase 1 item, found ", erase_count);
    push(stack, value->value());
  }
  return 0;
}

int dictPopItem(Stack& stack) {
  auto dict = pop(stack).toGenericDict();
  if (dict.size() == 0) {
    AT_ERROR("popitem(): dictionary is empty");
  }
  auto item = iterationOrder(dict).at(0);
  auto erase_count = dict.erase(item.first);
  TORCH_CHECK(
      erase_count == 1, "Expected to erase 1 item, found ", erase_count);

  IValue tuple = c10::ivalue::Tuple::create({item.first, item.second});
  push(stack, tuple);
  return 0;
}

int dictContains(Stack& stack) {
  auto key = pop(stack);
  auto dict = pop(stack).toGenericDict();
  push(stack, dict.contains(key));
  return 0;
}

int dictClear(Stack& stack) {
  auto dict = pop(stack).toGenericDict();
  dict.clear();
  return 0;
}

int dictUpdate(Stack& stack) {
  auto to_add = pop(stack).toGenericDict();
  auto dict = pop(stack).toGenericDict();

  for (auto item : to_add) {
    dict.insert(item.key(), item.value());
  }
  return 0;
}

int dictItems(Stack& stack) {
  auto dict = pop(stack).toGenericDict();
  std::vector<IValue> items;
  items.reserve(dict.size());
  for (const auto& item : iterationOrder(dict)) {
    items.emplace_back(c10::ivalue::Tuple::create({item.first, item.second}));
  }
  push(stack, items);
  return 0;
}

int dictCopy(Stack& stack) {
  push(stack, pop(stack).toGenericDict().copy());
  return 0;
}

template <typename T>
int hashValue(Stack& stack) {
  auto value = pop(stack);
  auto hash = std::hash<T>()(value.to<T>());
  push(stack, int64_t(hash));
  return 0;
}

RegisterOperators reg2({

#define DEFINE_STRING_OP(op_name, string_op, result)                \
  Operator(#op_name "(str a, str b) ->" #result, [](Stack& stack) { \
    auto b = pop(stack).toStringRef();                              \
    auto a = pop(stack).toStringRef();                              \
    push(stack, string_op);                                         \
    return 0;                                                       \
  },                                                                \
  aliasAnalysisFromSchema())

    DEFINE_STRING_OP(aten::eq, a == b, bool),
    DEFINE_STRING_OP(aten::ne, a != b, bool),
    DEFINE_STRING_OP(aten::add, a + b, str),
#undef DEFINE_STRING_OP
    Operator(
        "aten::len(str s) -> int",
        [](Stack& stack) {
          auto string = pop(stack).toStringRef();
          push(stack, static_cast<int64_t>(string.size()));
          return 0;
        },
        aliasAnalysisFromSchema()),
    // tensor length op (size of 1st dimension)
    Operator(
        "aten::len(Tensor t) -> int",
        [](Stack& stack) {
          at::Tensor t = pop(stack).toTensor();
          if (t.dim() == 0) {
            AT_ERROR("len() of a 0-d tensor");
          }
          push(stack, t.sizes()[0]);
          return 0;
        },
        aliasAnalysisFromSchema()),
    Operator(
        "aten::list(str t) -> str[]",
        [](Stack& stack) {
          auto str = pop(stack).toStringRef();
          c10::List<std::string> chars;
          chars.reserve(str.size());
          for (auto c : str) {
            chars.push_back(std::string(1, c));
          }
          push(stack, std::move(chars));
          return 0;
        },
        aliasAnalysisFromSchema()),
// Mutable ops for lists containing mutable types.
#define CREATE_MUTABLE_LIST_OPS(decl_type, value_type)                      \
  Operator(                                                                 \
      "aten::select(" decl_type "[](a) list, int idx) -> " decl_type "(*)", \
      listSelect<value_type>, aliasAnalysisFromSchema()),                   \
      Operator(                                                             \
          "aten::append( " decl_type "[](a!) self, " decl_type              \
          "(c -> *) el) -> " decl_type "[](a!)",                            \
          listAppend<value_type>,                                           \
          aliasAnalysisFromSchema()),                                       \
      Operator(                                                             \
          "aten::reverse( " decl_type "[](a!) self) -> ()",                 \
          listReverse<value_type>,                                          \
          aliasAnalysisFromSchema()),                                       \
      Operator(                                                             \
          "aten::extend(" decl_type "[](a!) self, " decl_type               \
          " [] other) -> ()",                                               \
          listExtend<value_type>,                                           \
          aliasAnalysisFromSchema()),                                       \
      Operator(                                                             \
          "aten::copy(" decl_type                                           \
          "[](a) self)"                                                     \
          " -> " decl_type "[]",                                            \
          listCopy<value_type>,                                             \
          aliasAnalysisFromSchema()),                                       \
      Operator(                                                             \
          "aten::_set_item(" decl_type "[](a!) l, int idx, " decl_type      \
          "(b -> *) el) -> " decl_type "[](a!)",                            \
          listSetItem<value_type>,                                          \
          aliasAnalysisFromSchema()),                                       \
      Operator(                                                             \
          "aten::clear( " decl_type "[](a!) self) -> ()",                   \
          listClear<value_type>,                                            \
          aliasAnalysisFromSchema()),                                       \
      Operator(                                                             \
          "aten::insert( " decl_type                                        \
          "[](a!) self, int idx,                                            \
          " decl_type "(b -> *) el) -> ()",                                 \
          listInsert<value_type>,                                           \
          aliasAnalysisFromSchema()),                                       \
      Operator(                                                             \
          "aten::pop(" decl_type                                            \
          "[](a!) self, int idx=-1)                                         \
        -> " decl_type "(*)",                                               \
          listPop<value_type>,                                              \
          aliasAnalysisFromSchema())

    CREATE_MUTABLE_LIST_OPS("Tensor", at::Tensor),

    Operator(
        "aten::remove(Tensor[](a!) self, Tensor el) -> ()",
        listRemove<at::Tensor>,
        aliasAnalysisFromSchema()),
    Operator(
        "aten::index(Tensor[] self, Tensor el) -> int",
        listIndex<at::Tensor>,
        aliasAnalysisFromSchema()),
    Operator(
        "aten::count(Tensor[] self, Tensor el) -> int",
        listCount<at::Tensor>,
        aliasAnalysisFromSchema()),

// Mutable ops for lists containing immutable types.
#define CREATE_IMMUTABLE_LIST_OPS(decl_type, value_type)               \
  Operator(                                                            \
      "aten::select(" decl_type "[] a, int b) -> " decl_type,          \
      listSelect<value_type>,                                          \
      aliasAnalysisFromSchema()),                                      \
      Operator(                                                        \
          "aten::append(" decl_type "[](a!) self, " decl_type          \
          " el) -> " decl_type "[](a!)",                               \
          listAppend<value_type>,                                      \
          aliasAnalysisFromSchema()),                                  \
      Operator(                                                        \
          "aten::reverse(" decl_type "[](a!) self) -> ()",             \
          listReverse<value_type>,                                     \
          aliasAnalysisFromSchema()),                                  \
      Operator(                                                        \
          "aten::extend(" decl_type "[](a!) self, " decl_type          \
          " [] other) -> ()",                                          \
          listExtend<value_type>,                                      \
          aliasAnalysisFromSchema()),                                  \
      Operator(                                                        \
          "aten::copy(" decl_type                                      \
          "[](a) self)"                                                \
          " -> " decl_type "[]",                                       \
          listCopy<value_type>,                                        \
          aliasAnalysisFromSchema()),                                  \
      Operator(                                                        \
          "aten::_set_item(" decl_type "[](a!) l, int idx, " decl_type \
          " el) -> " decl_type "[](a!)",                               \
          listSetItem<value_type>,                                     \
          aliasAnalysisFromSchema()),                                  \
      Operator(                                                        \
          "aten::clear( " decl_type "[](a!) self) -> ()",              \
          listClear<value_type>,                                       \
          aliasAnalysisFromSchema()),                                  \
      Operator(                                                        \
          "aten::insert( " decl_type                                   \
          "[](a!) self, int idx,                                       \
          " decl_type " el) -> ()",                                    \
          listInsert<value_type>,                                      \
          aliasAnalysisFromSchema()),                                  \
      Operator(                                                        \
          "aten::remove(" decl_type                                    \
          "[](a!) self,                                                \
          " decl_type " el) -> ()",                                    \
          listRemove<value_type>,                                      \
          aliasAnalysisFromSchema()),                                  \
      Operator(                                                        \
          "aten::index(" decl_type                                     \
          "[] self,                                                    \
          " decl_type " el) -> int",                                   \
          listIndex<value_type>,                                       \
          aliasAnalysisFromSchema()),                                  \
      Operator(                                                        \
          "aten::count(" decl_type                                     \
          "[] self,                                                    \
          " decl_type " el) -> int",                                   \
          listCount<value_type>,                                       \
          aliasAnalysisFromSchema()),                                  \
      Operator(                                                        \
          "aten::pop(" decl_type                                       \
          "[](a!) self, int idx=-1)                                    \
          -> " decl_type,                                              \
          listPop<value_type>,                                         \
          aliasAnalysisFromSchema())

    CREATE_IMMUTABLE_LIST_OPS("int", int64_t),
    CREATE_IMMUTABLE_LIST_OPS("float", double),
    CREATE_IMMUTABLE_LIST_OPS("bool", bool),

    // NOTE: this must be after the other list specializations so that operator
    // resolution doesn't pick this up first
    CREATE_MUTABLE_LIST_OPS("t", IValue),
#undef CREATE_IMMUTABLE_LIST_OPS
#undef CREATE_MUTABLE_LIST_OPS

#define CREATE_LIST_OPS(decl_type, c_type)                                          \
  Operator("aten::len(" decl_type "[] a) -> int", listLen<c_type::value_type>,      \
  aliasAnalysisFromSchema()),                                                       \
      Operator(                                                                     \
          "aten::add(" decl_type "[] a, " decl_type "[] b) -> " decl_type           \
          "[]",                                                                     \
          listAdd<c_type::value_type>,                                              \
          aliasAnalysisFromSchema()),                                               \
      Operator(                                                                     \
          "aten::slice(" decl_type                                                  \
          "[] l, int start, int end=9223372036854775807, int step=1) -> " decl_type \
          "[]",                                                                     \
          listSlice<c_type::value_type>,                                            \
          aliasAnalysisFromSchema()),                                               \
      Operator("aten::list(" decl_type "[] l) -> " decl_type "[]", listList,        \
      aliasAnalysisFromSchema()),                                                   \
      Operator(                                                                     \
          "aten::mul(" decl_type "[] l, int n) -> " decl_type "[]",                 \
          listMulIntLeft<c_type::value_type>,                                       \
          aliasAnalysisFromSchema()),                                               \
      Operator(                                                                     \
          "aten::mul(int n, " decl_type "[] l) -> " decl_type "[]",                 \
          listMulIntRight<c_type::value_type>,                                      \
          aliasAnalysisFromSchema())

    CREATE_LIST_OPS("int", c10::List<int64_t>),
    CREATE_LIST_OPS("float", c10::List<double>),
    CREATE_LIST_OPS("bool", c10::List<bool>),
    CREATE_LIST_OPS("Tensor", c10::List<at::Tensor>),
    CREATE_LIST_OPS("t", c10::List<IValue>),
#undef CREATE_LIST_OPS
<<<<<<< HEAD
    Operator("aten::sort(int[](a!) self) -> ()", listSort<int64_t>, aliasAnalysisFromSchema()),
    Operator(
        "aten::sort(float[](a!) self) -> ()",
        listSort<double>,
        aliasAnalysisFromSchema()),
    Operator(
        "aten::sort(Tensor[](a!) self) -> ()",
        listSort<at::Tensor>,
        aliasAnalysisFromSchema()),
    Operator("aten::sort(bool[](a!) self) -> ()", listSort<bool>, aliasAnalysisFromSchema()),

    Operator("aten::eq(int[] a, int[] b) -> bool", listEq<int64_t>, aliasAnalysisFromSchema()),
    Operator(
        "aten::eq(float[] a, float[] b) -> bool",
        listEq<double>,
        aliasAnalysisFromSchema()),
    Operator(
        "aten::eq(Tensor[] a, Tensor[] b) -> bool",
        listEq<at::Tensor>,
        aliasAnalysisFromSchema()),
    Operator("aten::eq(bool[] a, bool[] b) -> bool", listEq<bool>, aliasAnalysisFromSchema()),
    Operator("aten::ne(int[] a, int[] b) -> bool", listNe<int64_t>, aliasAnalysisFromSchema()),
    Operator(
        "aten::ne(float[] a, float[] b) -> bool",
        listNe<double>,
        aliasAnalysisFromSchema()),
    Operator(
        "aten::ne(Tensor[] a, Tensor[] b) -> bool",
        listNe<at::Tensor>,
        aliasAnalysisFromSchema()),
    Operator("aten::ne(bool[] a, bool[] b) -> bool", listNe<bool>, aliasAnalysisFromSchema()),
=======
    Operator("aten::sort(int[](a!) self) -> ()", listSort<int64_t>),
    Operator("aten::sort(float[](a!) self) -> ()", listSort<double>),
    Operator("aten::sort(Tensor[](a!) self) -> ()", listSort<at::Tensor>),
    Operator("aten::sort(bool[](a!) self) -> ()", listSort<bool>),

    Operator("aten::eq(int[] a, int[] b) -> bool", listEq<int64_t>),
    Operator("aten::eq(float[] a, float[] b) -> bool", listEq<double>),
    Operator("aten::eq(Tensor[] a, Tensor[] b) -> bool", listEq<at::Tensor>),
    Operator("aten::eq(bool[] a, bool[] b) -> bool", listEq<bool>),
    Operator("aten::ne(int[] a, int[] b) -> bool", listNe<int64_t>),
    Operator("aten::ne(float[] a, float[] b) -> bool", listNe<double>),
    Operator("aten::ne(Tensor[] a, Tensor[] b) -> bool", listNe<at::Tensor>),
    Operator("aten::ne(bool[] a, bool[] b) -> bool", listNe<bool>),
>>>>>>> 2dc96430

#define DEFINE_CONVERT_BASE_OP(op_name, prefix, char_op) \
  Operator(#op_name "(int i) -> str", [](Stack& stack) { \
    auto i = pop(stack).toInt();                         \
    std::stringstream ss;                                \
    if (i < 0) {                                         \
      ss << "-";                                         \
      i = -i;                                            \
    }                                                    \
    ss << "0" << prefix << char_op << i;                 \
    push(stack, ss.str());                               \
    return 0;                                            \
  },                                                     \
  aliasAnalysisFromSchema())

    DEFINE_CONVERT_BASE_OP(aten::hex, "x", std::hex),
    DEFINE_CONVERT_BASE_OP(aten::oct, "o", std::oct),

    Operator(
        "aten::bin(int i) -> str",
        [](Stack& stack) {
          auto i = pop(stack).toInt();
          std::stringstream ss;
          if (i == 0) {
            push(stack, "0b0");
          } else {
            if (i < 0) {
              ss << "-";
              i = -i;
            }
            std::string str = std::bitset<8 * sizeof(i)>(i).to_string();
            str.erase(0, std::min(str.find_first_not_of('0'), str.size() - 1));
            ss << "0b" << str;
            push(stack, ss.str());
          }
          return 0;
        },
        aliasAnalysisFromSchema()),
    Operator(
        "prim::StringIndex(str string, int index) -> str",
        [](Stack& stack) {
          auto index = pop(stack).toInt();
          auto string = pop(stack).toStringRef();
          char c = string.at(index);
          push(stack, std::string(&c, 1));
          return 0;
        },
        aliasAnalysisFromSchema()),
    Operator(
        "prim::str(t elem) -> str",
        [](Stack& stack) {
          std::stringstream ss;
          ss << pop(stack);
          push(stack, ss.str());
          return 0;
        },
        aliasAnalysisFromSchema()),
    Operator(
        "aten::ord(str string) -> int",
        [](Stack& stack) {
          auto string = pop(stack).toStringRef();
          TORCH_CHECK(
              string.size() == 1,
              "String for ord() must be 1 character, found ",
              string.size());
          uint8_t ord = string.at(0);
          push(stack, int64_t(ord));
          return 0;
        },
        aliasAnalysisFromSchema()),
    Operator(
        "aten::chr(int i) -> str",
        [](Stack& stack) {
          auto i = pop(stack).toInt();
          std::stringstream ss;
          TORCH_CHECK(
              i >= 0 && i < 1114111,
              "chr() arg not in range(0x110000), found ",
              i);
          char c = i;
          ss << c;
          push(stack, ss.str());
          return 0;
        },
        aliasAnalysisFromSchema()),
#define CREATE_COPY_OP(other_type, c_type)                                 \
  Operator(                                                                \
      "aten::copy_(Tensor(a!) self, " #other_type " other) -> Tensor(a!)", \
      [](Stack& stack) {                                                   \
        at::Tensor t;                                                      \
        c_type other;                                                      \
        pop(stack, t, other);                                              \
        std::move(t) = other; /* NOLINT(bugprone-use-after-move) */        \
        push(stack, std::move(t)); /* NOLINT(bugprone-use-after-move) */   \
        return 0;                                                          \
      },                                                                   \
      aliasAnalysisFromSchema())

    CREATE_COPY_OP(Tensor, at::Tensor),
    CREATE_COPY_OP(int, int64_t),
    CREATE_COPY_OP(float, double),
#undef CREATE_COPY_OP

    DEFINE_BINARY_OP(aten::add, a + b),
    DEFINE_BINARY_OP(aten::sub, a - b),
    DEFINE_BINARY_OP(aten::mul, a* b),
    DEFINE_BINARY_OP(aten::pow, pow(a, b)),
    // min and max are in prim:: because there is a difference between
    // the python builtin 'min' and 'torch.min'
    DEFINE_BINARY_OP(prim::min, a < b ? a : b),
    DEFINE_BINARY_OP(prim::max, a > b ? a : b),

    Operator(
        "prim::min(int[] x) -> int",
        [](Stack& stack) {
          c10::List<int64_t> int_list = pop(stack).toIntList();
          int64_t min_element = std::numeric_limits<int64_t>::max(); 

          for(int64_t ele: int_list) {
            if(ele < min_element) {
              min_element = ele;
            }
          }
          push(stack, min_element);
          return 0;
        }),

    // Pass in two ops for handling int and float separately as % in C++ only
    // works for int The modulus calculation is different between C++ and Python
    // (on negative), we preserve the python behavior as it's more common and
    // match python syntax, hence the conversion.
    DEFINE_GENERIC_OP(
        aten::remainder,
        (b + (a % b)) % b,
        fmod((b + fmod(a, b)), b),
        int,
        float),
    DEFINE_INT_FLOAT_OP(aten::remainder, fmod((b + fmod(a, b)), b), float),

    DEFINE_GENERIC_OP(
        aten::floordiv,
        floordiv(a, b),
        std::floor(a / b),
        int,
        float),
    DEFINE_INT_FLOAT_OP(aten::floordiv, std::floor(a / b), float),

    // NB: This is the python truediv operation
    DEFINE_GENERIC_OP(
        aten::div,
        static_cast<double>(a) / static_cast<double>(b),
        a / b,
        float,
        float),

    // only used in loop unrolling, not exposed to end users
    DEFINE_INT_OP(aten::__round_to_zero_floordiv, a / b),

    // only used internally in range() translation
    Operator(
        "aten::__range_length(int lo, int hi, int step) -> int",
        [](Stack& stack) {
          int64_t lo, hi, step;
          pop(stack, lo, hi, step);
          // error handling when step_val = 0 during runtime
          if (step == 0) {
            throw std::runtime_error("range() arg 3 must not be zero");
          }
          if (step > 0 && lo < hi)
            push(stack, 1 + (hi - 1 - lo) / step);
          else if (step < 0 && lo > hi)
            push(stack, 1 + (lo - 1 - hi) / (0 - step));
          else
            push(stack, 0);
          return 0;
        },
        aliasAnalysisFromSchema()),
    Operator(
        "aten::__derive_index(int index, int start, int step) -> int",
        [](Stack& stack) {
          int64_t index, start, step;
          pop(stack, index, start, step);
          push(stack, start + index * step);
          return 0;
        },
        aliasAnalysisFromSchema()),

    DEFINE_INT_OP(aten::__and__, a& b),
    DEFINE_INT_OP(aten::__or__, a | b),
    DEFINE_INT_OP(aten::__xor__, a ^ b),

    DEFINE_UNARY_OP(aten::floor, floor(a), int, int),
    DEFINE_UNARY_OP(aten::ceil, ceil(a), int, int),
    DEFINE_UNARY_OP(aten::round, std::round(a), float, float),
    DEFINE_UNARY_OP(aten::log, std::log(a), float, float),
    DEFINE_BINARY_FLOAT_OP(aten::log, std::log(a) / std::log(b)),
    DEFINE_UNARY_OP(aten::log1p, std::log1p(a), float, float),
    DEFINE_UNARY_OP(aten::log10, std::log10(a), float, float),
    DEFINE_UNARY_OP(aten::exp, std::exp(a), float, float),
    DEFINE_UNARY_OP(aten::sqrt, std::sqrt(a), float, float),
    DEFINE_UNARY_OP(aten::acos, std::acos(a), float, float),
    DEFINE_UNARY_OP(aten::asin, std::asin(a), float, float),
    DEFINE_UNARY_OP(aten::atan, std::atan(a), float, float),
    DEFINE_BINARY_FLOAT_OP(aten::atan2, std::atan2(a, b)),
    DEFINE_UNARY_OP(aten::cos, std::cos(a), float, float),
    DEFINE_UNARY_OP(aten::sin, std::sin(a), float, float),
    DEFINE_UNARY_OP(aten::tan, std::tan(a), float, float),
    DEFINE_UNARY_OP(aten::asinh, std::asinh(a), float, float),
    DEFINE_UNARY_OP(aten::atanh, std::atanh(a), float, float),
    DEFINE_UNARY_OP(aten::acosh, std::acosh(a), float, float),
    DEFINE_UNARY_OP(aten::sinh, std::sinh(a), float, float),
    DEFINE_UNARY_OP(aten::cosh, std::cosh(a), float, float),
    DEFINE_UNARY_OP(aten::tanh, std::tanh(a), float, float),
    DEFINE_UNARY_OP(aten::degrees, degrees(a), float, float),
    DEFINE_UNARY_OP(aten::radians, radians(a), float, float),
    DEFINE_BINARY_FLOAT_OP(aten::fmod, std::fmod(a, b)),
    DEFINE_UNARY_INT_OP(aten::factorial, factorial(a), int),
    DEFINE_UNARY_FLOAT_OP(aten::isnan, std::isnan(a), bool),
    DEFINE_UNARY_FLOAT_OP(aten::isfinite, std::isfinite(a), bool),
    DEFINE_UNARY_FLOAT_OP(aten::isinf, std::isinf(a), bool),
    Operator(
        "aten::modf(float a) -> (float, float)",
        [](Stack& stack) {
          double a;
          pop(stack, a);
          double b, c;
          b = modf(a, &c);
          push(stack, b, c);
          return 0;
        },
        aliasAnalysisFromSchema()),
    Operator(
        "aten::frexp(float a) -> (float, int)",
        [](Stack& stack) {
          double a;
          pop(stack, a);
          double m;
          int e;
          m = std::frexp(a, &e);
          push(stack, m, e);
          return 0;
        },
        aliasAnalysisFromSchema()),
    Operator(
        "aten::ldexp(float x, int i) -> float",
        [](Stack& stack) {
          double a;
          int64_t b;
          pop(stack, a, b);
          push(stack, std::ldexp(a, b));
          return 0;
        },
        aliasAnalysisFromSchema()),
    DEFINE_BINARY_FLOAT_OP(aten::mathremainder, std::remainder(a, b)),

    // TODO: move abs to aten namespace because it's schematized!
    DEFINE_UNARY_OP(prim::abs, std::abs(a), int, float),
    Operator(
        "prim::abs(Tensor x) -> Tensor",
        [](Stack& stack) {
          at::Tensor x;
          pop(stack, x);
          push(stack, x.abs());
          return 0;
        },
        aliasAnalysisFromSchema()),

    DEFINE_INT_OP(aten::gcd, gcd(a, b)),

    DEFINE_GENERIC_OP(
        aten::copysign,
        std::copysign(a, b),
        std::copysign(a, b),
        float,
        float),
    DEFINE_INT_FLOAT_OP(aten::copysign, std::copysign(a, b), float),

    DEFINE_UNARY_OP(aten::gamma, std::tgamma(a), float, float),
    DEFINE_UNARY_OP(aten::erf, std::erf(a), float, float),
    DEFINE_UNARY_OP(aten::erfc, std::erfc(a), float, float),
    DEFINE_UNARY_OP(aten::expm1, std::expm1(a), float, float),
    DEFINE_UNARY_OP(aten::fabs, std::fabs(a), float, float),
    DEFINE_UNARY_OP(aten::lgamma, std::lgamma(a), float, float),
    DEFINE_UNARY_OP(aten::asinh, std::asinh(a), float, float),
    DEFINE_UNARY_OP(aten::atanh, std::atanh(a), float, float),
    DEFINE_UNARY_OP(aten::cosh, std::cosh(a), float, float),
    DEFINE_UNARY_OP(aten::sinh, std::sinh(a), float, float),
    DEFINE_UNARY_OP(aten::tanh, std::tanh(a), float, float),

    Operator(
        "aten::isnan(float a) -> bool",
        [](Stack& stack) {
          double a;
          pop(stack, a);
          push(stack, std::isnan(a));
          return 0;
        },
        aliasAnalysisFromSchema()),

    DEFINE_COMPARISON_OP(aten::ne, a != b),
    DEFINE_COMPARISON_OP(aten::eq, a == b),
    DEFINE_COMPARISON_OP(aten::lt, a < b),
    DEFINE_COMPARISON_OP(aten::gt, a > b),
    DEFINE_COMPARISON_OP(aten::le, a <= b),
    DEFINE_COMPARISON_OP(aten::ge, a >= b),
    DEFINE_BOOL_OP(aten::__and__, a&& b),
    DEFINE_BOOL_OP(aten::__or__, a || b),
    DEFINE_BOOL_OP(aten::__xor__, a != b),

    DEFINE_UNARY_OP(aten::neg, -a, int, float),
    Operator(
        "aten::__not__(bool self) -> bool",
        [](Stack& stack) {
          push(stack, !pop(stack).toBool());
          return 0;
        },
        aliasAnalysisFromSchema()),
    Operator(
        "aten::__is__(t1 self, t2 obj) -> bool",
        [](Stack& stack) {
          IValue self, obj;
          pop(stack, self, obj);
          push(stack, self.isSameIdentity(obj));
          return 0;
        },
        aliasAnalysisFromSchema()),
    Operator(
        "aten::__isnot__(t1 self, t2 obj) -> bool",
        [](Stack& stack) {
          IValue self, obj;
          pop(stack, self, obj);
          push(stack, !self.isSameIdentity(obj));
          return 0;
        },
        aliasAnalysisFromSchema()),
    Operator(
        "aten::_tensor_to_list(Tensor self) -> int[]",
        [](Stack& stack) {
          at::Tensor t;
          pop(stack, t);
          c10::List<int64_t> elems;
          elems.reserve(t.size(0));
          for (int i = 0; i < t.size(0); i++) {
            elems.push_back(*t[i].data<int32_t>());
          }
          push(stack, std::move(elems));
          return 0;
        },
        aliasAnalysisFromSchema()),
    Operator(
        "aten::_list_to_tensor(int[] self) -> Tensor",
        [](Stack& stack) {
          c10::List<int64_t> l = pop(stack).toIntList();
          auto t = torch::empty(
              {static_cast<int64_t>(l.size())}, at::dtype(at::kInt));
          for (size_t i = 0; i < l.size(); i++) {
            t[i] = l.get(i);
          }
          push(stack, std::move(t));
          return 0;
        },
        aliasAnalysisFromSchema()),
#define CREATE_DICT_OPS(key_type)                                             \
  Operator("aten::len(Dict(" key_type ", t) self) -> int", dictLen,           \
        aliasAnalysisFromSchema()),                                           \
      Operator(                                                               \
          "aten::keys(Dict(" key_type ", t) self) -> " key_type "[](*)",      \
          dictKeys,                                                           \
          aliasAnalysisFromSchema()),                                         \
      Operator(                                                               \
          "aten::values(Dict(" key_type ", t) self) -> t[](*)", dictValues,   \
          aliasAnalysisFromSchema()),                                         \
      Operator(                                                               \
          "prim::DictIndex(Dict(" key_type ", t) self, " key_type             \
          " key) -> t(*)",                                                    \
          dictIndex,                                                          \
          aliasAnalysisSpecialCase()),                                        \
      Operator(                                                               \
          "aten::get(Dict(" key_type ", t) self, " key_type " key) -> t(*)?", \
<<<<<<< HEAD
          dictGet,                                                            \
          aliasAnalysisFromSchema()),                                         \
      Operator(                                                               \
          "aten::get(Dict(" key_type ", t) self, " key_type                   \
          " key, t default_value) -> t(*)",                                   \
          dictGetDefault,                                                     \
          aliasAnalysisFromSchema()),                                         \
=======
          dictGet<false>),                                                    \
      Operator(                                                               \
          "aten::get(Dict(" key_type ", t) self, " key_type                   \
          " key, t default_value) -> t(*)",                                   \
          dictGet<true>),                                                     \
      Operator(                                                               \
          "aten::setdefault(Dict(" key_type ", t) self, " key_type            \
          " key, t default_value) -> t(*)",                                   \
          dictSetDefault),                                                    \
      Operator(                                                               \
          "aten::pop(Dict(" key_type ", t)(a!) self, " key_type               \
          " key) -> t(*)",                                                    \
          dictPop<false>),                                                    \
      Operator(                                                               \
          "aten::pop(Dict(" key_type ", t)(a!) self, " key_type               \
          " key, t default_value) -> t(*)",                                   \
          dictPop<true>),                                                     \
      Operator(                                                               \
          "aten::popitem(Dict(" key_type ", t)(a!) self) -> ((" key_type      \
          ", t))",                                                            \
          dictPopItem),                                                       \
      Operator(                                                               \
          "aten::clear(Dict(" key_type ", t)(a!) self) -> ()", dictClear),    \
      Operator(                                                               \
          "aten::update(Dict(" key_type ", t)(a!) self, Dict(" key_type       \
          ", t)(a!) to_add) -> ()",                                           \
          dictUpdate),                                                        \
      Operator(                                                               \
          "aten::items(Dict(" key_type ", t) self) -> ((" key_type ", t)[])", \
          dictItems),                                                         \
      Operator(                                                               \
          "aten::copy(Dict(" key_type ", t)(a) self) -> Dict(" key_type       \
          ", t)",                                                             \
          dictCopy),                                                          \
>>>>>>> 2dc96430
      Operator(                                                               \
          "aten::__contains__(Dict(" key_type ", t) dict, " key_type          \
          " key) -> bool",                                                    \
          dictContains,                                                       \
          aliasAnalysisFromSchema()),                                         \
      Operator(                                                               \
          "aten::_set_item(Dict(" key_type ", t)(a!) l, " key_type            \
          " idx, t(b -> *) v) -> ()",                                         \
          dictSetItem,                                                        \
          aliasAnalysisFromSchema())

    CREATE_DICT_OPS("str"),
    CREATE_DICT_OPS("int"),
    CREATE_DICT_OPS("float"),
#undef CREATE_DICT_OPS

    Operator(
        "aten::divmod(int x, int y) -> (int, int)",
        [](Stack& stack) {
          int64_t a, b;
          lldiv_t divresult = {};
          pop(stack, a, b);
          if (b == 0) {
            throw std::runtime_error("ZeroDivisionError: integer division or modulo by zero");
          }
          divresult = lldiv(a, b);
          if (divresult.rem && (a < 0) != (b < 0)) {
            divresult.quot -= 1;
            divresult.rem  += b;
          }
          push(stack, static_cast<int64_t>(divresult.quot), \
            static_cast<int64_t>(divresult.rem));
          return 0;
        },
        aliasAnalysisFromSchema()),
    Operator(
        "aten::divmod(float x, float y) -> (float, float)",
        [](Stack& stack) {
          double a, b;
          pop(stack, a, b);
          if (b == 0) {
            throw std::runtime_error("ZeroDivisionError: float divmod()");
          }
          double rem = fmod(a, b);
          if (rem && (a < 0) != (b < 0)) {
            rem  += b;
          }
          push(stack, (a - rem)/b, rem);
          return 0;
        },
        aliasAnalysisFromSchema()),
#define DEFINE_DIVMOD_MIXED_OP(type_a, type_b)                              \
    Operator(                                                               \
        "aten::divmod(" #type_a " x," #type_b " y) -> (float, float)",      \
        [](Stack& stack) {                                                  \
          type_a a;                                                         \
          type_b b;                                                         \
          pop(stack, a, b);                                                 \
          if (b == 0) {                                                     \
            throw std::runtime_error("ZeroDivisionError: float divmod()");  \
          }                                                                 \
          double quot = floor(a / b);                                       \
          double rem = a - (quot * b);                                      \
          push(stack, quot, rem);                                           \
          return 0;                                                         \
        },                                                                  \
        aliasAnalysisFromSchema())

    DEFINE_DIVMOD_MIXED_OP(int, float),
    DEFINE_DIVMOD_MIXED_OP(float, int),

#undef DEFINE_DIVMOD_MIXED_OP

    Operator("aten::hash(str t) -> int", hashValue<std::string>),
    Operator("aten::hash(int t) -> int", hashValue<int>),
    Operator("aten::hash(float t) -> int", hashValue<double>),
});

bool simpleClassTypeArg(const Argument& arg, const ClassTypePtr& type) {
  return arg.type() == type && !arg.kwarg_only() && !arg.default_value();
}

void checkSortSchema(const Node* node, const c10::TypePtr& list_element_type) {
  std::stringstream error_str;
  if (auto class_type = list_element_type->cast<ClassType>()) {
    if (auto method = class_type->getMethod("__lt__")) {
      const auto& lt_schema = method->getSchema();
      const auto& schema_args = lt_schema.arguments();
      bool error =
          (schema_args.size() != 2 ||
           !simpleClassTypeArg(schema_args[0], class_type) ||
           !simpleClassTypeArg(schema_args[1], class_type) ||
           lt_schema.returns().size() != 1 ||
           lt_schema.returns()[0].type() != BoolType::get());
      if (!error) {
        return;
      }
    }
    error_str << "To sort a list of " << class_type->python_str()
              << " it must define a "
              << "__lt__ method with two inputs of type "
              << class_type->python_str() << " that "
              << "returns a bool";
  } else {
    error_str
        << "Input to list sort must be of Tensors, ints, floats, bools or "
        << "a User Defined Class that defines the __lt__ compare method"
        << ", got list of " << list_element_type->python_str() << "\n";
  }

  auto error_msg = script::ErrorReport(node->sourceRange());
  error_msg << error_str.str();
  throw error_msg;
}

// NB: this must be registered after the other aten::sort operators
RegisterOperators regSort({
    Operator(
        "aten::sort(t[](a!) self, bool reverse=False) -> ()",
        [](const Node* node) {
          const auto list_type =
              node->inputs().at(0)->type()->expect<ListType>();
          checkSortSchema(node, list_type->getElementType());
          const auto elem = list_type->getElementType()->expect<ClassType>();
          auto func = elem->getMethod("__lt__");
          return [func](Stack& stack) {
            bool reverse = pop(stack).toBool();
            auto g_list = pop(stack).toGenericList();
            Stack sort_stack;
            std::sort(
                g_list.begin(),
                g_list.end(),
                [func, reverse, &sort_stack](
                    IValue a, IValue b) -> bool {
                  // FBCode errors without this check - "strict weak ordering"
                  // TODO: remove when possible, since it just slows down
                  // sorting and doesn't do anything useful
                  if (a.isSameIdentity(b)) {
                    return false;
                  }
                  sort_stack.push_back(a);
                  sort_stack.push_back(b);
                  func->run(sort_stack);
                  return pop(sort_stack).toBool() ^ reverse;
                });
            return 0;
          };
        },
        aliasAnalysisFromSchema()),
});

// reference: _output_size in torch/nn/functional.py
// size can be none, int or intlist
// scale_factors can be none, float, or floatlist
std::vector<int64_t> _output_size(
    const at::Tensor& input,
    size_t dim,
    const IValue& size,
    const IValue& scale_factors) {
  if (!size.isNone()) {
    if (size.isInt()) {
      std::vector<int64_t> repeated(dim, size.toInt());
      return repeated;
    } else {
      return size.toIntListRef().vec();
    }
  }
  std::vector<double> scale_repeated;
  if (scale_factors.isDouble()) {
    scale_repeated = std::vector<double>(dim, scale_factors.toDouble());
  } else {
    scale_repeated = scale_factors.toDoubleListRef().vec();
  }
  std::vector<int64_t> ret;
  for (size_t i = 0; i < dim; ++i) {
    ret.push_back(std::floor(input.size(i + 2) * scale_repeated[i]));
  }
  return ret;
}

// reference: interpolate in torch/nn/functional.py
// size can be none, int or intlist
// scale_factors can be none, float, or floatlist
at::Tensor interpolate(
    const at::Tensor& input,
    const IValue& size,
    const IValue& scale_factors,
    const std::string& mode,
    c10::optional<bool> align_corners) {
  if ((mode == "nearest" || mode == "area")) {
    if (align_corners != c10::nullopt) {
      throw std::runtime_error(
          "align_corners option can only be set with the "
          "interpolating modes: linear | bilinear | bicubic | trilinear");
    }
  } else {
    if (align_corners == c10::nullopt) {
      AT_WARN(
          "Default upsampling behavior when mode=",
          mode,
          " is changed "
          "to align_corners=False since 0.4.0. Please specify align_corners=True "
          "if the old behavior is desired. See the documentation of nn.Upsample for details");
      align_corners = false;
    }
  }

  auto input_dim = input.dim();
  if (input_dim == 3 && mode == "nearest")
    return at::upsample_nearest1d(
        input, _output_size(input, 1, size, scale_factors));
  if (input_dim == 4 && mode == "nearest")
    return at::upsample_nearest2d(
        input, _output_size(input, 2, size, scale_factors));
  if (input_dim == 5 && mode == "nearest")
    return at::upsample_nearest3d(
        input, _output_size(input, 3, size, scale_factors));
  if (input_dim == 3 && mode == "area")
    return at::adaptive_avg_pool1d(
        input, _output_size(input, 1, size, scale_factors));
  if (input_dim == 4 && mode == "area")
    return at::adaptive_avg_pool2d(
        input, _output_size(input, 2, size, scale_factors));
  if (input_dim == 5 && mode == "area")
    return at::adaptive_avg_pool3d(
        input, _output_size(input, 3, size, scale_factors));
  if (input_dim == 3 && mode == "linear")
    return at::upsample_linear1d(
        input, _output_size(input, 1, size, scale_factors), *align_corners);
  if (input_dim == 3 && mode == "bilinear")
    throw std::runtime_error("Got 3D input, but bilinear mode needs 4D input");
  if (input_dim == 3 && mode == "bicubic")
    throw std::runtime_error("Got 3D input, but bicubic mode needs 4D input");
  if (input_dim == 3 && mode == "trilinear")
    throw std::runtime_error("Got 3D input, but trilinear mode needs 5D input");
  if (input_dim == 4 && mode == "linear")
    throw std::runtime_error("Got 4D input, but linear mode needs 3D input");
  if (input_dim == 4 && mode == "bilinear")
    return at::upsample_bilinear2d(
        input, _output_size(input, 2, size, scale_factors), *align_corners);
  if (input_dim == 4 && mode == "bicubic")
    return at::upsample_bicubic2d(
        input, _output_size(input, 2, size, scale_factors), *align_corners);
  if (input_dim == 4 && mode == "trilinear")
    throw std::runtime_error("Got 4D input, but trilinear mode needs 5D input");
  if (input_dim == 5 && mode == "linear")
    throw std::runtime_error("Got 5D input, but linear mode needs 3D input");
  if (input_dim == 5 && mode == "bilinear")
    throw std::runtime_error("Got 5D input, but bilinear mode needs 4D input");
  if (input_dim == 5 && mode == "bicubic")
    throw std::runtime_error("Got 5D input, but bicubic mode needs 4D input");
  if (input_dim == 5 && mode == "trilinear")
    return at::upsample_trilinear3d(
        input, _output_size(input, 3, size, scale_factors), *align_corners);

  AT_ERROR(
      "Input Error: Only 3D, 4D and 5D input Tensors supported",
      " (got ",
      input_dim,
      "D) for the modes: nearest | linear | bilinear | trilinear",
      " (got ",
      mode,
      ") ");
}

Operation interpolate_op(const Node* n) {
  return [](Stack& stack) {
    at::Tensor input;
    IValue size;
    IValue scale_factors;
    std::string mode;
    IValue align_corners;
    pop(stack, input, size, scale_factors, mode, align_corners);
    at::Tensor res = interpolate(
        input, size, scale_factors, mode, align_corners.toOptional<bool>());
    push(stack, std::move(res));
    return 0;
  };
}

// interpolate takes in float & float[] for scale factor
// upsample takes in int & int[], so convert the ints to floats before
// passing on to the interpolate op
IValue convert_scale_factor_to_double(const IValue& int_ivalue) {
  IValue scale_factor_double;
  if (int_ivalue.isInt()) {
    scale_factor_double = static_cast<double>(int_ivalue.toInt());
  } else if (int_ivalue.isIntList()) {
    auto int_list = int_ivalue.toIntListRef();
    std::vector<double> double_vec(int_list.begin(), int_list.end());
    scale_factor_double = c10::impl::toList(double_vec);
  } else if (int_ivalue.isNone()) {
    return IValue();
  } else {
    std::stringstream ss;
    ss << "Expecting optional int or int list arg for scale factor, got"
       << int_ivalue;
    throw std::runtime_error(ss.str());
  }
  return scale_factor_double;
}

Operation upsample_nearest_op(const Node* n) {
  return [](Stack& stack) {
    at::Tensor input;
    IValue size;
    IValue scale_factor_int;
    pop(stack, input, size, scale_factor_int);
    IValue scale_factor_double =
        convert_scale_factor_to_double(scale_factor_int);
    at::Tensor res =
        interpolate(input, size, scale_factor_double, "nearest", c10::nullopt);
    push(stack, std::move(res));
    return 0;
  };
}

Operation upsample_op(const Node* n) {
  return [](Stack& stack) {
    at::Tensor input;
    IValue size;
    IValue scale_factor_int;
    std::string mode;
    IValue align_corners;
    pop(stack, input, size, scale_factor_int, mode, align_corners);
    IValue scale_factor_double =
        convert_scale_factor_to_double(scale_factor_int);
    at::Tensor res = interpolate(
        input,
        size,
        scale_factor_double,
        mode,
        align_corners.toOptional<bool>());
    push(stack, std::move(res));
    return 0;
  };
}

Operation upsample_bilinear_op(const Node* n) {
  return [](Stack& stack) {
    at::Tensor input;
    IValue size;
    IValue scale_factor_int;
    pop(stack, input, size, scale_factor_int);
    IValue scale_factor_double =
        convert_scale_factor_to_double(scale_factor_int);
    at::Tensor res =
        interpolate(input, size, scale_factor_double, "bilinear", true);
    push(stack, std::move(res));
    return 0;
  };
}

RegisterOperators reg3({
    Operator(
        "aten::__interpolate(Tensor input, int? size = None, float[]? scale_factor = None, str mode = 'nearest', bool? align_corners = None) -> Tensor",
        interpolate_op,
        aliasAnalysisFromSchema()),
    Operator(
        "aten::__interpolate(Tensor input, int[]? size = None, float[]? scale_factor = None, str mode = 'nearest', bool? align_corners = None) -> Tensor",
        interpolate_op,
        aliasAnalysisFromSchema()),
    Operator(
        "aten::__interpolate(Tensor input, int? size = None, float? scale_factor = None, str mode = 'nearest', bool? align_corners = None) -> Tensor",
        interpolate_op,
        aliasAnalysisFromSchema()),
    Operator(
        "aten::__interpolate(Tensor input, int[]? size = None, float? scale_factor = None, str mode = 'nearest', bool? align_corners = None) -> Tensor",
        interpolate_op,
        aliasAnalysisFromSchema()),

    Operator(
        "aten::__upsample_nearest(Tensor input, int? size = None, int? scale_factor = None) -> Tensor",
        upsample_nearest_op,
        aliasAnalysisFromSchema()),
    Operator(
        "aten::__upsample_nearest(Tensor input, int[]? size = None, int? scale_factor = None) -> Tensor",
        upsample_nearest_op,
        aliasAnalysisFromSchema()),

    Operator(
        "aten::__upsample(Tensor input, int? size = None, int? scale_factor = None, str mode = 'nearest', bool? align_corners = None) -> Tensor",
        upsample_op,
        aliasAnalysisFromSchema()),
    Operator(
        "aten::__upsample(Tensor input, int[]? size = None, int? scale_factor = None, str mode = 'nearest', bool? align_corners = None) -> Tensor",
        upsample_op,
        aliasAnalysisFromSchema()),

    Operator(
        "aten::__upsample_bilinear(Tensor input, int? size = None, int? scale_factor = None) -> Tensor",
        upsample_bilinear_op,
        aliasAnalysisFromSchema()),
    Operator(
        "aten::__upsample_bilinear(Tensor input, int[]? size = None, int? scale_factor = None) -> Tensor",
        upsample_bilinear_op,
        aliasAnalysisFromSchema()),
    Operator(
        "aten::__upsample_bilinear(Tensor input, int? size = None, int[]? scale_factor = None) -> Tensor",
        upsample_bilinear_op,
        aliasAnalysisFromSchema()),
    Operator(
        "aten::__upsample_bilinear(Tensor input, int[]? size = None, int[]? scale_factor = None) -> Tensor",
        upsample_bilinear_op,
        aliasAnalysisFromSchema()),

});

at::Tensor leaky_relu(const at::Tensor& tensor, double scalar) {
  return at::leaky_relu(tensor, scalar);
}
at::Tensor cat(const std::vector<at::Tensor>& tensors) {
  return at::cat(tensors);
}

std::string get_first(const std::vector<std::vector<std::string>>& strings) {
  return strings[0][0];
}

static auto reg4 =
    torch::jit::RegisterOperators()
        .op("_test::leaky_relu(Tensor self, float v=0.01) -> Tensor",
            &leaky_relu)
        .op("_test::cat(Tensor[] inputs) -> Tensor", &cat)
        .op("_test::get_first", &get_first);
} // namespace
} // namespace jit
} // namespace torch<|MERGE_RESOLUTION|>--- conflicted
+++ resolved
@@ -2132,53 +2132,19 @@
     CREATE_LIST_OPS("Tensor", c10::List<at::Tensor>),
     CREATE_LIST_OPS("t", c10::List<IValue>),
 #undef CREATE_LIST_OPS
-<<<<<<< HEAD
     Operator("aten::sort(int[](a!) self) -> ()", listSort<int64_t>, aliasAnalysisFromSchema()),
-    Operator(
-        "aten::sort(float[](a!) self) -> ()",
-        listSort<double>,
-        aliasAnalysisFromSchema()),
-    Operator(
-        "aten::sort(Tensor[](a!) self) -> ()",
-        listSort<at::Tensor>,
-        aliasAnalysisFromSchema()),
+    Operator("aten::sort(float[](a!) self) -> ()", listSort<double>, aliasAnalysisFromSchema()),
+    Operator("aten::sort(Tensor[](a!) self) -> ()", listSort<at::Tensor>, aliasAnalysisFromSchema()),
     Operator("aten::sort(bool[](a!) self) -> ()", listSort<bool>, aliasAnalysisFromSchema()),
 
     Operator("aten::eq(int[] a, int[] b) -> bool", listEq<int64_t>, aliasAnalysisFromSchema()),
-    Operator(
-        "aten::eq(float[] a, float[] b) -> bool",
-        listEq<double>,
-        aliasAnalysisFromSchema()),
-    Operator(
-        "aten::eq(Tensor[] a, Tensor[] b) -> bool",
-        listEq<at::Tensor>,
-        aliasAnalysisFromSchema()),
+    Operator("aten::eq(float[] a, float[] b) -> bool", listEq<double>, aliasAnalysisFromSchema()),
+    Operator("aten::eq(Tensor[] a, Tensor[] b) -> bool", listEq<at::Tensor>, aliasAnalysisFromSchema()),
     Operator("aten::eq(bool[] a, bool[] b) -> bool", listEq<bool>, aliasAnalysisFromSchema()),
     Operator("aten::ne(int[] a, int[] b) -> bool", listNe<int64_t>, aliasAnalysisFromSchema()),
-    Operator(
-        "aten::ne(float[] a, float[] b) -> bool",
-        listNe<double>,
-        aliasAnalysisFromSchema()),
-    Operator(
-        "aten::ne(Tensor[] a, Tensor[] b) -> bool",
-        listNe<at::Tensor>,
-        aliasAnalysisFromSchema()),
+    Operator("aten::ne(float[] a, float[] b) -> bool", listNe<double>, aliasAnalysisFromSchema()),
+    Operator("aten::ne(Tensor[] a, Tensor[] b) -> bool", listNe<at::Tensor>, aliasAnalysisFromSchema()),
     Operator("aten::ne(bool[] a, bool[] b) -> bool", listNe<bool>, aliasAnalysisFromSchema()),
-=======
-    Operator("aten::sort(int[](a!) self) -> ()", listSort<int64_t>),
-    Operator("aten::sort(float[](a!) self) -> ()", listSort<double>),
-    Operator("aten::sort(Tensor[](a!) self) -> ()", listSort<at::Tensor>),
-    Operator("aten::sort(bool[](a!) self) -> ()", listSort<bool>),
-
-    Operator("aten::eq(int[] a, int[] b) -> bool", listEq<int64_t>),
-    Operator("aten::eq(float[] a, float[] b) -> bool", listEq<double>),
-    Operator("aten::eq(Tensor[] a, Tensor[] b) -> bool", listEq<at::Tensor>),
-    Operator("aten::eq(bool[] a, bool[] b) -> bool", listEq<bool>),
-    Operator("aten::ne(int[] a, int[] b) -> bool", listNe<int64_t>),
-    Operator("aten::ne(float[] a, float[] b) -> bool", listNe<double>),
-    Operator("aten::ne(Tensor[] a, Tensor[] b) -> bool", listNe<at::Tensor>),
-    Operator("aten::ne(bool[] a, bool[] b) -> bool", listNe<bool>),
->>>>>>> 2dc96430
 
 #define DEFINE_CONVERT_BASE_OP(op_name, prefix, char_op) \
   Operator(#op_name "(int i) -> str", [](Stack& stack) { \
@@ -2295,7 +2261,7 @@
         "prim::min(int[] x) -> int",
         [](Stack& stack) {
           c10::List<int64_t> int_list = pop(stack).toIntList();
-          int64_t min_element = std::numeric_limits<int64_t>::max(); 
+          int64_t min_element = std::numeric_limits<int64_t>::max();
 
           for(int64_t ele: int_list) {
             if(ele < min_element) {
@@ -2558,50 +2524,50 @@
           aliasAnalysisSpecialCase()),                                        \
       Operator(                                                               \
           "aten::get(Dict(" key_type ", t) self, " key_type " key) -> t(*)?", \
-<<<<<<< HEAD
-          dictGet,                                                            \
+          dictGet<false>,                                                     \
           aliasAnalysisFromSchema()),                                         \
       Operator(                                                               \
           "aten::get(Dict(" key_type ", t) self, " key_type                   \
           " key, t default_value) -> t(*)",                                   \
-          dictGetDefault,                                                     \
+          dictGet<true>,                                                      \
           aliasAnalysisFromSchema()),                                         \
-=======
-          dictGet<false>),                                                    \
-      Operator(                                                               \
-          "aten::get(Dict(" key_type ", t) self, " key_type                   \
-          " key, t default_value) -> t(*)",                                   \
-          dictGet<true>),                                                     \
       Operator(                                                               \
           "aten::setdefault(Dict(" key_type ", t) self, " key_type            \
           " key, t default_value) -> t(*)",                                   \
-          dictSetDefault),                                                    \
+          dictSetDefault,                                                     \
+          aliasAnalysisFromSchema()),                                         \
       Operator(                                                               \
           "aten::pop(Dict(" key_type ", t)(a!) self, " key_type               \
           " key) -> t(*)",                                                    \
-          dictPop<false>),                                                    \
+          dictPop<false>,                                                     \
+          aliasAnalysisFromSchema()),                                         \
       Operator(                                                               \
           "aten::pop(Dict(" key_type ", t)(a!) self, " key_type               \
           " key, t default_value) -> t(*)",                                   \
-          dictPop<true>),                                                     \
+          dictPop<true>,                                                      \
+          aliasAnalysisFromSchema()),                                         \
       Operator(                                                               \
           "aten::popitem(Dict(" key_type ", t)(a!) self) -> ((" key_type      \
           ", t))",                                                            \
-          dictPopItem),                                                       \
+          dictPopItem,                                                        \
+          aliasAnalysisFromSchema()),                                         \
       Operator(                                                               \
-          "aten::clear(Dict(" key_type ", t)(a!) self) -> ()", dictClear),    \
+          "aten::clear(Dict(" key_type ", t)(a!) self) -> ()", dictClear,     \
+          aliasAnalysisFromSchema()),                                         \
       Operator(                                                               \
           "aten::update(Dict(" key_type ", t)(a!) self, Dict(" key_type       \
           ", t)(a!) to_add) -> ()",                                           \
-          dictUpdate),                                                        \
+          dictUpdate,                                                         \
+          aliasAnalysisFromSchema()),                                         \
       Operator(                                                               \
           "aten::items(Dict(" key_type ", t) self) -> ((" key_type ", t)[])", \
-          dictItems),                                                         \
+          dictItems,                                                          \
+          aliasAnalysisFromSchema()),                                         \
       Operator(                                                               \
           "aten::copy(Dict(" key_type ", t)(a) self) -> Dict(" key_type       \
           ", t)",                                                             \
-          dictCopy),                                                          \
->>>>>>> 2dc96430
+          dictCopy,                                                           \
+          aliasAnalysisFromSchema()),                                         \
       Operator(                                                               \
           "aten::__contains__(Dict(" key_type ", t) dict, " key_type          \
           " key) -> bool",                                                    \
