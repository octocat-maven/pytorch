#include <torch/csrc/jit/ir.h>

#include <c10/util/Exception.h>
#include <torch/csrc/jit/constants.h>
#include <torch/csrc/jit/operator.h>
#include <torch/csrc/jit/passes/python_print.h>
#include <torch/csrc/jit/script/schema_matching.h>

#include <algorithm>
#include <iostream>
#include <set>
#include <sstream>
#include <string>
#include <unordered_map>
#include <unordered_set>
#include <utility>

namespace torch {
namespace jit {

void printQuotedString(std::ostream& stmt, const std::string& str);

// Constants relating to maintaining the topological index of nodes.
//
// Lower and upper bounds of the index. Inclusive range.
static constexpr topo_position_t kLowerBound = INT64_MIN;
static constexpr topo_position_t kUpperBound = INT64_MAX;
static constexpr topo_position_t kMidPoint = 0;

// How far away to space nodes that are appended to the graph.
// should be 2^n, where:
//   - n is the maximum number of repeated insertions without a re-index
//   - 2^(64-n) is the maximum number of appends to the end without reindex
static constexpr topo_position_t kAppendInterval = 1099511627776ULL /* 2^40 */;

static void printValueRef(std::ostream& out, const Value* n) {
  out << "%" << n->debugName();
}

// NB: This overload will become ambiguous with the one Caffe2 provides in its
// logging, if they ever intersect.
template <typename T>
std::ostream& operator<<(std::ostream& out, const std::vector<T>& nodes) {
  out << at::ArrayRef<T>{nodes};
  return out;
}

template <typename T>
static std::ostream& printValueRefs(
    std::ostream& out,
    const at::ArrayRef<T>& nodes) {
  size_t i = 0;
  for (auto n : nodes) {
    if (i++ > 0) {
      out << ", ";
    }
    printValueRef(out, n);
  }
  return out;
}

// Can't make these two overloads directly a template, it'll be ambiguous with
// the global printer for operator<<.

std::ostream& operator<<(
    std::ostream& out,
    const at::ArrayRef<const Value*>& nodes) {
  return printValueRefs(out, nodes);
}

std::ostream& operator<<(std::ostream& out, const at::ArrayRef<Value*>& nodes) {
  return printValueRefs(out, nodes);
}

struct const_value_list_with_types {
  const ArrayRef<const Value*> values;
  std::string delim;
  const_value_list_with_types(
      ArrayRef<const Value*> values,
      std::string delim_ = ", ")
      : values(values), delim(std::move(delim_)) {}
};

std::ostream& operator<<(std::ostream& out, const_value_list_with_types l) {
  size_t i = 0;
  for (auto n : l.values) {
    if (i++ > 0) {
      out << l.delim;
    }
    printValueRef(out, n);
    out << " : ";
    out << *n->type();
  }
  return out;
}

template <typename T>
static void printPrimList(std::ostream& out, const std::vector<T>& items) {
  out << "[";
  int i = 0;
  for (auto& item : items) {
    if (i++ > 0) {
      out << ", ";
    }
    out << item;
  }
  out << "]";
}

static void printStrList(
    std::ostream& out,
    const std::vector<std::string>& items) {
  out << "[";
  int i = 0;
  for (auto& item : items) {
    if (i++ > 0)
      out << ", ";
    printQuotedString(out, item);
  }
  out << "]";
}

void Node::printAttrValue(std::ostream& out, const Symbol& name) const {
  switch (kindOf(name)) {
    case AttributeKind::f:
      out << f(name);
      break;
    case AttributeKind::fs:
      printPrimList(out, fs(name));
      break;
    case AttributeKind::i:
      out << i(name);
      break;
    case AttributeKind::is:
      printPrimList(out, is(name));
      break;
    case AttributeKind::s:
      printQuotedString(out, s(name));
      break;
    case AttributeKind::ss:
      printStrList(out, ss(name));
      break;
    case AttributeKind::t: {
      at::Tensor tensor = t(name);
      // 1-elem tensors are usually boxed scalars, so print them like it
      if (tensor.numel() == 1) {
        auto scalar_tensor = tensor.view({}).item();
        out << "{";
        if (scalar_tensor.isFloatingPoint()) {
          out << scalar_tensor.toDouble();
        } else {
          out << scalar_tensor.toLong();
        }
        out << "}";
      } else if (tensor.numel() <= max_tensor_display_size) {
        // TODO: This is awful code.  Also it doesn't work on Windows.
        std::ostringstream tensor_ss;
        tensor_ss << tensor;
        std::string tensor_s{tensor_ss.str()};
        // Remove newlines
        std::replace(tensor_s.begin(), tensor_s.end(), '\n', ' ');
        out << tensor_s;
      } else {
        out << "<Tensor>";
      }
      break;
    }
    case AttributeKind::ts:
      out << "[<Tensors>]";
      break;
    case AttributeKind::g:
      out << "<Graph>";
      break;
    case AttributeKind::gs:
      out << "[<Graphs>]";
      break;
  }
}

void Node::printAttributes(std::ostream& out, bool ignore_subgraph = false)
    const {
  out << "[";
  auto names = attributeNames();
  int i = 0;
  for (auto name : names) {
    if (ignore_subgraph && name == attr::Subgraph) {
      continue;
    }
    if (i++ > 0) {
      out << ", ";
    }
    // TODO: debugging mode to see the qualifier.  We definitely
    // don't want to print the qualifier since it should always
    // be attribute, but you might be able to track down a weird
    // bug by printing it out.
    out << name.toUnqualString() << "=";

    printAttrValue(out, name);
  }
  out << "]";
}

SourceRange Node::sourceRange() const {
  if (source_range_) {
    return *source_range_;
  }
  std::stringstream ss;
  return SourceRange(ss.str());
}

static std::ostream& indent(std::ostream& out, size_t level) {
  for (size_t i = 0; i < level; ++i) {
    out << "  ";
  }
  return out;
}

std::ostream& Node::print(
    std::ostream& out,
    size_t level,
    std::vector<const Node*>* groups,
    bool print_source_locations) const {
  auto outs = outputs();
  indent(out, level) << const_value_list_with_types(outs);
  out << " = ";
  if (kind() == prim::PythonOp) {
    auto* pyOp = static_cast<const ::torch::jit::PythonOp*>(this);
    out << "^" << pyOp->name();
    pyOp->writeScalars(out);
  } else {
    if (hasAttribute(attr::Subgraph) && groups) {
      out << kind().toQualString() << "_" << groups->size();
      if (numAttributes() > 1 && kind() != prim::DifferentiableGraph) {
        printAttributes(out, /*ignore_subgraph=*/true);
      }

      groups->push_back(this);
    } else {
      out << kind().toQualString();
      if (hasAttributes()) {
        printAttributes(out);
      }
    }
  }

  out << "(" << inputs() << ")";
  std::string scName = scopeName();
  if (!scName.empty()) {
    out << ", ";
    out << "scope: " << scName;
  }

  // In debug print, append file:line:col as a comment after each node
  if (print_source_locations) {
    if (auto file_line_col = sourceRange().file_line_col()) {
      std::string filename;
      size_t line, col;
      std::tie(filename, line, col) = *file_line_col;
      out << " # " << filename << ":" << line << ":" << col;
    }
  }

  out << "\n";

  for (size_t i = 0; i < blocks().size(); ++i) {
    auto b = blocks()[i];
    indent(out, level + 1) << "block" << i << "("
                           << const_value_list_with_types(b->inputs())
                           << "):\n";
    for (auto nested : b->nodes()) {
      nested->print(out, level + 2, groups);
    }
    indent(out, level + 2) << "-> (" << b->outputs() << ")\n";
  }

  return out;
}

std::ostream& operator<<(std::ostream& out, const Node& n) {
  return n.print(out, 0, nullptr);
}

std::ostream& Graph::print(std::ostream& out, bool print_source_locations)
    const {
  out << "graph(" << const_value_list_with_types(inputs(), ",\n      ")
      << "):\n";
  std::vector<const Node*> groups;
  for (auto n : nodes()) {
    n->print(out, 1, &groups, print_source_locations);
  }
  out << "  return (" << outputs() << ")\n";
  size_t i = 0;
  for (auto fg : groups) {
    out << "with " << fg->kind().toQualString() << "_" << i++ << " = "
        << *fg->g(attr::Subgraph);
  }
  /*
  // Uncomment this to debug all_nodes issues
  {
    out << "\n";
    out << "all_nodes:\n";
    for (auto& n : all_nodes) {
      printNode(out, const_cast<Node*>(n), nullptr);
    }
  }
  */
  return out;
}

std::ostream& operator<<(std::ostream& out, const Graph& g) {
  return g.print(out, true);
}

static void checkSameDevice(const Node* node) {
  bool has_device = false;
  c10::optional<at::Device> device = c10::nullopt;
  auto checkValue = [&](const Value* v) {
    if (CompleteTensorTypePtr type = v->type()->cast<CompleteTensorType>()) {
      if (!has_device) {
        has_device = true;
        device = type->device();
      } else {
        AT_ASSERT(device == type->device());
      }
    }
  };
  for (auto input : node->inputs()) {
    checkValue(input);
  }
  for (auto output : node->outputs()) {
    checkValue(output);
  }
}

using node_set = std::set<const Node*>;
#define ALL_OF(container) container.begin(), container.end()

// These functions purposely operate on the internal members directly, to force
// you to think about how the invariants change if you change the data
// representation (even if the external API does not change.)

// NB: This assert is written to assume you don't have any unattached
// nodes.  Unattached nodes can occur while manipulations to the
// graph are occurring.
void Node::lint() const {
  // Node invariants
  // - if node should live in list, nodes_iter is consistent
  // - Inputs are all marked as a use by the nodes they refer to
  // - Owning graph is non-null and consistent
  // - The "Select" invariant, when the node is MultiReturn
  //
  // The handle invariant:
  //    If a node takes a handle as an input, it is always the
  //    LAST input of the node.  There is at most one handle input.

  {
    size_t i = 0;
    for (auto input : inputs_) {
      // WARNING: O(n^2)
      // NOLINTNEXTLINE(cppcoreguidelines-pro-type-const-cast)
      AT_ASSERT(
          std::find(ALL_OF(input->uses_), Use(const_cast<Node*>(this), i)) !=
          input->uses_.end());
      AT_ASSERT(graph_->all_nodes.count(this) == 1);
      i++;
    }
  }

  for (auto o : outputs()) {
    size_t i = 0;
    for (auto use : o->uses()) {
      // Use invariants
      // - Use is consistent with inputs
      // - Every user node is live (checked in Graph)
      AT_ASSERT(use.user->inputs_[use.offset] == o);
      i++;
    }
  }

  // Node subclass invariants
  switch (kind()) {
    case prim::Constant:
      AT_ASSERT(inputs_.size() == 0);
      break;
    case prim::Return:
      // Return uses is zero
      AT_ASSERT(outputs().size() == 0);
      break;
    case prim::Param:
      // Param inputs is zero
      AT_ASSERT(inputs_.size() == 0);
      break;
    case prim::PythonOp: {
      // Python operator cconv is correct
      auto* value = static_cast<const PythonOp*>(this);
      value->lint_python();
      break;
    }
    case prim::Eval:
      // TODO: add invariants
      // TODO: It's not good for these ops to be top-level, it makes cases
      // longer.
      break;
    case prim::FusionGroup:
      checkSameDevice(this);
      // TODO: Typecheck the parameters
      g(attr::Subgraph)->lint();
      break;
  }
}

// TODO: When lint fails, give better indication about which
// instruction triggered the failure.
void Graph::lint() const {
  // Graph invariants

  // Uncomment the following to see the graph
  // std::cout << *const_cast<Graph*>(this);

  // nodes
  // - nodes_ is a valid topological ordering for inputs
  // - No repeated nodes
  // - Params and return do NOT occur in nodes
  // - next_unique_ is greater than all uniques in graph
  // - uniques in all_nodes are unique
  // - every use will occur later in the topsort

  struct LintScope {
    LintScope() = default;
    LintScope(std::unique_ptr<LintScope> parent) : parent(std::move(parent)) {}
    bool contains(const Value* v) {
      return values.count(v) > 0 || (parent && parent->contains(v));
    }
    bool contains(const Node* n) {
      return nodes.count(n) > 0 || (parent && parent->contains(n));
    }
    void insert(const Value* v) {
      AT_ASSERT(!contains(v));
      values.insert(v);
    }
    void insert(const Node* n) {
      AT_ASSERT(!contains(n));
      nodes.insert(n);
    }
    std::unique_ptr<LintScope> parent;

   private:
    std::unordered_set<const Value*> values;
    std::unordered_set<const Node*> nodes;
  };
  // Struct enables mutual recursion in linting methods.
  // Putting it inside Graph::lint enables access to private Graph members
  struct LintImpl {
    LintImpl(const Graph& g)
        : g(g),
          scope(new LintScope()),
          all_nodes_set(ALL_OF(g.all_nodes)) {} // NB: all_nodes is *unordered*
    const Graph& g;
    std::unique_ptr<LintScope> scope;
    std::unordered_set<size_t> seen_uniques;
    std::unordered_map<const Node*, int64_t> anticipated_uses;
    node_set all_nodes_set;
    node_set sum_set;

    void check_value(const Value* v) {
      scope->insert(v);
      auto b2 = seen_uniques.insert(v->unique());
      AT_ASSERT(b2.second); // insertion took place
      AT_ASSERT(v->unique() < g.next_unique_);

      for (auto use : v->uses()) {
        AT_ASSERT(!scope->contains(use.user));
        AT_ASSERT(g.all_nodes.count(use.user) == 1);
        anticipated_uses[use.user]++; // int default constructs to 0
      }
    }
    void check_node(const Node* n) {
      for (auto input : n->inputs_) {
        if (!scope->contains(input)) {
          AT_ASSERTM(0, input->unique(), " not in scope");
        }
      }
      AT_ASSERT(anticipated_uses[n] == static_cast<int64_t>(n->inputs_.size()));
      anticipated_uses[n] = -1; // we saw the anticipated user!
      scope->insert(n);
      for (auto block : n->blocks()) {
        std::unique_ptr<LintScope> new_scope(new LintScope(std::move(scope)));
        scope = std::move(new_scope);
        check_block(block);
        scope = std::move(scope->parent);
      }
      size_t i = 0;
      for (auto o : n->outputs()) {
        AT_ASSERT(o->node() == n);
        AT_ASSERT(i++ == o->offset_);
        check_value(o);
      }
      n->lint();
    }
    void check_block(const Block* b) {
      // Check topological ordering
      AT_ASSERT(b->param_node()->isBefore(*b->nodes().begin()));
      auto curNode = *b->nodes().begin();
      while (curNode != b->return_node()) {
        AT_ASSERT(curNode->isBefore(curNode->next()));
        curNode = curNode->next();
      }

      for (auto input : b->inputs()) {
        check_value(input);
        AT_ASSERT(input->node()->kind_ == prim::Param);
      }

      for (auto n : b->nodes()) {
        AT_ASSERT(n->kind_ != prim::Param);
        AT_ASSERT(n->kind_ != prim::Return);
        check_node(n);
      }

      AT_ASSERT(b->output_->kind() == prim::Return);
      check_node(b->output_);

      // all_nodes
      // - inputs_, output_ and nodes_ are all included in all_nodes
      // - all_nodes does not contain dead nodes??? (likely to be temporarily
      // suspended).  Weaker: all_nodes contains all inputs and returns
      // - only one return node???

      node_set nodes_set(ALL_OF(b->nodes()));
      node_set inputs_set{b->input_};
      node_set output_set{b->output_};
      // TODO: Make a more type safe std::includes wrapper which disallows use
      // on non-ordered containers
      AT_ASSERT(std::includes(ALL_OF(all_nodes_set), ALL_OF(nodes_set)));
      AT_ASSERT(std::includes(ALL_OF(all_nodes_set), ALL_OF(inputs_set)));
      AT_ASSERT(std::includes(ALL_OF(all_nodes_set), ALL_OF(output_set)));

      sum_set.insert(ALL_OF(nodes_set));
      sum_set.insert(ALL_OF(inputs_set));
      sum_set.insert(ALL_OF(output_set));
    }
    void check_graph() {
      node_set all_nodes_set(
          ALL_OF(g.all_nodes)); // NB: all_nodes is *unordered*

      check_block(g.block_);
      for (auto kv : anticipated_uses) {
        AT_ASSERT(kv.second == -1);
      }
      AT_ASSERT(std::includes(ALL_OF(sum_set), ALL_OF(all_nodes_set)));
    }
  };
  LintImpl(*this).check_graph();
}

void Graph::dump() const {
  std::cout << *this << "\n";
}

void LintGraph(std::shared_ptr<Graph>& graph) {
  graph->lint();
}

Block::Block(Graph* graph_, Node* node_)
    : graph_(graph_),
      output_(graph_->create(prim::Return, 0)),
      input_(graph_->create(prim::Param, 0)),
      owning_node_(node_) {
  input_->next() = output_;
  input_->prev() = output_;
  output_->next() = input_;
  output_->prev() = input_;

  graph_->all_blocks.emplace(this);
  output_->owning_block_ = this;
  output_->topo_position_ = kUpperBound;
  input_->owning_block_ = this;
  input_->topo_position_ = kLowerBound;
}

void Block::reIndexTopology() {
  auto curPos = kLowerBound;
  for (auto node : nodes()) {
    AT_ASSERT(curPos <= (kUpperBound - kAppendInterval));
    curPos += kAppendInterval;
    node->topo_position_ = curPos;
  }
}

void Block::cloneFrom(Block* src, std::function<Value*(Value*)> value_map) {
  std::unordered_map<Value*, Value*> local_map;
  auto env = [&](Value* v) {
    auto it = local_map.find(v);
    if (it != local_map.end()) {
      return it->second;
    }
    return value_map(v);
  };

  auto graph = owningGraph();
  for (auto input : src->inputs()) {
    local_map[input] = this->addInput()->copyMetadata(input);
  }

  for (auto node : src->nodes()) {
    auto new_node = this->appendNode(graph->createClone(node, env));
    for (size_t i = 0; i < node->outputs().size(); ++i) {
      auto oo = node->outputs()[i];
      auto no = new_node->outputs()[i];
      local_map[oo] = no;
      no->copyMetadata(oo);
    }
  }
  for (auto output : src->outputs()) {
    this->registerOutput(env(output));
  }
}

void Block::destroy() {
  // we cannot destroy the output because it is used as the sentinel
  // for the nodes() list and has to remain valid for the loop
  output_->removeAllInputs();
  for (auto it = this->nodes().reverse().begin(),
            end = this->nodes().reverse().end();
       it != end;
       ++it) {
    it.destroyCurrent();
  }
  output_->destroy();
  input_->destroy();
  graph_->freeBlock(this);
}

std::shared_ptr<Graph> Graph::copy() {
  auto new_g = std::make_shared<Graph>();
  auto env = [](Value* v) -> Value* {
    AT_ERROR(
        "Graph::copy() encountered a use of a value " + v->debugName() +
        " not in scope. Run lint!");
  };
  new_g->block()->cloneFrom(this->block(), env);
  return new_g;
}

void Block::remapTypes(const std::function<TypePtr(TypePtr)>& type_map) {
  for (Value* input : inputs()) {
    input->setType(type_map(input->type()));
  }
  for (Node* node : nodes()) {
    for (Value* output : node->outputs()) {
      output->setType(type_map(output->type()));
    }
    for (Block* sub_block : node->blocks()) {
      sub_block->remapTypes(type_map);
    }
    for (Symbol name : node->attributeNames()) {
      if (node->kindOf(name) == AttributeKind::g) {
        node->g(name)->remapTypes(type_map);
      } else if (node->kindOf(name) == AttributeKind::gs) {
        for (const auto& g : node->gs(name)) {
          g->remapTypes(type_map);
        }
      }
    }
  }
}

void Graph::remapTypes(const std::function<TypePtr(TypePtr)>& type_map) {
  block()->remapTypes(type_map);
}

void Value::inferTypeFrom(const at::Tensor& output) {
  if (output.is_mkldnn()) {
    // mkldnn tensor as opaque tensor doesn't have strides, so we can
    // not create a CompleteTensorType
    setType(DimensionedTensorType::create(output));
    return;
  }
  setType(CompleteTensorType::create(output));
}

bool Value::mustBeNone() const {
  return node_->mustBeNone();
}
bool Value::mustNotBeNone() const {
  return node_->kind() != prim::AutogradAdd && type() != NoneType::get() &&
      !type()->cast<OptionalType>();
}

std::string Value::debugNameBase() const {
  std::string name = debugName();
  std::string name_base = name;
  auto last_dot_pos = name.find_last_of('.');
  if (last_dot_pos != std::string::npos && last_dot_pos + 1 != name.size()) {
    if (name.find_first_not_of("0123456789", last_dot_pos + 1) ==
        std::string::npos) {
      name_base = name.substr(0, last_dot_pos);
    }
  }
  return name_base;
}

bool Value::isValidName(const std::string& name) {
  // Empty strings are legal
  if (!name.size()) {
    return true;
  }

  // Numbers are not legal
  if (name.find_first_not_of("0123456789") == std::string::npos) {
    return false;
  }

  return true;
}

Value* Value::setDebugName(const std::string& name) {
  if (!isValidName(name)) {
    throw std::runtime_error("Invalid name: '" + name + "'");
  }

  auto& names = node()->owningGraph()->unique_names_;

  // clear any old name from the map
  if (hasDebugName()) {
    names.erase(unique_name_);
    unique_name_ = "";
  }

  // allow "" to clear the uniquename
  if (name == "") {
    return this;
  }

  // if someone else has this name, then rename the other value
  auto old_owner_of_name = names.find(name);
  if (old_owner_of_name != names.end()) {
    size_t suffix = 1;
    std::string name_base = name;
    auto last_dot_pos = name.find_last_of('.');
    if (last_dot_pos != std::string::npos && last_dot_pos + 1 != name.size()) {
      if (name.find_first_not_of("0123456789", last_dot_pos + 1) ==
          std::string::npos) {
        suffix = std::stoll(name.substr(last_dot_pos + 1));
        name_base = name.substr(0, last_dot_pos);
      }
    }
    std::string replacement_name;
    do {
      std::stringstream ss;
      ss << name_base << "." << suffix++;
      replacement_name = ss.str();
    } while (names.count(replacement_name) > 0);
    old_owner_of_name->second->setDebugName(replacement_name);
  }

  names[name] = this;
  unique_name_ = name;
  return this;
}

Value* Value::copyMetadata(Value* from) {
  setType(from->type());
  if (from->hasDebugName()) {
    setDebugName(from->debugName());
  }
  return this;
}

void Value::replaceFirstUseWith(Value* newValue) {
  AT_ASSERT(owningGraph() == newValue->owningGraph());
  auto u = uses()[0];
  u.user->inputs_[u.offset] = newValue;
  newValue->uses_.push_back(u);
  uses_.erase(uses_.begin());
}

void Value::replaceAllUsesWith(Value* newValue) {
  while (!uses().empty()) {
    replaceFirstUseWith(newValue);
  }
}

size_t findArgument(const FunctionSchema& the_schema, Symbol name) {
  auto name_str = name.toUnqualString();
  for (size_t i = 0; i < the_schema.arguments().size(); ++i) {
    const Argument* arg = &the_schema.arguments()[i];
    if (arg->name() == name_str) {
      return i;
    }
  }
  throw std::runtime_error(
      std::string("Couldn't find an argument called ") + name.toQualString());
}

c10::optional<IValue> Node::get(Symbol name) const {
  return toIValue(namedInput(name));
}

Value* Node::namedInput(Symbol name) const {
  return input(findArgument(schema(), name));
}

bool Node::matches(
    const char* signature_literal,
    at::ArrayRef<Symbol> const_inputs) const {
  if (!sig(signature_literal).matches(this)) {
    return false;
  }
  for (Symbol s : const_inputs) {
    if (!is_constant(s)) {
      return false;
    }
  }
  return true;
}

bool Node::mustBeNone() const {
  return kind_ == prim::AutogradZero ||
      (kind_ == prim::Constant && !this->hasAttributes() &&
       (output()->type()->cast<OptionalType>() ||
        output()->type() == NoneType::get()));
}

void Node::dump() const {
  std::cout << *this << "\n";
}

void Node::findSchema() const {
  schema_ = &getOperatorFor(this).schema();
}

const FunctionSchema* Node::maybeSchema() const {
  if (!schema_) {
    if (auto op = findOperatorFor(this)) {
      schema_ = &op->schema();
    }
  }
  return schema_;
}

bool Node::isNondeterministic() const {
  static const OperatorSet nondeterministic_ops = {
      "aten::dropout(Tensor input, float p, bool train) -> Tensor",
      "aten::_fused_dropout(Tensor self, float p, Generator? generator) -> (Tensor, Tensor)",
      "aten::_standard_gamma(Tensor self, Generator? generator) -> Tensor",
      "aten::bernoulli(Tensor self, *, Generator? generator) -> Tensor",
      "aten::bernoulli(Tensor self, float p, *, Generator? generator) -> Tensor",
      "aten::multinomial(Tensor self, int num_samples, bool replacement, *, Generator? generator) -> Tensor",
      "aten::normal(Tensor mean, Tensor std, *, Generator? generator) -> Tensor",
      "aten::normal(float mean, Tensor std, *, Generator? generator) -> Tensor",
      "aten::normal(Tensor mean, float std, *, Generator? generator) -> Tensor",
      "aten::poisson(Tensor self, Generator? generator) -> Tensor",
      "aten::rrelu(Tensor self, Scalar lower, Scalar upper, bool training, Generator? generator) -> Tensor",
      "aten::rrelu_with_noise(Tensor self, Tensor noise, Scalar lower, Scalar upper, bool training, Generator? generator) -> Tensor",
      "aten::rand(int[] size, *, int? dtype, int? layout, Device? device, bool? pin_memory) -> Tensor",
      "aten::rand_like(Tensor self) -> Tensor",
      "aten::rand_like(Tensor self, *, int dtype, int layout, Device device, bool pin_memory) -> Tensor",
      "aten::randint(int high, int[] size, *, int? dtype, int? layout, Device? device, bool? pin_memory) -> Tensor",
      "aten::randint(int low, int high, int[] size, *, int? dtype, int? layout, Device? device, bool? pin_memory) -> Tensor",
      "aten::randint_like(Tensor self, int high) -> Tensor",
      "aten::randint_like(Tensor self, int low, int high) -> Tensor",
      "aten::randint_like(Tensor self, int high, *, int dtype, int layout, Device device, bool pin_memory) -> Tensor",
      "aten::randint_like(Tensor self, int low, int high, *, int dtype, int layout, Device device, bool pin_memory) -> Tensor",
      "aten::randn(int[] size, *, int? dtype, int? layout, Device? device, bool? pin_memory) -> Tensor",
      "aten::randn_like(Tensor self) -> Tensor",
      "aten::randn_like(Tensor self, *, int dtype, int layout, Device device, bool pin_memory) -> Tensor",
      "aten::randperm(int n, *, int? dtype, int? layout, Device? device, bool? pin_memory) -> Tensor"};

  if (nondeterministic_ops.find(this) == nullptr) {
    return false;
  }
  // Dropout with train = False is deterministic
  if (matches("aten::dropout(Tensor input, float p, bool train) -> Tensor") &&
      is_constant(attr::train) && !get<bool>(attr::train).value()) {
    return false;
  }
  return true;
}

bool Node::hasSideEffects() const {
  switch (kind_) {
    case prim::PythonOp:
    case prim::IgnoredPythonOp:
    case prim::Print:
    case prim::RaiseException:
    case prim::SetAttr:
    case aten::warn:
    case aten::save:
    case aten::manual_seed:
    case prim::AddStatValue:
    case prim::TimePoint:
    case prim::CallFunction:
    case prim::CallMethod:
    case prim::BailoutTemplate:
      return true;
  }

  auto op = findOperatorFor(this);
  if (!op) {
    TORCH_INTERNAL_ASSERT(
        kind_.is_prim(),
        "Only prim ops are allowed to not have a registered operator but ",
        kind_.toDisplayString(),
        " doesn't have one either. We don't know if this op has side effects.");
    return false;
  }
<<<<<<< HEAD

=======
  if (kind_.is_prim() || kind_.is_aten()) {
    // TODO This assert is only introduced to check that we don't break the
    // current code base. Remove this later to allow other ops to use
    // AliasAnalysisKind::FROM_SCHEMA
    TORCH_INTERNAL_ASSERT(
        op->aliasAnalysisKind() == AliasAnalysisKind::INTERNAL_SPECIAL_CASE ||
            op->aliasAnalysisKind() == AliasAnalysisKind::FROM_SCHEMA,
        "aten:: and prim:: ops should have AliasAnalysisKind::INTERNAL_SPECIAL_CASE or AliasAnalysisKind::FROM_SCHEMA but ",
        kind_.toDisplayString(),
        " has ",
        toString(op->aliasAnalysisKind()));
  }
>>>>>>> 54696117
  switch (op->aliasAnalysisKind()) {
    case AliasAnalysisKind::PURE:
      return false;
    case AliasAnalysisKind::FROM_SCHEMA:
      return false;
    case AliasAnalysisKind::INTERNAL_SPECIAL_CASE:
      return false;
    case AliasAnalysisKind::CONSERVATIVE:
      return true;
  }
  TORCH_INTERNAL_ASSERT(false, "Unhandled AliasAnalysisKind case");
  return false; // silence compiler warning
}

// Assign this node a topological position, to facilitate fast isBefore() and
// isAfter() queries. Must be called right after a node is inserted into the
// node list.
//
// The basic scheme is: assign every node a position (uint64_t).  The common
// case (appending to the end of the graph) is made more efficient by advancing
// a fixed interval past the previous node and placing `this` there. Otherwise,
// assign `this` a position at the midpoint between its prev() and next()
// nodes.
//
// If we ever run out of space (by, e.g. inserting too much in place), we
// reindex by spreading out all the nodes again.
void Node::assignTopoPosition() {
  bool is_first = prev() == owningBlock()->param_node();
  bool is_last = next() == owningBlock()->return_node();

  const auto prevPos = prev()->topo_position_;
  const auto nextPos = next()->topo_position_;

  // Append to the end of the graph
  if (is_last) {
    if (is_first) {
      // the node list is empty, assign the first position
      topo_position_ = kMidPoint;
      return;
    }

    if (prevPos >= (kUpperBound - kAppendInterval)) {
      // we're running off the edge
      owningBlock()->reIndexTopology();
      return;
    }

    topo_position_ = prevPos + kAppendInterval;

    // Prepend to the graph
  } else if (is_first) {
    // next() is the first element in the block list
    if (nextPos <= (kLowerBound + kAppendInterval)) {
      // we're running off the edge
      owningBlock()->reIndexTopology();
      return;
    }
    topo_position_ = nextPos - kAppendInterval;

    // insert between two existing nodes
  } else {
    const auto posBetween = prevPos + (nextPos - prevPos) / 2;
    if (posBetween == prevPos) {
      // There was no room
      owningBlock()->reIndexTopology();
      return;
    }
    topo_position_ = posBetween;
  }
}

Node::Node(Graph* graph_, NodeKind kind_)
    : kind_(kind_),
      graph_(graph_),
      owning_block_(nullptr),
      scope_(graph_->current_scope_),
      schema_(nullptr),
      topo_position_(0) {
  graph_->all_nodes.emplace(this);
}

void Node::eraseOutput(size_t i) {
  AT_ASSERT(i < outputs_.size());
  AT_ASSERT(outputs_[i]->uses().empty());
  schema_ = nullptr;
  Value* n = outputs_[i];
  outputs_.erase(outputs_.begin() + i);
  owningGraph()->freeValue(n);
  for (size_t j = i; j < outputs_.size(); j++) {
    outputs_[j]->offset_--;
  }
}

Block* Node::addBlock() {
  schema_ = nullptr;
  blocks_.push_back(new Block(owningGraph(), this));
  return blocks_.back();
}

void Node::eraseBlock(size_t i) {
  AT_ASSERT(i < blocks_.size());
  schema_ = nullptr;
  Block* n = blocks_[i];
  blocks_.erase(blocks_.begin() + i);
  n->destroy();
}

void Node::destroy() {
  while (!outputs().empty()) {
    eraseOutput(outputs().size() - 1);
  }
  while (!blocks().empty()) {
    eraseBlock(blocks().size() - 1);
  }
  removeAllInputs();
  if (inBlockList()) {
    removeFromList();
  }
  graph_->freeNode(this);
}

void Node::cloneFrom(Node* s) {
  source_range_ = s->source_range_;
  if (s->scope_ && !s->scope_->isBlank()) {
    scope_ = s->scope_;
  }
  copyAttributes(*s);
}

void Node::replaceAllUsesWith(Node* n) {
  AT_ASSERT(outputs().size() == n->outputs().size());
  size_t nOutputs = outputs().size();
  for (size_t i = 0; i < nOutputs; i++) {
    outputs()[i]->replaceAllUsesWith(n->outputs()[i]);
  }
}

Value* Node::insertInput(size_t i, Value* value) {
  AT_ASSERT(graph_ == value->owningGraph());
  schema_ = nullptr;
  // First we update the offsets for all existing inputs that will reside
  // after the one we're inserting. Concretely, these are the inputs at
  // indices [i, # input). Since we're inserting one input before all of
  // these inputs, increment their use offsets for this value by 1
  for (size_t use_itr = i; use_itr < inputs_.size(); ++use_itr) {
    // See Note [User node does not uniquely identify use]
    auto use = findUseForInput(use_itr);
    use->offset += 1;
  }
  // Insert the actual input at the specified index
  inputs_.insert(inputs_.begin() + i, value);
  // Register the new use of the value we're inserted as an input.
  value->uses_.emplace_back(this, i);
  return value;
}

Value* Node::addInput(Value* value) {
  AT_ASSERT(graph_ == value->owningGraph());
  schema_ = nullptr;
  value->uses_.emplace_back(this, inputs_.size());
  inputs_.push_back(value);
  return value;
}

Value* Node::replaceInput(size_t i, Value* newValue) {
  AT_ASSERT(newValue->owningGraph() == graph_);
  schema_ = nullptr;
  Value* old = dropInput(i);
  inputs_[i] = newValue;
  newValue->uses_.emplace_back(this, i);
  return old;
}

void Node::replaceInputWith(Value* from, Value* to) {
  AT_ASSERT(from->owningGraph() == graph_);
  AT_ASSERT(to->owningGraph() == graph_);
  schema_ = nullptr;
  size_t i = 0;
  for (auto input : inputs()) {
    if (input == from) {
      replaceInput(i, to);
    }
    i++;
  }
}

Value* Node::addOutput() {
  outputs_.push_back(new Value(this, outputs_.size()));
  schema_ = nullptr;
  return outputs_.back();
}

Value* Node::insertOutput(size_t i) {
  schema_ = nullptr;
  outputs_.insert(outputs_.begin() + i, new Value(this, i));
  for (size_t itr = i + 1; itr < outputs_.size(); ++itr) {
    outputs_[itr]->setOffset(outputs_[itr]->offset() + 1);
  }
  return outputs_.at(i);
}

bool Node::isBeforeOrAfter(const Node* n, MoveSide moveSide) const {
  if (this->owningBlock() == n->owningBlock()) {
    if (moveSide == MoveSide::BEFORE) {
      return this->topo_position_ < n->topo_position_;
    }

    if (moveSide == MoveSide::AFTER) {
      return this->topo_position_ > n->topo_position_;
    }

    AT_ASSERT(this == n);
    return false;
  }

  // These nodes don't share a common block. Traverse the blockchains upward
  // until we find the first common block.
  auto lhs = this;
  while (lhs) {
    AT_ASSERT(lhs->owningBlock());

    auto rhs = n;
    while (rhs) {
      if (!rhs->owningBlock()) {
        break;
      }

      if (lhs->owningBlock() == rhs->owningBlock()) {
        return lhs->isBeforeOrAfter(rhs, moveSide);
      }
      rhs = rhs->owningBlock()->owningNode();
    }

    lhs = lhs->owningBlock()->owningNode();
  }
  // should never reach here, since both nodes are ultimately in the same graph
  AT_ASSERT(false);
}

bool Node::isBefore(const Node* n) const {
  return isBeforeOrAfter(n, MoveSide::BEFORE);
}

bool Node::isAfter(const Node* n) const {
  return isBeforeOrAfter(n, MoveSide::AFTER);
}

Node* Node::insertBefore(Node* n) {
  AT_ASSERT(n->inBlockList());
  insertAfter(n->prev());
  return this;
}

Node* Node::insertAfter(Node* n) {
  AT_ASSERT(!inBlockList() && n->inBlockList());
  AT_ASSERT(n->owningBlock());
  AT_ASSERTM(
      n->kind() != prim::Return,
      "Attempting to insert a Node after the Return node or before the Param node");
  this->owning_block_ = n->owningBlock();
  Node* next = n->next();
  n->next() = this;
  this->prev() = n;
  this->next() = next;
  next->prev() = this;
  assignTopoPosition();
  return this;
}

void Node::moveAfter(Node* n) {
  removeFromList();
  insertAfter(n);
}

void Node::moveBefore(Node* n) {
  removeFromList();
  insertBefore(n);
}

void Node::removeInput(size_t i) {
  schema_ = nullptr;
  dropInput(i);
  // everything after this input shifts left,
  // so we need to update their use offsets to match
  for (size_t j = i + 1; j < inputs_.size(); j++) {
    auto it = findUseForInput(j);
    it->offset--;
  }
  inputs_.erase(inputs_.begin() + i);
}

void Node::removeAllInputs() {
  schema_ = nullptr;
  for (size_t i = 0; i < inputs().size(); ++i) {
    dropInput(i);
  }
  inputs_.clear();
}

void Node::permuteInputs(const std::vector<size_t>& new_order) {
  schema_ = nullptr;
  AT_ASSERT(new_order.size() == inputs_.size());
  std::vector<Value*> new_inputs;
  new_inputs.reserve(new_order.size());
  for (size_t i = 0; i < new_order.size(); ++i) {
    AT_ASSERTM(inputs_.at(new_order[i]) != nullptr, "Repeated index");
    new_inputs.push_back(inputs_.at(new_order[i]));
    auto it = findUseForInput(new_order[i]);
    it->offset = i;
    inputs_.at(new_order[i]) = nullptr;
  }
  inputs_ = std::move(new_inputs);
}

void Node::permuteOutputs(const std::vector<size_t>& new_order) {
  schema_ = nullptr;
  AT_ASSERT(new_order.size() == outputs_.size());
  std::vector<Value*> new_outputs;
  new_outputs.reserve(new_order.size());
  for (size_t i = 0; i < new_order.size(); ++i) {
    AT_ASSERTM(outputs_.at(new_order[i]) != nullptr, "Repeated index");
    new_outputs.push_back(outputs_.at(new_order[i]));
    outputs_.at(new_order[i])->setOffset(i);
    outputs_.at(new_order[i]) = nullptr;
  }
  outputs_ = std::move(new_outputs);
}

use_list::iterator Node::findUseForInput(size_t i) {
  auto& input_uses = inputs_[i]->uses_;
  // O(N) on the use list, but unless we get nodes with +100 uses
  // vector traversal still is probably faster than linked list
  auto use_it = std::find(input_uses.begin(), input_uses.end(), Use(this, i));
  AT_ASSERT(use_it != input_uses.end());
  return use_it;
}

Value* Node::dropInput(size_t i) {
  AT_ASSERT(i < inputs_.size());
  auto input_node = inputs_[i];
  auto use_it = findUseForInput(i);
  input_node->uses_.erase(use_it);
  inputs_[i] = nullptr;
  return input_node;
}

void Node::removeFromList() {
  AT_ASSERT(inBlockList());
  this->owning_block_ = nullptr;
  Node* next = this->next();
  Node* prev = this->prev();
  prev->next() = next;
  next->prev() = prev;
  this->next() = nullptr;
  this->prev() = nullptr;
}

inline const SourceRange& fakeRange() {
  static SourceRange range(std::make_shared<Source>(""), 0, 1);
  return range;
}

Value* Graph::insert(
    Symbol opname,
    at::ArrayRef<NamedValue> args,
    at::ArrayRef<NamedValue> kwargs,
    const c10::optional<SourceRange>& range) {
  return script::emitBuiltinCall(
      range.value_or(fakeRange()),
      *this,
      opname,
      c10::nullopt,
      args,
      kwargs,
      /*required=*/true);
}

Node* Graph::create(NodeKind kind, size_t num_outputs) {
  // NB: Node constructor adds node to all_nodes
  auto n = new Node(this, kind);
  for (size_t i = 0; i < num_outputs; i++) {
    n->addOutput();
  }
  return n;
}

Node* Graph::create(
    NodeKind kind,
    ArrayRef<Value*> inputs,
    size_t num_outputs) {
  auto n = create(kind, num_outputs);
  for (auto i : inputs) {
    n->addInput(i);
  }
  return n;
}

Node* Graph::createAutogradZero() {
  return create(prim::AutogradZero);
}

Node* Graph::createNone(TypePtr typ) {
  Node* n = create(prim::Constant);
  n->output()->setType(OptionalType::create(std::move(typ)));
  return n;
}

Node* Graph::createUninitialized(TypePtr typ) {
  Node* n = create(prim::Uninitialized);
  n->output()->setType(std::move(typ));
  return n;
}

Node* Graph::createWithSubgraph(Symbol kind) {
  auto n = create(kind, 0);
  n->g_(attr::Subgraph, std::make_shared<Graph>(current_scope()));
  return n;
}

Node* Graph::createTuple(
    at::ArrayRef<Value*> values,
    c10::optional<c10::QualifiedName> qualname,
    std::shared_ptr<FunctionSchema> schema) {
  auto types = fmap(values, [](Value* v) { return v->type(); });
  auto tt = TupleType::create(
      std::move(types), std::move(qualname), std::move(schema));
  auto n = create(prim::TupleConstruct, values);
  n->output()->setType(tt);
  return n;
}

Node* Graph::createTupleUnpack(Value* v) {
  TupleTypePtr tt = v->type()->expect<TupleType>();
  auto n = create(prim::TupleUnpack, {v}, 0);
  for (auto& element : tt->elements()) {
    n->addOutput()->setType(element);
  }
  return n;
}

Node* Graph::createTupleIndex(
    Value* tup,
    Value* idx,
    const TypePtr& output_type) {
  auto n = create(prim::TupleIndex, {tup, idx});
  n->output()->setType(output_type);
  return n;
}

Node* Graph::createTupleSlice(Value* tup, int64_t beg, int64_t end) {
  auto n = create(prim::TupleSlice, {tup});
  auto tuple_type = tup->type()->expect<TupleType>();
  n->i_(attr::beg, beg);
  n->i_(attr::end, end);
  std::vector<TypePtr> output_types;
  for (auto i = beg; i < end; ++i) {
    output_types.push_back(tuple_type->elements().at(i));
  }
  auto tt = TupleType::create(std::move(output_types));
  n->output()->setType(tt);
  return n;
}

Node* Graph::createList(const TypePtr& elem_type, at::ArrayRef<Value*> values) {
  auto n = create(prim::ListConstruct, values);
  for (const auto& v : values) {
    TORCH_CHECK(
        v->type()->isSubtypeOf(elem_type),
        "Expected a list element that subtypes '",
        elem_type->python_str(),
        "' but got an element of type '",
        v->type()->python_str(),
        "'");
  }
  n->output()->setType(ListType::create(elem_type));
  return n;
}
Node* Graph::createListUnpack(Value* v, size_t size) {
  ListTypePtr list_type = v->type()->expect<ListType>();
  TypePtr elem_type = list_type->getElementType();
  auto n = create(prim::ListUnpack, {v}, 0);
  for (size_t i = 0; i < size; ++i) {
    n->addOutput()->setType(elem_type);
  }
  return n;
}

Node* Graph::createDict(
    const TypePtr& key_type,
    const TypePtr& value_type,
    at::ArrayRef<Value*> keys,
    at::ArrayRef<Value*> values) {
  AT_ASSERT(keys.size() == values.size());
  auto n = create(prim::DictConstruct, 1);
  for (size_t i = 0; i < keys.size(); ++i) {
    AT_ASSERT(keys[i]->type()->isSubtypeOf(key_type));
    AT_ASSERT(values[i]->type()->isSubtypeOf(value_type));

    n->addInput(keys[i]);
    n->addInput(values[i]);
  }
  n->output()->setType(DictType::create(key_type, value_type));
  return n;
}

Node* Graph::createNumToTensor(Value* value) {
  auto typ = value->type();
  Node* result = create(prim::NumToTensor, {value});
  result->output()->setType(CompleteTensorType::fromNumberType(std::move(typ)));
  return result;
}

Node* Graph::createImplicitTensorToNum(const TypePtr& type, Value* value) {
  auto* result = create(prim::ImplicitTensorToNum, {value});
  result->output()->setType(type);
  return result;
}

Node* Graph::createObject(const ClassTypePtr& type) {
  auto result = create(prim::CreateObject);
  result->output()->setType(type);
  return result;
}

Node* Graph::createSetAttr(
    Value* obj,
    const std::string& field,
    Value* newValue) {
  auto n = create(prim::SetAttr, {obj, newValue}, /*num_outputs=*/0);
  n->s_(attr::name, field);
  return n;
}

Node* Graph::createGetAttr(Value* obj, const std::string& field) {
  const auto classType = obj->type()->expect<ClassType>();

  auto n = create(prim::GetAttr, {obj}, /*num_outputs=*/1);
  n->s_(attr::name, field);

  const auto outputType = classType->getAttribute(field);
  n->output()->setType(outputType);
  return n;
}

Node* Graph::createStore(const std::string& name, Value* v) {
  auto n = create(prim::Store, {v}, /*num_outputs*/ 0);
  n->s_(attr::name, name);
  return n;
}

Node* Graph::createLoad(const std::string& name, const TypePtr& type) {
  auto n = create(prim::Load, {}, /*num_outputs*/ 1);
  n->s_(attr::name, name);
  n->output()->setType(type);
  return n;
}

Value* Graph::insertFunctionCall(
    Function* callee,
    script::MatchedSchema& matched) {
  Value* fn_constant = insertNode(create(prim::Constant))
                           ->output()
                           ->setType(FunctionType::create(std::move(callee)));
  std::vector<Value*> inputs = {fn_constant};
  inputs.insert(inputs.end(), matched.inputs.begin(), matched.inputs.end());
  Value* result = insertNode(create(prim::CallFunction, inputs))
                      ->output()
                      ->setType(matched.return_types.at(0));
  return result;
}

Value* Graph::insertMethodCall(
    std::string method_name,
    script::MatchedSchema& matched) {
  Value* result = insertNode(create(prim::CallMethod, matched.inputs))
                      ->s_(attr::name, std::move(method_name))
                      ->output()
                      ->setType(matched.return_types.at(0));
  return result;
}

Node* Graph::createClone(
    Node* n,
    const std::function<Value*(Value*)>& value_map,
    bool copy_blocks) {
  // n can be from a different graph
  Node* r = n->allocNewInstance(this);
  for (auto o : n->outputs()) {
    r->addOutput()->copyMetadata(o);
  }
  r->cloneFrom(n);
  for (auto i : n->inputs()) {
    r->addInput(value_map(i));
  }
  if (copy_blocks) {
    for (auto b : n->blocks()) {
      r->addBlock()->cloneFrom(b, value_map);
    }
  }
  return r;
}

Value* Graph::insertConstant(
    IValue val,
    const TypePtr& result_type,
    c10::optional<SourceRange> loc,
    c10::optional<ScopePtr> scope) {
  return jit::insertConstant(
      *this, std::move(val), result_type, std::move(loc), std::move(scope));
}

std::string Graph::toString(bool print_source_locations) const {
  std::ostringstream oss;
  print(oss, print_source_locations);
  return oss.str();
}

Graph::~Graph() {
  for (const Node* n : all_nodes) {
    delete n;
  }
  for (const Value* v : all_values) {
    delete v;
  }
  for (const Block* b : all_blocks) {
    delete b;
  }
}

void Graph::freeNode(Node* n) {
  auto it = all_nodes.find(n);
  AT_ASSERT(it != all_nodes.end());
  delete *it;
  all_nodes.erase(it);
}
void Graph::freeValue(Value* v) {
  v->setDebugName("");
  auto it = all_values.find(v);
  AT_ASSERT(it != all_values.end());
  delete *it;
  all_values.erase(it);
}
void Graph::freeBlock(Block* b) {
  auto it = all_blocks.find(b);
  AT_ASSERT(it != all_blocks.end());
  delete *it;
  all_blocks.erase(it);
}

at::ArrayRef<Value*> createTupleUnpack(Value* v) {
  // small peephole optimization to ensure IntArrayRef attributes can still turn
  // into constants e.g. in x.expand([3, 4])
  if (v->node()->kind() == prim::TupleConstruct) {
    return v->node()->inputs();
  }
  auto& g = *v->owningGraph();
  return g.insertNode(g.createTupleUnpack(v))->outputs();
}

std::vector<Value*> inlineCallTo(
    Graph& g,
    Graph& callee,
    ArrayRef<Value*> inputs,
    bool unpack_outputs) {
  std::unordered_map<Value*, Value*> value_map;
  auto value_map_func = [&](Value* v) { return value_map.at(v); };
  AT_ASSERT(callee.inputs().size() == inputs.size());
  for (size_t i = 0; i < inputs.size(); ++i) {
    value_map[callee.inputs()[i]] = inputs[i];
  }
  for (auto* node : callee.nodes()) {
    auto* new_node = g.insertNode(g.createClone(node, value_map_func));
    for (size_t i = 0; i < node->outputs().size(); ++i) {
      value_map[node->outputs()[i]] = new_node->outputs()[i];
    }
  }

  std::vector<Value*> outputs;
  for (auto* output : callee.outputs()) {
    outputs.push_back(value_map_func(output));
  }

  if (unpack_outputs && outputs.size() == 1 &&
      callee.outputs().at(0)->type()->kind() == TupleType::Kind) {
    auto tup = outputs[0];
    outputs.clear();
    for (Value* v : createTupleUnpack(tup)) {
      outputs.emplace_back(v);
    }
    // if this was a peephole tuple unpack we can just get rid of
    // the tuple construct here and prevent needing DCE
    if (tup->node()->kind() == prim::TupleConstruct &&
        !tup->node()->hasUses()) {
      tup->node()->destroy();
    }
  }

  return outputs;
}

void ProfileOp::cloneFrom(Node* other_) {
  Node::cloneFrom(other_);
  auto other = other_->cast<ProfileOp>();
  this->callback_ = other->getCallback();
}
Node* ProfileOp::allocNewInstance(Graph* g) {
  return new ProfileOp(g, {nullptr});
}

constexpr Symbol ProfileOp::Kind;
} // namespace jit
} // namespace torch<|MERGE_RESOLUTION|>--- conflicted
+++ resolved
@@ -905,22 +905,7 @@
         " doesn't have one either. We don't know if this op has side effects.");
     return false;
   }
-<<<<<<< HEAD
-
-=======
-  if (kind_.is_prim() || kind_.is_aten()) {
-    // TODO This assert is only introduced to check that we don't break the
-    // current code base. Remove this later to allow other ops to use
-    // AliasAnalysisKind::FROM_SCHEMA
-    TORCH_INTERNAL_ASSERT(
-        op->aliasAnalysisKind() == AliasAnalysisKind::INTERNAL_SPECIAL_CASE ||
-            op->aliasAnalysisKind() == AliasAnalysisKind::FROM_SCHEMA,
-        "aten:: and prim:: ops should have AliasAnalysisKind::INTERNAL_SPECIAL_CASE or AliasAnalysisKind::FROM_SCHEMA but ",
-        kind_.toDisplayString(),
-        " has ",
-        toString(op->aliasAnalysisKind()));
-  }
->>>>>>> 54696117
+
   switch (op->aliasAnalysisKind()) {
     case AliasAnalysisKind::PURE:
       return false;
