# See README.md in this directory for more guidance


# Temporary type cast operators. These are needed to trace type-casts now since
# Type's are not supported in the IR. Instead, we call down to these
# specialized operators for each datatype.
# TODO: remove when we have Type support in the IR
- func: _cast_Byte(Tensor self, bool non_blocking=False) -> Tensor
  variants: function

- func: _cast_Char(Tensor self, bool non_blocking=False) -> Tensor
  variants: function

- func: _cast_Double(Tensor self, bool non_blocking=False) -> Tensor
  variants: function

- func: _cast_Float(Tensor self, bool non_blocking=False) -> Tensor
  variants: function

- func: _cast_Int(Tensor self, bool non_blocking=False) -> Tensor
  variants: function

- func: _cast_Long(Tensor self, bool non_blocking=False) -> Tensor
  variants: function

- func: _cast_Short(Tensor self, bool non_blocking=False) -> Tensor
  variants: function

- func: _cast_Half(Tensor self, bool non_blocking=False) -> Tensor
  variants: function

- func: backward(Tensor self, Tensor? gradient=None, bool keep_graph=False, bool create_graph=False) -> void
  variants: method

- func: set_data(Tensor(a!) self, Tensor new_data) -> void
  variants: method

- func: data(Tensor self) -> Tensor
  variants: method

- func: is_leaf(Tensor self) -> bool
  variants: method

- func: output_nr(Tensor self) -> int
  variants: method
  supports_named_tensor: True

- func: _version(Tensor self) -> int
  variants: method

- func: rename_(Tensor(a!) self, Dimname[]? names) -> Tensor(a!)
  variants: method
  supports_named_tensor: True

- func: rename(Tensor(a) self, Dimname[]? names) -> Tensor(a)
  variants: method
  supports_named_tensor: True

- func: align_to(Tensor(a) self, DimnameList names) -> Tensor(a)
  variants: function, method
  supports_named_tensor: True

- func: align_as(Tensor self, Tensor other) -> Tensor
  variants: method
  supports_named_tensor: True

- func: align_tensors(Tensor[] tensors) -> Tensor[]
  supports_named_tensor: True

- func: refine_names(Tensor(a) self, DimnameList names) -> Tensor(a)
  variants: method
  supports_named_tensor: True

- func: unflatten(Tensor self, Dimname dim, int[] sizes, DimnameList names) -> Tensor
  variants: method
  supports_named_tensor: True

- func: unflatten(Tensor self, int dim, int[] sizes, DimnameList names) -> Tensor
  variants: method
  supports_named_tensor: True

- func: _cudnn_ctc_loss(Tensor log_probs, Tensor targets, int[] input_lengths, int[] target_lengths, int blank, bool deterministic, bool zero_infinity) -> (Tensor, Tensor)
  dispatch:
    CUDA: _cudnn_ctc_loss

- func: _cudnn_rnn_flatten_weight(Tensor[] weight_arr, int weight_stride0, int input_size, int mode, int hidden_size, int num_layers, bool batch_first, bool bidirectional) -> Tensor
  dispatch:
    CUDA: _cudnn_rnn_flatten_weight

- func: _cudnn_rnn(Tensor input, Tensor[] weight, int weight_stride0, Tensor? weight_buf, Tensor hx, Tensor? cx, int mode, int hidden_size, int num_layers, bool batch_first, float dropout, bool train, bool bidirectional, int[] batch_sizes, Tensor? dropout_state) -> (Tensor, Tensor, Tensor, Tensor, Tensor)
  dispatch:
    CUDA: _cudnn_rnn

- func: _cudnn_rnn_backward(Tensor input, Tensor[] weight, int weight_stride0, Tensor weight_buf, Tensor hx, Tensor? cx, Tensor output, Tensor? grad_output, Tensor? grad_hy, Tensor? grad_cy, int mode, int hidden_size, int num_layers, bool batch_first, float dropout, bool train, bool bidirectional, int[] batch_sizes, Tensor? dropout_state, Tensor reserve, bool[4] output_mask) -> (Tensor, Tensor, Tensor, Tensor[])
  dispatch:
    CUDA: _cudnn_rnn_backward

- func: _cudnn_init_dropout_state(float dropout, bool train, int dropout_seed, *, ScalarType dtype, Layout layout, Device device, bool pin_memory=False) -> Tensor
  dispatch:
    CUDA: _cudnn_init_dropout_state

- func: _debug_has_internal_overlap(Tensor self) -> int
  variants: function

- func: _fused_dropout(Tensor self, float p, Generator? generator=None) -> (Tensor, Tensor)
  variants: function
  dispatch:
     CUDA: fused_dropout_cuda
  supports_named_tensor: True

- func: _masked_scale(Tensor self, Tensor mask, float scale) -> Tensor
  variants: function
  dispatch:
     CUDA: masked_scale_cuda

- func: _sobol_engine_draw(Tensor quasi, int n, Tensor sobolstate, int dimension, int num_generated, ScalarType? dtype) -> (Tensor, Tensor)

- func: _sobol_engine_ff_(Tensor(a!) self, int n, Tensor sobolstate, int dimension, int num_generated) -> Tensor(a!)


- func: _sobol_engine_scramble_(Tensor(a!) self, Tensor ltm, int dimension) -> Tensor(a!)


- func: _sobol_engine_initialize_state_(Tensor(a!) self, int dimension) -> Tensor(a!)


- func: _reshape_from_tensor(Tensor self, Tensor shape) -> Tensor

- func: _shape_as_tensor(Tensor self) -> Tensor

- func: dropout(Tensor input, float p, bool train) -> Tensor
  supports_named_tensor: True

- func: dropout_(Tensor(a!) self, float p, bool train) -> Tensor(a!)
  supports_named_tensor: True

- func: feature_dropout(Tensor input, float p, bool train) -> Tensor

- func: feature_dropout_(Tensor(a!) self, float p, bool train) -> Tensor(a!)

- func: alpha_dropout(Tensor input, float p, bool train) -> Tensor

- func: alpha_dropout_(Tensor(a!) self, float p, bool train) -> Tensor(a!)


- func: feature_alpha_dropout(Tensor input, float p, bool train) -> Tensor

- func: feature_alpha_dropout_(Tensor(a!) self, float p, bool train) -> Tensor(a!)


- func: abs(Tensor self) -> Tensor
  variants: function, method
  supports_named_tensor: True

- func: abs_(Tensor(a!) self) -> Tensor(a!)
  variants: function, method
  supports_named_tensor: True
  dispatch:
    CPU: _abs__cpu
    CUDA: _abs__cuda

- func: abs.out(Tensor self, *, Tensor(a!) out) -> Tensor(a!)
  supports_named_tensor: True
  dispatch:
    CPU: _abs_out_cpu
    CUDA: _abs_out_cuda

- func: acos(Tensor self) -> Tensor
  supports_named_tensor: True
  variants: function, method

- func: acos_(Tensor(a!) self) -> Tensor(a!)
  supports_named_tensor: True
  variants: function, method
  dispatch:
    CPU: _acos__cpu
    CUDA: _acos__cuda

- func: acos.out(Tensor self, *, Tensor(a!) out) -> Tensor(a!)
  supports_named_tensor: True
  dispatch:
    CPU: _acos_out_cpu
    CUDA: _acos_out_cuda

- func: avg_pool1d(Tensor self, int[1] kernel_size, int[1] stride=[], int[1] padding=0, bool ceil_mode=False, bool count_include_pad=True) -> Tensor

- func: adaptive_avg_pool1d(Tensor self, int[1] output_size) -> Tensor

# Return: (Tensor output, Tensor indices)
- func: adaptive_max_pool1d(Tensor self, int[1] output_size) -> (Tensor, Tensor)

- func: add.Tensor(Tensor self, Tensor other, *, Scalar alpha=1) -> Tensor
  variants: function, method
  dispatch:
    CPU: add
    CUDA: add
    SparseCPU: add_sparse
    SparseCUDA: add_sparse
    MkldnnCPU: mkldnn_add
  supports_named_tensor: True

- func: add_.Tensor(Tensor(a!) self, Tensor other, *, Scalar alpha=1) -> Tensor(a!)
  variants: method
  dispatch:
    CPU: add_
    CUDA: add_
    SparseCPU: add_sparse_
    SparseCUDA: add_sparse_
    MkldnnCPU: mkldnn_add_
  supports_named_tensor: True

- func: add.out(Tensor self, Tensor other, *, Scalar alpha=1, Tensor(a!) out) -> Tensor(a!)
  dispatch:
    CPU: add_out
    CUDA: add_out
    SparseCPU: add_out_sparse_cpu
    SparseCUDA: add_out_sparse_cuda
    MkldnnCPU: mkldnn_add_out
  supports_named_tensor: True

# For C++ only, until we have conversion from C++ numbers to Tensor
- func: add.Scalar(Tensor self, Scalar other, Scalar alpha=1) -> Tensor
  variants: function, method
  supports_named_tensor: True

- func: add_.Scalar(Tensor(a!) self, Scalar other, Scalar alpha=1) -> Tensor(a!)
  variants: method
  supports_named_tensor: True

- func: addmv(Tensor self, Tensor mat, Tensor vec, *, Scalar beta=1, Scalar alpha=1) -> Tensor
  variants: function, method
  dispatch:
    CPU: legacy::cpu::_th_addmv
    CUDA: legacy::cuda::_th_addmv
  supports_named_tensor: True

- func: addmv_(Tensor(a!) self, Tensor mat, Tensor vec, *, Scalar beta=1, Scalar alpha=1) -> Tensor(a!)
  variants: function, method
  dispatch:
    CPU: legacy::cpu::_th_addmv_
    CUDA: legacy::cuda::_th_addmv_
  supports_named_tensor: True

- func: addmv.out(Tensor self, Tensor mat, Tensor vec, *, Scalar beta=1, Scalar alpha=1, Tensor(a!) out) -> Tensor(a!)
  dispatch:
    CPU: legacy::cpu::_th_addmv_out
    CUDA: legacy::cuda::_th_addmv_out
  supports_named_tensor: True

- func: addr(Tensor self, Tensor vec1, Tensor vec2, *, Scalar beta=1, Scalar alpha=1) -> Tensor
  variants: function, method

- func: addr_(Tensor(a!) self, Tensor vec1, Tensor vec2, *, Scalar beta=1, Scalar alpha=1) -> Tensor(a!)
  variants: method

- func: addr.out(Tensor self, Tensor vec1, Tensor vec2, *, Scalar beta=1, Scalar alpha=1, Tensor(a!) out) -> Tensor(a!)

- func: affine_grid_generator(Tensor theta, int[] size, bool align_corners) -> Tensor
  variants: function

- func: affine_grid_generator_backward(Tensor grad, int[] size, bool align_corners) -> Tensor
  variants: function

- func: all.dim(Tensor self, int dim, bool keepdim=False) -> Tensor
  variants: function, method

- func: all.out(Tensor self, int dim, bool keepdim=False, *, Tensor(a!) out) -> Tensor(a!)

- func: all.dimname(Tensor self, Dimname dim, bool keepdim=False) -> Tensor
  variants: function, method

- func: all.dimname_out(Tensor self, Dimname dim, bool keepdim=False, *, Tensor(a!) out) -> Tensor(a!)

- func: allclose(Tensor self, Tensor other, float rtol=1e-05, float atol=1e-08, bool equal_nan=False) -> bool
  variants: function, method

- func: any.dim(Tensor self, int dim, bool keepdim=False) -> Tensor
  variants: function, method

- func: any.out(Tensor self, int dim, bool keepdim=False, *, Tensor(a!) out) -> Tensor(a!)

- func: any.dimname(Tensor self, Dimname dim, bool keepdim=False) -> Tensor
  variants: function, method

- func: any.dimname_out(Tensor self, Dimname dim, bool keepdim=False, *, Tensor(a!) out) -> Tensor(a!)

- func: arange(Scalar end, *, ScalarType? dtype=None, Layout? layout=None, Device? device=None, bool? pin_memory=None) -> Tensor

- func: arange.start(Scalar start, Scalar end, *, ScalarType? dtype=None, Layout? layout=None, Device? device=None, bool? pin_memory=None) -> Tensor

- func: arange.start_step(Scalar start, Scalar end, Scalar step, *, ScalarType? dtype=None, Layout? layout=None, Device? device=None, bool? pin_memory=None) -> Tensor

- func: arange.out(Scalar end, *, Tensor(a!) out) -> Tensor(a!)

- func: arange.start_out(Scalar start, Scalar end, Scalar step=1, *, Tensor(a!) out) -> Tensor(a!)
  dispatch:
    CPU: arange_cpu_out
    CUDA: arange_cuda_out

# This function is a temporary hack to allow tracing of arange like constructs with dynamic
# bounds on arange.  Normal arange is not traceable because it does not take any tensor inputs;
# if the range you need is based on another tensor, calling this function directly will
# preserve tracing.  Get rid of this when arange can directly take tensors for bounds
# (so that it can be traced directly).
- func: _dim_arange(Tensor like, int dim) -> Tensor

- func: argmax(Tensor self, int? dim=None, bool keepdim=False) -> Tensor
  variants: function, method

- func: argmin(Tensor self, int? dim=None, bool keepdim=False) -> Tensor
  variants: function, method

- func: as_strided(Tensor(a) self, int[] size, int[] stride, int? storage_offset=None) -> Tensor(a)
  variants: function, method
  dispatch:
    CPU: as_strided_tensorimpl
    CUDA: as_strided_tensorimpl
    QuantizedCPU: as_strided_qtensorimpl
  device_guard: False
  supports_named_tensor: True

- func: as_strided_(Tensor(a!) self, int[] size, int[] stride, int? storage_offset=None) -> Tensor(a!)
  variants: function, method
  device_guard: False

- func: asin(Tensor self) -> Tensor
  supports_named_tensor: True
  variants: function, method

- func: asin_(Tensor(a!) self) -> Tensor(a!)
  supports_named_tensor: True
  variants: function, method
  dispatch:
    CPU: _asin__cpu
    CUDA: _asin__cuda

- func: asin.out(Tensor self, *, Tensor(a!) out) -> Tensor(a!)
  supports_named_tensor: True
  dispatch:
    CPU: _asin_out_cpu
    CUDA: _asin_out_cuda

- func: atan(Tensor self) -> Tensor
  supports_named_tensor: True
  variants: function, method

- func: atan_(Tensor(a!) self) -> Tensor(a!)
  supports_named_tensor: True
  variants: function, method
  dispatch:
    CPU: _atan__cpu
    CUDA: _atan__cuda

- func: atan.out(Tensor self, *, Tensor(a!) out) -> Tensor(a!)
  supports_named_tensor: True
  dispatch:
    CPU: _atan_out_cpu
    CUDA: _atan_out_cuda

- func: baddbmm(Tensor self, Tensor batch1, Tensor batch2, *, Scalar beta=1, Scalar alpha=1) -> Tensor
  variants: function, method
  dispatch:
    CPU: baddbmm_cpu
    CUDA: baddbmm_cuda

- func: baddbmm_(Tensor(a!) self, Tensor batch1, Tensor batch2, *, Scalar beta=1, Scalar alpha=1) -> Tensor(a!)
  variants: method
  dispatch:
    CPU: baddbmm__cpu
    CUDA: baddbmm__cuda

- func: _baddbmm_mkl_(Tensor(a!) self, Tensor batch1, Tensor batch2, *, Scalar beta=1, Scalar alpha=1) -> Tensor(a!)
  variants: function

- func: baddbmm.out(Tensor self, Tensor batch1, Tensor batch2, *, Scalar beta=1, Scalar alpha=1, Tensor(a!) out) -> Tensor(a!)
  variants: function
  dispatch:
    CPU: baddbmm_out_cpu
    CUDA: baddbmm_out_cuda

- func: bartlett_window(int window_length, *, ScalarType? dtype=None, Layout? layout=None, Device? device=None, bool? pin_memory=None) -> Tensor

- func: bartlett_window.periodic(int window_length, bool periodic, *, ScalarType? dtype=None, Layout? layout=None, Device? device=None, bool? pin_memory=None) -> Tensor

- func: batch_norm(Tensor input, Tensor? weight, Tensor? bias, Tensor? running_mean, Tensor? running_var, bool training, float momentum, float eps, bool cudnn_enabled) -> Tensor

- func: _batch_norm_impl_index(Tensor input, Tensor? weight, Tensor? bias, Tensor? running_mean, Tensor? running_var, bool training, float momentum, float eps, bool cudnn_enabled) -> (Tensor, Tensor, Tensor, int)

- func: _batch_norm_impl_index_backward(int impl_index, Tensor input, Tensor grad_output, Tensor? weight, Tensor? running_mean, Tensor? running_var, Tensor? save_mean, Tensor? save_var_transform, bool train, float eps, bool[3] output_mask) -> (Tensor, Tensor, Tensor)

# Sample bernoulli with values in `self` as probability.
- func: bernoulli(Tensor self, *, Generator? generator=None) -> Tensor
  variants: function, method
  supports_named_tensor: True

- func: bernoulli.out(Tensor self, *, Generator? generator=None, Tensor(a!) out) -> Tensor(a!)
  variants: function
  supports_named_tensor: True

- func: bernoulli_.Tensor(Tensor(a!) self, Tensor p, *, Generator? generator=None) -> Tensor(a!)
  variants: method
  dispatch:
    CPU: bernoulli_tensor_cpu_
    CUDA: bernoulli_tensor_cuda_
  supports_named_tensor: True

- func: bernoulli_.float(Tensor(a!) self, float p=0.5, *, Generator? generator=None) -> Tensor(a!)
  variants: method
  dispatch:
    CPU: bernoulli_scalar_cpu_
    CUDA: bernoulli_scalar_cuda_
  supports_named_tensor: True

# This out-of-place version isn't used explicitly, but needed by jit.
# There is no default valid on `p` here because it would introduce ambiguity
# with `bernoulli(Tensor self, *, Generator? generator=None)` declaration.
- func: bernoulli.p(Tensor self, float p, *, Generator? generator=None) -> Tensor
  variants: function, method

- func: bilinear(Tensor input1, Tensor input2, Tensor weight, Tensor? bias) -> Tensor

- func: binary_cross_entropy_with_logits(Tensor self, Tensor target, Tensor? weight=None, Tensor? pos_weight=None, int reduction=Mean) -> Tensor
  variants: function

- func: binary_cross_entropy_with_logits_backward(Tensor grad_output, Tensor self, Tensor target, Tensor? weight=None, Tensor? pos_weight=None, int reduction=Mean) -> Tensor
  variants: function

- func: bincount(Tensor self, Tensor? weights=None, int minlength=0) -> Tensor
  variants: function, method
  dispatch:
    CPU: _bincount_cpu
    CUDA: _bincount_cuda

- func: bitwise_not(Tensor self) -> Tensor
  variants: function, method

- func: bitwise_not_(Tensor(a!) self) -> Tensor(a!)
  variants: method

- func: bitwise_not.out(Tensor self, *, Tensor(a!) out) -> Tensor(a!)
  dispatch:
    CPU: bitwise_not_out
    CUDA: bitwise_not_out

- func: logical_not(Tensor self) -> Tensor
  variants: function, method

- func: logical_not_(Tensor(a!) self) -> Tensor(a!)
  variants: method

- func: logical_not.out(Tensor self, *, Tensor(a!) out) -> Tensor(a!)
  dispatch:
    CPU: logical_not_out
    CUDA: logical_not_out

- func: logical_xor(Tensor self, Tensor other) -> Tensor
  variants: function, method
  supports_named_tensor: True

- func: logical_xor_(Tensor(a!) self, Tensor other) -> Tensor(a!)
  variants: method
  supports_named_tensor: True

- func: logical_xor.out(Tensor self, Tensor other, *, Tensor(a!) out) -> Tensor(a!)
  dispatch:
    CPU: logical_xor_out
    CUDA: logical_xor_out
  supports_named_tensor: True

- func: blackman_window(int window_length, *, ScalarType? dtype=None, Layout? layout=None, Device? device=None, bool? pin_memory=None) -> Tensor

- func: blackman_window.periodic(int window_length, bool periodic, *, ScalarType? dtype=None, Layout? layout=None, Device? device=None, bool? pin_memory=None) -> Tensor

- func: bmm(Tensor self, Tensor mat2) -> Tensor
  variants: function, method
  dispatch:
    CPU: bmm_cpu
    CUDA: bmm_cuda
  supports_named_tensor: True

- func: bmm.out(Tensor self, Tensor mat2, *, Tensor(a!) out) -> Tensor(a!)
  variants: function
  dispatch:
    CPU: bmm_out_cpu
    CUDA: bmm_out_cuda
  supports_named_tensor: True

- func: broadcast_tensors(Tensor[] tensors) -> Tensor[]
  device_guard: False

- func: cat(Tensor[] tensors, int dim=0) -> Tensor
  supports_named_tensor: True

- func: cat.out(Tensor[] tensors, int dim=0, *, Tensor(a!) out) -> Tensor(a!)
  supports_named_tensor: True

- func: cat.names(Tensor[] tensors, Dimname dim) -> Tensor
  supports_named_tensor: True

- func: cat.names_out(Tensor[] tensors, Dimname dim, *, Tensor(a!) out) -> Tensor(a!)
  supports_named_tensor: True

- func: ceil(Tensor self) -> Tensor
  supports_named_tensor: True
  variants: function, method

- func: ceil_(Tensor(a!) self) -> Tensor(a!)
  supports_named_tensor: True
  variants: function, method

- func: ceil.out(Tensor self, *, Tensor(a!) out) -> Tensor(a!)
  supports_named_tensor: True
  dispatch:
    CPU: ceil_out
    CUDA: ceil_out

- func: chain_matmul(Tensor[] matrices) -> Tensor
  variants: function

- func: chunk(Tensor(a) self, int chunks, int dim=0) -> Tensor(a)[]
  variants: function, method
  device_guard: False
  supports_named_tensor: True

- func: clamp(Tensor self, Scalar? min=None, Scalar? max=None) -> Tensor
  supports_named_tensor: True
  variants: function, method

- func: clamp_(Tensor(a!) self, Scalar? min=None, Scalar? max=None) -> Tensor(a!)
  supports_named_tensor: True
  variants: function, method
  dispatch:
    CPU: _clamp__cpu
    CUDA: _clamp__cuda

- func: clamp.out(Tensor self, Scalar? min=None, Scalar? max=None, *, Tensor(a!) out) -> Tensor(a!)
  supports_named_tensor: True
  dispatch:
    CPU: _clamp_out_cpu
    CUDA: _clamp_out_cuda

- func: clamp_max(Tensor self, Scalar max) -> Tensor
  supports_named_tensor: True
  variants: function, method

- func: clamp_max_(Tensor(a!) self, Scalar max) -> Tensor(a!)
  supports_named_tensor: True
  variants: function, method
  dispatch:
    CPU: _clamp_max__cpu
    CUDA: _clamp_max__cuda

- func: clamp_max.out(Tensor self, Scalar max, *, Tensor(a!) out) -> Tensor(a!)
  supports_named_tensor: True
  dispatch:
    CPU: _clamp_max_out_cpu
    CUDA: _clamp_max_out_cuda

- func: clamp_min(Tensor self, Scalar min) -> Tensor
  supports_named_tensor: True
  variants: function, method

- func: clamp_min_(Tensor(a!) self, Scalar min) -> Tensor(a!)
  supports_named_tensor: True
  variants: function, method
  dispatch:
    CPU: _clamp_min__cpu
    CUDA: _clamp_min__cuda

- func: clamp_min.out(Tensor self, Scalar min, *, Tensor(a!) out) -> Tensor(a!)
  supports_named_tensor: True
  dispatch:
    CPU: _clamp_min_out_cpu
    CUDA: _clamp_min_out_cuda

- func: cudnn_is_acceptable(Tensor self) -> bool
  device_guard: False

- func: constant_pad_nd(Tensor self, int[] pad, Scalar value=0) -> Tensor
  variants: function

- func: contiguous(Tensor self, *, MemoryFormat memory_format=contiguous_format) -> Tensor
  variants: method
  supports_named_tensor: True

- func: convolution(Tensor input, Tensor weight, Tensor? bias, int[] stride, int[] padding, int[] dilation, bool transposed, int[] output_padding, int groups) -> Tensor

- func: convolution_overrideable(Tensor input, Tensor weight, Tensor? bias, int[] stride, int[] padding, int[] dilation, bool transposed, int[] output_padding, int groups) -> Tensor

- func: convolution_backward_overrideable(Tensor grad_output, Tensor input, Tensor weight, int[] stride, int[] padding, int[] dilation, bool transposed, int[] output_padding, int groups, bool[3] output_mask) -> (Tensor grad_input, Tensor grad_weight, Tensor grad_bias)

- func: _convolution(Tensor input, Tensor weight, Tensor? bias, int[] stride, int[] padding, int[] dilation, bool transposed, int[] output_padding, int groups, bool benchmark, bool deterministic, bool cudnn_enabled) -> Tensor

- func: _convolution_nogroup(Tensor input, Tensor weight, Tensor? bias, int[] stride, int[] padding, int[] dilation, bool transposed, int[] output_padding) -> Tensor

- func: _convolution_double_backward(Tensor? ggI, Tensor? ggW, Tensor? ggb, Tensor gO, Tensor weight, Tensor self, int[] stride, int[] padding, int[] dilation, bool transposed, int[] output_padding, int groups, bool benchmark, bool deterministic, bool cudnn_enabled, bool[3] output_mask) -> (Tensor, Tensor, Tensor)

- func: conv1d(Tensor input, Tensor weight, Tensor? bias=None, int[1] stride=1, int[1] padding=0, int[1] dilation=1, int groups=1) -> Tensor

- func: conv2d(Tensor input, Tensor weight, Tensor? bias=None, int[2] stride=1, int[2] padding=0, int[2] dilation=1, int groups=1) -> Tensor

- func: conv3d(Tensor input, Tensor weight, Tensor? bias=None, int[3] stride=1, int[3] padding=0, int[3] dilation=1, int groups=1) -> Tensor

- func: conv_tbc(Tensor self, Tensor weight, Tensor bias, int pad=0) -> Tensor

- func: conv_tbc_backward(Tensor self, Tensor input, Tensor weight, Tensor bias, int pad) -> (Tensor, Tensor, Tensor)

# NB: we inherit the goofy argument order from PyTorch torch.nn.functional
- func: conv_transpose1d(Tensor input, Tensor weight, Tensor? bias=None, int[1] stride=1, int[1] padding=0, int[1] output_padding=0, int groups=1, int[1] dilation=1) -> Tensor

- func: conv_transpose2d.input(Tensor input, Tensor weight, Tensor? bias=None, int[2] stride=1, int[2] padding=0, int[2] output_padding=0, int groups=1, int[2] dilation=1) -> Tensor

- func: conv_transpose3d.input(Tensor input, Tensor weight, Tensor? bias=None, int[3] stride=1, int[3] padding=0, int[3] output_padding=0, int groups=1, int[3] dilation=1) -> Tensor

- func: copy_(Tensor(a!) self, Tensor src, bool non_blocking=False) -> Tensor(a!)
  variants: method
  device_guard: False
  supports_named_tensor: True

- func: _copy_from(Tensor self, Tensor dst, bool non_blocking=False) -> Tensor
  dispatch: {}

- func: cos(Tensor self) -> Tensor
  supports_named_tensor: True
  variants: function, method

- func: cos_(Tensor(a!) self) -> Tensor(a!)
  supports_named_tensor: True
  variants: function, method
  dispatch:
    CPU: _cos__cpu
    CUDA: _cos__cuda

- func: cos.out(Tensor self, *, Tensor(a!) out) -> Tensor(a!)
  supports_named_tensor: True
  dispatch:
    CPU: _cos_out_cpu
    CUDA: _cos_out_cuda

- func: cosh(Tensor self) -> Tensor
  supports_named_tensor: True
  variants: function, method

- func: cosh_(Tensor(a!) self) -> Tensor(a!)
  supports_named_tensor: True
  variants: function, method
  dispatch:
    CPU: _cosh__cpu
    CUDA: _cosh__cuda

- func: cosh.out(Tensor self, *, Tensor(a!) out) -> Tensor(a!)
  supports_named_tensor: True
  dispatch:
    CPU: _cosh_out_cpu
    CUDA: _cosh_out_cuda

- func: cosine_embedding_loss(Tensor input1, Tensor input2, Tensor target, float margin=0.0, int reduction=Mean) -> Tensor

- func: cudnn_affine_grid_generator(Tensor theta, int N, int C, int H, int W) -> Tensor grid
  dispatch:
    CUDA: cudnn_affine_grid_generator_forward

# TODO: Why do I have to call this grad?!
- func: cudnn_affine_grid_generator_backward(Tensor grad, int N, int C, int H, int W) -> Tensor grad_theta
  dispatch:
    CUDA: cudnn_affine_grid_generator_backward

- func: cudnn_batch_norm(Tensor input, Tensor weight, Tensor? bias, Tensor? running_mean, Tensor? running_var, bool training, float exponential_average_factor, float epsilon) -> (Tensor, Tensor, Tensor)
  dispatch:
    CUDA: cudnn_batch_norm

# NB: You can only use this if you used cudnn_batch_norm training=True
- func: cudnn_batch_norm_backward(Tensor input, Tensor grad_output, Tensor weight, Tensor? running_mean, Tensor? running_var, Tensor? save_mean, Tensor? save_var, float epsilon) -> (Tensor, Tensor, Tensor)
  dispatch:
    CUDA: cudnn_batch_norm_backward

- func: cudnn_convolution(Tensor self, Tensor weight, Tensor? bias, int[] padding, int[] stride, int[] dilation, int groups, bool benchmark, bool deterministic) -> Tensor
  dispatch:
    CUDA: cudnn_convolution

- func: cudnn_convolution_backward_input(int[] self_size, Tensor grad_output, Tensor weight, int[] padding, int[] stride, int[] dilation, int groups, bool benchmark, bool deterministic) -> Tensor
  dispatch:
    CUDA: cudnn_convolution_backward_input

- func: cudnn_convolution_backward(Tensor self, Tensor grad_output, Tensor weight, int[] padding, int[] stride, int[] dilation, int groups, bool benchmark, bool deterministic, bool[3] output_mask) -> (Tensor, Tensor, Tensor)
  dispatch:
    CUDA: cudnn_convolution_backward

- func: cudnn_convolution_backward_bias(Tensor grad_output) -> Tensor
  dispatch:
    CUDA: cudnn_convolution_backward_bias

- func: cudnn_convolution_backward_weight(int[] weight_size, Tensor grad_output, Tensor self, int[] padding, int[] stride, int[] dilation, int groups, bool benchmark, bool deterministic) -> Tensor
  dispatch:
    CUDA: cudnn_convolution_backward_weight

- func: cudnn_convolution_transpose(Tensor self, Tensor weight, Tensor? bias, int[] padding, int[] output_padding, int[] stride, int[] dilation, int groups, bool benchmark, bool deterministic) -> Tensor
  dispatch:
    CUDA: cudnn_convolution_transpose

# NB: output_padding not strictly needed here, but it's helpful for the float
# backwards
- func: cudnn_convolution_transpose_backward(Tensor self, Tensor grad_output, Tensor weight, int[] padding, int[] output_padding, int[] stride, int[] dilation, int groups, bool benchmark, bool deterministic, bool[3] output_mask) -> (Tensor, Tensor, Tensor)
  dispatch:
    CUDA: cudnn_convolution_transpose_backward

- func: cudnn_convolution_transpose_backward_bias(Tensor grad_output) -> Tensor
  dispatch:
    CUDA: cudnn_convolution_backward_bias

- func: cudnn_convolution_transpose_backward_input(Tensor grad_output, Tensor weight, int[] padding, int[] stride, int[] dilation, int groups, bool benchmark, bool deterministic) -> Tensor
  dispatch:
    CUDA: cudnn_convolution_transpose_backward_input

- func: cudnn_convolution_transpose_backward_weight(int[] weight_size, Tensor grad_output, Tensor self, int[] padding, int[] stride, int[] dilation, int groups, bool benchmark, bool deterministic) -> Tensor
  dispatch:
    CUDA: cudnn_convolution_transpose_backward_weight

# NB: input is special cased in a way I don't quite understand
- func: cudnn_grid_sampler(Tensor self, Tensor grid) -> Tensor output
  dispatch:
    CUDA: cudnn_grid_sampler_forward

- func: cudnn_grid_sampler_backward(Tensor self, Tensor grid, Tensor grad_output) -> (Tensor grad_self, Tensor grad_grid)
  dispatch:
    CUDA: cudnn_grid_sampler_backward

- func: cumsum(Tensor self, int dim, *, ScalarType? dtype=None) -> Tensor
  variants: function, method

- func: cumsum.out(Tensor self, int dim, *, ScalarType? dtype=None, Tensor(a!) out) -> Tensor(a!)

- func: cumsum.dimname(Tensor self, Dimname dim, *, ScalarType? dtype=None) -> Tensor
  variants: function, method

- func: cumsum.dimname_out(Tensor self, Dimname dim, *, ScalarType? dtype=None, Tensor(a!) out) -> Tensor(a!)

- func: cumprod(Tensor self, int dim, *, ScalarType? dtype=None) -> Tensor
  variants: function, method

- func: cumprod.out(Tensor self, int dim, *, ScalarType? dtype=None, Tensor(a!) out) -> Tensor(a!)

- func: cumprod.dimname(Tensor self, Dimname dim, *, ScalarType? dtype=None) -> Tensor
  variants: function, method

- func: cumprod.dimname_out(Tensor self, Dimname dim, *, ScalarType? dtype=None, Tensor(a!) out) -> Tensor(a!)


- func: ctc_loss.IntList(Tensor log_probs, Tensor targets, int[] input_lengths, int[] target_lengths, int blank=0, int reduction=Mean, bool zero_infinity=False) -> Tensor

# convenience function that converts to intlists for you
- func: ctc_loss.Tensor(Tensor log_probs, Tensor targets, Tensor input_lengths, Tensor target_lengths, int blank=0, int reduction=Mean, bool zero_infinity=False) -> Tensor

- func: _ctc_loss(Tensor log_probs, Tensor targets, int[] input_lengths, int[] target_lengths, int blank=0, bool zero_infinity=False) -> (Tensor, Tensor)
  dispatch:
    CPU:  ctc_loss_cpu
    CUDA: ctc_loss_gpu

- func: _ctc_loss_backward(Tensor grad, Tensor log_probs, Tensor targets, int[] input_lengths, int[] target_lengths, Tensor neg_log_likelihood, Tensor log_alpha, int blank, bool zero_infinity=False) -> Tensor
  dispatch:
    CPU: ctc_loss_backward_cpu
    CUDA: ctc_loss_backward_gpu

- func: det(Tensor self) -> Tensor
  variants: function, method

- func: diag_embed(Tensor self, int offset=0, int dim1=-2, int dim2=-1) -> Tensor
  variants: function, method

- func: diagflat(Tensor self, int offset=0) -> Tensor
  variants: function, method

- func: diagonal(Tensor(a) self, int offset=0, int dim1=0, int dim2=1) -> Tensor(a)
  variants: function, method

- func: fill_diagonal_(Tensor(a!) self, Scalar fill_value, bool wrap=False) -> Tensor(a!)
  variants: method

- func: div.Tensor(Tensor self, Tensor other) -> Tensor
  variants: function, method
  dispatch:
    CPU: div
    CUDA: div
    SparseCPU: div_sparse
    SparseCUDA: div_sparse
  supports_named_tensor: True

- func: div_.Tensor(Tensor(a!) self, Tensor other) -> Tensor(a!)
  variants: method
  dispatch:
    CPU: div_
    CUDA: div_
    SparseCPU: div_sparse_
    SparseCUDA: div_sparse_
  supports_named_tensor: True

- func: div.out(Tensor self, Tensor other, *, Tensor(a!) out) -> Tensor(a!)
  dispatch:
    CPU: div_out
    CUDA: div_out
    SparseCPU: div_out_sparse_zerodim
    SparseCUDA: div_out_sparse_zerodim
  supports_named_tensor: True

# For C++ only, until we have conversion from C++ numbers to Tensor
- func: div.Scalar(Tensor self, Scalar other) -> Tensor
  variants: function, method
  supports_named_tensor: True

- func: div_.Scalar(Tensor(a!) self, Scalar other) -> Tensor(a!)
  variants: method
  supports_named_tensor: True

- func: dot(Tensor self, Tensor tensor) -> Tensor
  variants: function, method
  dispatch:
    CPU: legacy::cpu::_th_dot
    CUDA: legacy::cuda::_th_dot
  supports_named_tensor: True

- func: dot.out(Tensor self, Tensor tensor, *, Tensor(a!) out) -> Tensor(a!)
  supports_named_tensor: True

- func: einsum(str equation, Tensor[] tensors) -> Tensor

- func: embedding(Tensor weight, Tensor indices, int padding_idx=-1, bool scale_grad_by_freq=False, bool sparse=False) -> Tensor

- func: embedding_backward(Tensor grad, Tensor indices, int num_weights, int padding_idx, bool scale_grad_by_freq, bool sparse) -> Tensor

- func: embedding_dense_backward(Tensor grad_output, Tensor indices, int num_weights, int padding_idx, bool scale_grad_by_freq) -> Tensor
  dispatch:
    CPU: embedding_dense_backward_cpu
    CUDA: embedding_dense_backward_cuda

- func: embedding_renorm_(Tensor(a!) self, Tensor indices, float max_norm, float norm_type) -> Tensor(a!)
  dispatch:
    CPU: embedding_renorm_cpu_
    CUDA: embedding_renorm_cuda_

- func: embedding_sparse_backward(Tensor grad, Tensor indices, int num_weights, int padding_idx, bool scale_grad_by_freq) -> Tensor

# NOTE [ embedding_bag Native Functions ]
# The `_embedding_bag.*` variants assume that input tensors except for `weight`,
# e.g. `indices` and `offsets` (and `offset2bag`), are contiguous.
# We really only need to enforce this for `_embedding_bag` (the forward) because
# the backward inputs are the same as forward ones.
# The above `embedding_bag` wrapper is created to achieve this, e.g.,
# applying indices = indices.contiguous().
# The backward functions apply a check that these input tensors are contiguous.

- func: embedding_bag(Tensor weight, Tensor indices, Tensor offsets, bool scale_grad_by_freq=False, int mode=0, bool sparse=False, Tensor? per_sample_weights=None) -> (Tensor, Tensor, Tensor, Tensor)

- func: _embedding_bag(Tensor weight, Tensor indices, Tensor offsets, bool scale_grad_by_freq=False, int mode=0, bool sparse=False, Tensor? per_sample_weights=None) -> (Tensor, Tensor, Tensor, Tensor)
  dispatch:
    CPU: _embedding_bag_cpu
    CUDA: _embedding_bag_cuda

- func: _embedding_bag_backward(Tensor grad, Tensor indices, Tensor offsets, Tensor offset2bag, Tensor bag_size, Tensor maximum_indices, int num_weights, bool scale_grad_by_freq, int mode, bool sparse, Tensor? per_sample_weights) -> Tensor

- func: _embedding_bag_sparse_backward(Tensor grad, Tensor indices, Tensor offsets, Tensor offset2bag, Tensor bag_size, int num_weights, bool scale_grad_by_freq, int mode, Tensor? per_sample_weights) -> Tensor

- func: _embedding_bag_dense_backward(Tensor grad, Tensor indices, Tensor offsets, Tensor offset2bag, Tensor bag_size, Tensor maximum_indices, int num_weights, bool scale_grad_by_freq, int mode, Tensor? per_sample_weights) -> Tensor
  dispatch:
    CPU: _embedding_bag_dense_backward_cpu
    CUDA: _embedding_bag_dense_backward_cuda

- func: _embedding_bag_per_sample_weights_backward(Tensor grad, Tensor weight, Tensor indices, Tensor offsets, Tensor offset2bag, int mode) -> Tensor
  dispatch:
    CPU: _embedding_bag_per_sample_weights_backward_cpu
    CUDA: _embedding_bag_per_sample_weights_backward_cuda

- func: empty.names(int[] size, *, Dimname[]? names, ScalarType? dtype=None, Layout? layout=None, Device? device=None, bool? pin_memory=None, MemoryFormat? memory_format=None) -> Tensor
  device_guard: False

- func: empty.memory_format(int[] size, *, ScalarType? dtype=None, Layout? layout=None, Device? device=None, bool? pin_memory=None, MemoryFormat? memory_format=None) -> Tensor
  dispatch:
    CPU: empty_cpu
    CUDA: empty_cuda
    MkldnnCPU: empty_mkldnn
    SparseCPU: empty_sparse
    SparseCUDA: empty_sparse

- func: new_empty(Tensor self, int[] size, *, ScalarType? dtype=None, Layout? layout=None, Device? device=None, bool? pin_memory=None) -> Tensor
  variants: method

- func: new_full(Tensor self, int[] size, Scalar fill_value, *, ScalarType? dtype=None, Layout? layout=None, Device? device=None, bool? pin_memory=None) -> Tensor
  variants: method

# other overrides are to provide a more helpful error message that dtype is required
- func: _empty_affine_quantized(int[] size, *, ScalarType? dtype=None, Layout? layout=None, Device? device=None, bool? pin_memory=None, float scale=1, int zero_point=0, MemoryFormat? memory_format=contiguous_format) -> Tensor
  dispatch:
    CPU: empty_affine_quantized_other_backends_stub
    QuantizedCPU: empty_affine_quantized_cpu

# it's a factory function receiving a tensor argument, thus overriding explicitly
# other overrides are to provide a more helpful error message that dtype is required
- func: _empty_per_channel_affine_quantized(int[] size, *, Tensor scales, Tensor zero_points, int axis, ScalarType? dtype=None, Layout? layout=None, Device? device=None, bool? pin_memory=None, MemoryFormat? memory_format=contiguous_format) -> Tensor
  category_override: factory
  dispatch:
    CPU: empty_per_channel_affine_quantized_other_backends_stub
    QuantizedCPU: empty_per_channel_affine_quantized_cpu

- func: resize_(Tensor(a!) self, int[] size) -> Tensor(a!)
  supports_named_tensor: True
  variants: method
  device_guard: False
  dispatch:
    CPU: resize_cpu_
    CUDA: resize_cuda_
    QuantizedCPU: quantized_resize_cpu_

- func: empty.out(int[] size, *, MemoryFormat? memory_format=None, Tensor(a!) out) -> Tensor(a!)
  device_guard: False

- func: empty_like(Tensor self) -> Tensor
  device_guard: False
  supports_named_tensor: True

- func: empty_like.dtype(Tensor self, *, ScalarType dtype, Layout layout, Device device, bool pin_memory=False, MemoryFormat? memory_format=contiguous_format) -> Tensor
  device_guard: False
  supports_named_tensor: True

- func: empty_strided(int[] size, int[] stride, *, ScalarType? dtype=None, Layout? layout=None, Device? device=None, bool? pin_memory=None) -> Tensor
  dispatch:
    CPU: empty_strided_cpu
    CUDA: empty_strided_cuda

- func: erf(Tensor self) -> Tensor
  supports_named_tensor: True
  variants: function, method

- func: erf_(Tensor(a!) self) -> Tensor(a!)
  supports_named_tensor: True
  variants: function, method
  dispatch:
    CPU: _erf__cpu
    CUDA: _erf__cuda

- func: erf.out(Tensor self, *, Tensor(a!) out) -> Tensor(a!)
  supports_named_tensor: True
  dispatch:
    CPU: _erf_out_cpu
    CUDA: _erf_out_cuda

- func: erfc(Tensor self) -> Tensor
  supports_named_tensor: True
  variants: function, method

- func: erfc_(Tensor(a!) self) -> Tensor(a!)
  supports_named_tensor: True
  variants: function, method
  dispatch:
    CPU: _erfc__cpu
    CUDA: _erfc__cuda

- func: erfc.out(Tensor self, *, Tensor(a!) out) -> Tensor(a!)
  supports_named_tensor: True
  dispatch:
    CPU: _erfc_out_cpu
    CUDA: _erfc_out_cuda

- func: exp(Tensor self) -> Tensor
  supports_named_tensor: True
  variants: function, method

- func: exp_(Tensor(a!) self) -> Tensor(a!)
  supports_named_tensor: True
  variants: function, method
  dispatch:
    CPU: _exp__cpu
    CUDA: _exp__cuda

- func: exp.out(Tensor self, *, Tensor(a!) out) -> Tensor(a!)
  supports_named_tensor: True
  dispatch:
    CPU: _exp_out_cpu
    CUDA: _exp_out_cuda

- func: expm1(Tensor self) -> Tensor
  supports_named_tensor: True
  variants: function, method

- func: expm1_(Tensor(a!) self) -> Tensor(a!)
  supports_named_tensor: True
  variants: function, method

- func: expm1.out(Tensor self, *, Tensor(a!) out) -> Tensor(a!)
  supports_named_tensor: True
  dispatch:
    CPU: expm1_out
    CUDA: expm1_out

- func: expand(Tensor(a) self, int[] size, *, bool implicit=False) -> Tensor(a)
  variants: method  # This is method-only to match the previous tensor API. In the future we could make this a function too.
  device_guard: False
  supports_named_tensor: True

- func: expand_as(Tensor self, Tensor other) -> Tensor
  variants: method  # This is method-only to match the previous tensor API. In the future we could make this a function too.
  device_guard: False

- func: eye(int n, *, ScalarType? dtype=None, Layout? layout=None, Device? device=None, bool? pin_memory=None) -> Tensor

- func: eye.m(int n, int m, *, ScalarType? dtype=None, Layout? layout=None, Device? device=None, bool? pin_memory=None) -> Tensor

- func: eye.out(int n, *, Tensor(a!) out) -> Tensor(a!)
  dispatch:
    CPU: eye_out_cpu
    CUDA: eye_out_cuda

- func: eye.m_out(int n, int m, *, Tensor(a!) out) -> Tensor(a!)
  dispatch:
    CPU: eye_out_cpu
    CUDA: eye_out_cuda

- func: flatten.using_ints(Tensor self, int start_dim=0, int end_dim=-1) -> Tensor
  variants: function, method
  supports_named_tensor: True

- func: flatten.named_out_dim(Tensor self, int start_dim, int end_dim, Dimname out_dim) -> Tensor
  variants: function, method
  supports_named_tensor: True

- func: flatten.using_names(Tensor self, Dimname start_dim, Dimname end_dim, Dimname out_dim) -> Tensor
  variants: function, method
  supports_named_tensor: True

- func: flatten.DimnameList(Tensor self, DimnameList dims, Dimname out_dim) -> Tensor
  variants: function, method
  supports_named_tensor: True

- func: fill_.Scalar(Tensor(a!) self, Scalar value) -> Tensor(a!)
  supports_named_tensor: True
  variants: function, method

- func: fill_.Tensor(Tensor(a!) self, Tensor value) -> Tensor(a!)
  supports_named_tensor: True
  variants: function, method

- func: floor(Tensor self) -> Tensor
  supports_named_tensor: True
  variants: function, method

- func: floor_(Tensor(a!) self) -> Tensor(a!)
  supports_named_tensor: True
  variants: function, method

- func: floor.out(Tensor self, *, Tensor(a!) out) -> Tensor(a!)
  supports_named_tensor: True
  dispatch:
    CPU: floor_out
    CUDA: floor_out

- func: frac(Tensor self) -> Tensor
  supports_named_tensor: True
  variants: function, method

- func: frac_(Tensor(a!) self) -> Tensor(a!)
  supports_named_tensor: True
  variants: function, method
  dispatch:
    CPU: _frac__cpu
    CUDA: _frac__cuda

- func: frac.out(Tensor self, *, Tensor(a!) out) -> Tensor(a!)
  supports_named_tensor: True
  dispatch:
    CPU: _frac_out_cpu
    CUDA: _frac_out_cuda

- func: full.names(int[] size, Scalar fill_value, *, Dimname[]? names, ScalarType? dtype=None, Layout? layout=None, Device? device=None, bool? pin_memory=None) -> Tensor
  device_guard: False

- func: full(int[] size, Scalar fill_value, *, ScalarType? dtype=None, Layout? layout=None, Device? device=None, bool? pin_memory=None) -> Tensor

- func: full.out(int[] size, Scalar fill_value, *, Tensor(a!) out) -> Tensor(a!)

- func: full_like(Tensor self, Scalar fill_value) -> Tensor

- func: full_like.dtype(Tensor self, Scalar fill_value, *, ScalarType dtype, Layout layout, Device device, bool pin_memory=False) -> Tensor

- func: from_file(str filename, bool? shared=None, int? size=0, *, ScalarType? dtype=None, Layout? layout=None, Device? device=None, bool? pin_memory=None) -> Tensor
  dispatch:
    CPU: from_file

# NOTE [ grid_sampler Native Functions ]
# `grid_sampler` does all the shape checking and then dispatches to one of
# `cudnn_grid_sampler`, `grid_sampler_2d`, or `grid_sampler_3d`, each of which
# has the corresponding backward defined as native functions as well. Therefore,
# in these functions and their backwards, no more shape checking is done.
#
# Additionally, arguments `padding_mode` and `interpolation_mode` are cast to
# enums defined in `native/GridSampler.h`. `cudnn_grid_sampler` doesn't take in
# `interpolation_mode` because it only supports Bilinear interpolation mode.
# Nor does it take in `align_corners` because it only supports the mode
# `align_corners = True`.
- func: grid_sampler(Tensor input, Tensor grid, int interpolation_mode, int padding_mode, bool align_corners) -> Tensor

- func: grid_sampler_2d(Tensor input, Tensor grid, int interpolation_mode, int padding_mode, bool align_corners) -> Tensor
  dispatch:
    CPU: grid_sampler_2d_cpu
    CUDA: grid_sampler_2d_cuda

- func: grid_sampler_2d_backward(Tensor grad_output, Tensor input, Tensor grid, int interpolation_mode, int padding_mode, bool align_corners) -> (Tensor, Tensor)
  dispatch:
    CPU: grid_sampler_2d_backward_cpu
    CUDA: grid_sampler_2d_backward_cuda

- func: grid_sampler_3d(Tensor input, Tensor grid, int interpolation_mode, int padding_mode, bool align_corners) -> Tensor
  dispatch:
    CPU: grid_sampler_3d_cpu
    CUDA: grid_sampler_3d_cuda

- func: grid_sampler_3d_backward(Tensor grad_output, Tensor input, Tensor grid, int interpolation_mode, int padding_mode, bool align_corners) -> (Tensor, Tensor)
  dispatch:
    CPU: grid_sampler_3d_backward_cpu
    CUDA: grid_sampler_3d_backward_cuda

- func: hann_window(int window_length, *, ScalarType? dtype=None, Layout? layout=None, Device? device=None, bool? pin_memory=None) -> Tensor

- func: hann_window.periodic(int window_length, bool periodic, *, ScalarType? dtype=None, Layout? layout=None, Device? device=None, bool? pin_memory=None) -> Tensor

- func: hamming_window(int window_length, *, ScalarType? dtype=None, Layout? layout=None, Device? device=None, bool? pin_memory=None) -> Tensor

- func: hamming_window.periodic(int window_length, bool periodic, *, ScalarType? dtype=None, Layout? layout=None, Device? device=None, bool? pin_memory=None) -> Tensor

- func: hamming_window.periodic_alpha(int window_length, bool periodic, float alpha, *, ScalarType? dtype=None, Layout? layout=None, Device? device=None, bool? pin_memory=None) -> Tensor

- func: hamming_window.periodic_alpha_beta(int window_length, bool periodic, float alpha, float beta, *, ScalarType? dtype=None, Layout? layout=None, Device? device=None, bool? pin_memory=None) -> Tensor

- func: hinge_embedding_loss(Tensor self, Tensor target, float margin=1.0, int reduction=Mean) -> Tensor

- func: ger(Tensor self, Tensor vec2) -> Tensor
  variants: function, method
  dispatch:
    CPU: legacy::cpu::_th_ger
    CUDA: legacy::cuda::_th_ger

- func: ger.out(Tensor self, Tensor vec2, *, Tensor(a!) out) -> Tensor(a!)
  dispatch:
    CPU: legacy::cpu::_th_ger_out
    CUDA: legacy::cuda::_th_ger_out

- func: group_norm(Tensor input, int num_groups, Tensor? weight=None, Tensor? bias=None, float eps=1e-05, bool cudnn_enabled=True) -> Tensor

# FFT

- func: fft(Tensor self, int signal_ndim, bool normalized=False) -> Tensor
  variants: function, method

- func: ifft(Tensor self, int signal_ndim, bool normalized=False) -> Tensor
  variants: function, method

- func: rfft(Tensor self, int signal_ndim, bool normalized=False, bool onesided=True) -> Tensor
  variants: function, method

- func: irfft(Tensor self, int signal_ndim, bool normalized=False, bool onesided=True, int[] signal_sizes=[]) -> Tensor
  variants: function, method

- func: _fft_with_size(Tensor self, int signal_ndim, bool complex_input, bool complex_output, bool inverse, int[] checked_signal_sizes, bool normalized, bool onesided, int[] output_sizes) -> Tensor
  variants: function
  dispatch:
    CPU: _fft_mkl
    CUDA: _fft_cufft

- func: _cufft_get_plan_cache_size(int device_index) -> int

- func: _cufft_get_plan_cache_max_size(int device_index) -> int

- func: _cufft_set_plan_cache_max_size(int device_index, int max_size) -> void

- func: _cufft_clear_plan_cache(int device_index) -> void

- func: index.Tensor(Tensor self, Tensor?[] indices) -> Tensor
  variants: function, method
  # NB: This function is special-cased in tools/autograd/gen_variable_type.py

- func: index_copy_(Tensor(a!) self, int dim, Tensor index, Tensor source) -> Tensor(a!)
  variants: method

- func: index_copy(Tensor self, int dim, Tensor index, Tensor source) -> Tensor
  variants: function, method

- func: index_copy_.dimname(Tensor(a!) self, Dimname dim, Tensor index, Tensor source) -> Tensor(a!)
  variants: method

- func: index_copy.dimname(Tensor self, Dimname dim, Tensor index, Tensor source) -> Tensor
  variants: function, method

- func: index_put_(Tensor(a!) self, Tensor?[] indices, Tensor values, bool accumulate=False) -> Tensor(a!)
  variants: function, method

- func: index_put(Tensor self, Tensor?[] indices, Tensor values, bool accumulate=False) -> Tensor
  variants: function, method

- func: _index_put_impl_(Tensor(a!) self, Tensor?[] indices, Tensor values, bool accumulate=False, bool unsafe=False) -> Tensor(a!)
  variants: function

- func: instance_norm(Tensor input, Tensor? weight, Tensor? bias, Tensor? running_mean, Tensor? running_var, bool use_input_stats, float momentum, float eps, bool cudnn_enabled) -> Tensor
  variants: function

- func: inverse(Tensor self) -> Tensor
  variants: function, method

- func: inverse.out(Tensor self, *, Tensor(a!) out) -> Tensor(a!)

- func: _inverse_helper(Tensor self) -> Tensor
  variants: function
  dispatch:
    CPU: _inverse_helper_cpu
    CUDA: _inverse_helper_cuda

- func: isclose(Tensor self, Tensor other, float rtol=1e-05, float atol=1e-08, bool equal_nan=False) -> Tensor
  variants: function, method

- func: isnan(Tensor self) -> Tensor
  variants: function
  device_guard: False

- func: is_distributed(Tensor self) -> bool
  variants: function, method
  device_guard: False

- func: is_floating_point(Tensor self) -> bool
  variants: function, method
  device_guard: False
  supports_named_tensor: True

- func: is_complex(Tensor self) -> bool
  variants: function, method
  device_guard: False
  supports_named_tensor: True

- func: is_nonzero(Tensor self) -> bool
  variants: function, method
  device_guard: False
  supports_named_tensor: True

- func: is_same_size(Tensor self, Tensor other) -> bool
  variants: function, method
  device_guard: False
  supports_named_tensor: True

- func: is_signed(Tensor self) -> bool
  variants: function, method
  device_guard: False
  supports_named_tensor: True

- func: kl_div(Tensor self, Tensor target, int reduction=Mean) -> Tensor

- func: kl_div_backward(Tensor grad_output, Tensor self, Tensor target, int reduction=Mean) -> Tensor
  dispatch:
    CPU: kl_div_backward_cpu
    CUDA: kl_div_backward_cuda

- func: kthvalue(Tensor self, int k, int dim=-1, bool keepdim=False) -> (Tensor values, Tensor indices)
<<<<<<< HEAD
=======
  use_c10_dispatcher: unboxed_only
  supports_named_tensor: True
>>>>>>> aaf30cdf
  variants: function, method

- func: kthvalue.values(Tensor self, int k, int dim=-1, bool keepdim=False, *, Tensor(a!) values, Tensor(b!) indices) -> (Tensor(a!) values, Tensor(b!) indices)
  supports_named_tensor: True
  dispatch:
    CPU: kthvalue_out_cpu
    CUDA: kthvalue_out_cuda

- func: kthvalue.dimname(Tensor self, int k, Dimname dim, bool keepdim=False) -> (Tensor values, Tensor indices)
  supports_named_tensor: True
  variants: function, method

- func: kthvalue.dimname_out(Tensor self, int k, Dimname dim, bool keepdim=False, *, Tensor(a!) values, Tensor(b!) indices) -> (Tensor(a!) values, Tensor(b!) indices)
  supports_named_tensor: True

- func: layer_norm(Tensor input, int[] normalized_shape, Tensor? weight=None, Tensor? bias=None, float eps=1e-05, bool cudnn_enable=True) -> Tensor

- func: native_layer_norm(Tensor input, Tensor? weight, Tensor? bias, int M, int N, float eps) -> (Tensor, Tensor, Tensor)
  dispatch:
    CPU: layer_norm_cpu

- func: native_layer_norm_backward(Tensor grad_out, Tensor input, Tensor mean, Tensor rstd, Tensor? weight, int M, int N, bool[3] output_mask) -> (Tensor, Tensor, Tensor)
  dispatch:
    CPU: layer_norm_backward_cpu

- func: native_layer_norm_double_backward(Tensor? ggI, Tensor? ggW, Tensor? ggb, Tensor gO, Tensor input, Tensor mean, Tensor rstd, Tensor? weight, int M, int N, bool[3] output_mask) -> (Tensor, Tensor, Tensor)
  dispatch:
    CPU: layer_norm_double_backward_cpu

- func: linear(Tensor input, Tensor weight, Tensor? bias=None) -> Tensor
  python_module: nn

- func: mkldnn_linear(Tensor input, Tensor weight, Tensor? bias=None) -> Tensor
  python_module: nn
  dispatch:
    MkldnnCPU: mkldnn_linear

- func: fbgemm_linear_int8_weight_fp32_activation(Tensor input, Tensor weight, Tensor packed, Tensor col_offsets, Scalar weight_scale, Scalar weight_zero_point, Tensor bias) -> Tensor

- func: fbgemm_linear_int8_weight(Tensor input, Tensor weight, Tensor packed, Tensor col_offsets, Scalar weight_scale, Scalar weight_zero_point, Tensor bias) -> Tensor

- func: fbgemm_linear_quantize_weight(Tensor input) -> (Tensor, Tensor, float, int)

- func: fbgemm_pack_gemm_matrix_fp16(Tensor input) -> Tensor

- func: fbgemm_linear_fp16_weight_fp32_activation(Tensor input, Tensor packed_weight, Tensor bias) -> Tensor

- func: fbgemm_linear_fp16_weight(Tensor input, Tensor packed_weight, Tensor bias) -> Tensor

- func: fbgemm_pack_quantized_matrix(Tensor input) -> Tensor

- func: fbgemm_pack_quantized_matrix.KN(Tensor input, int K, int N) -> Tensor

- func: fbgemm_is_cpu_supported() -> bool

- func: linspace(Scalar start, Scalar end, int steps=100, *, ScalarType? dtype=None, Layout? layout=None, Device? device=None, bool? pin_memory=None) -> Tensor

- func: linspace.out(Scalar start, Scalar end, int steps=100, *, Tensor(a!) out) -> Tensor(a!)
  dispatch:
    CPU: linspace_cpu_out
    CUDA: linspace_cuda_out

- func: log(Tensor self) -> Tensor
  supports_named_tensor: True
  variants: function, method

- func: log_(Tensor(a!) self) -> Tensor(a!)
  supports_named_tensor: True
  variants: function, method
  dispatch:
    CPU: _log__cpu
    CUDA: _log__cuda

- func: log.out(Tensor self, *, Tensor(a!) out) -> Tensor(a!)
  supports_named_tensor: True
  dispatch:
    CPU: _log_out_cpu
    CUDA: _log_out_cuda

- func: log10(Tensor self) -> Tensor
  supports_named_tensor: True
  variants: function, method

- func: log10_(Tensor(a!) self) -> Tensor(a!)
  supports_named_tensor: True
  variants: function, method
  dispatch:
    CPU: _log10__cpu
    CUDA: _log10__cuda

- func: log10.out(Tensor self, *, Tensor(a!) out) -> Tensor(a!)
  supports_named_tensor: True
  dispatch:
    CPU: _log10_out_cpu
    CUDA: _log10_out_cuda

- func: log1p(Tensor self) -> Tensor
  supports_named_tensor: True
  variants: function, method

- func: log1p_(Tensor(a!) self) -> Tensor(a!)
  supports_named_tensor: True
  variants: function, method
  dispatch:
    CPU: _log1p__cpu
    CUDA: _log1p__cuda
    SparseCPU: log1p_sparse_
    SparseCUDA: log1p_sparse_

- func: log1p.out(Tensor self, *, Tensor(a!) out) -> Tensor(a!)
  supports_named_tensor: True
  dispatch:
    CPU: _log1p_out_cpu
    CUDA: _log1p_out_cuda
    SparseCPU: log1p_out_sparse
    SparseCUDA: log1p_out_sparse

- func: log2(Tensor self) -> Tensor
  supports_named_tensor: True
  variants: function, method

- func: log2_(Tensor(a!) self) -> Tensor(a!)
  supports_named_tensor: True
  variants: function, method
  dispatch:
    CPU: _log2__cpu
    CUDA: _log2__cuda

- func: log2.out(Tensor self, *, Tensor(a!) out) -> Tensor(a!)
  supports_named_tensor: True
  dispatch:
    CPU: _log2_out_cpu
    CUDA: _log2_out_cuda

- func: logdet(Tensor self) -> Tensor
  variants: function, method

- func: logspace(Scalar start, Scalar end, int steps=100, float base=10.0, *, ScalarType? dtype=None, Layout? layout=None, Device? device=None, bool? pin_memory=None) -> Tensor

- func: logspace.out(Scalar start, Scalar end, int steps=100, float base=10.0, *, Tensor(a!) out) -> Tensor(a!)
  dispatch:
    CPU: logspace_cpu_out
    CUDA: logspace_cuda_out

# log_softmax allows positional dtype, unlike most operators, because kwonly is BC-breaking when loading jit models.
- func: log_softmax(Tensor self, int dim, ScalarType? dtype=None) -> Tensor
  variants: function, method
  supports_named_tensor: True

- func: log_softmax(Tensor self, Dimname dim, *, ScalarType? dtype=None) -> Tensor
  variants: function, method
  supports_named_tensor: True

- func: _log_softmax(Tensor self, int dim, bool half_to_float) -> Tensor
  dispatch:
    CPU: log_softmax_cpu
    CUDA: log_softmax_cuda
  supports_named_tensor: True

- func: _log_softmax_backward_data(Tensor grad_output, Tensor output, int dim, Tensor self) -> Tensor
  dispatch:
    CPU: log_softmax_backward_cpu
    CUDA: log_softmax_backward_cuda

- func: logsumexp(Tensor self, int[1] dim, bool keepdim=False) -> Tensor
<<<<<<< HEAD
=======
  use_c10_dispatcher: unboxed_only
  supports_named_tensor: True
>>>>>>> aaf30cdf
  variants: function, method

- func: logsumexp.out(Tensor self, int[1] dim, bool keepdim=False, *, Tensor(a!) out) -> Tensor(a!)
  supports_named_tensor: True

- func: logsumexp.names(Tensor self, Dimname[1] dim, bool keepdim=False) -> Tensor
  supports_named_tensor: True
  variants: function, method

- func: logsumexp.names_out(Tensor self, Dimname[1] dim, bool keepdim=False, *, Tensor(a!) out) -> Tensor(a!)
  supports_named_tensor: True

- func: margin_ranking_loss(Tensor input1, Tensor input2, Tensor target, float margin=0.0, int reduction=Mean) -> Tensor

- func: matmul(Tensor self, Tensor other) -> Tensor
  variants: function, method
  supports_named_tensor: True

- func: matmul.out(Tensor self, Tensor other, *, Tensor(a!) out) -> Tensor(a!)
  supports_named_tensor: True

- func: matrix_rank.tol(Tensor self, float tol, bool symmetric=False) -> Tensor

- func: matrix_rank(Tensor self, bool symmetric=False) -> Tensor

- func: matrix_power(Tensor self, int n) -> Tensor
  variants: function, method

- func: max.dim(Tensor self, int dim, bool keepdim=False) -> (Tensor values, Tensor indices)
  variants: function, method
  supports_named_tensor: True

- func: max.dim_max(Tensor self, int dim, bool keepdim=False, *, Tensor(a!) max, Tensor(b!) max_values) -> (Tensor(a!) values, Tensor(b!) indices)
  supports_named_tensor: True

- func: max_values(Tensor self, int[1] dim, bool keepdim=False) -> Tensor
  variants: function, method

- func: max.names_dim(Tensor self, Dimname dim, bool keepdim=False) -> (Tensor values, Tensor indices)
  variants: function, method
  supports_named_tensor: True

- func: max.names_dim_max(Tensor self, Dimname dim, bool keepdim=False, *, Tensor(a!) max, Tensor(b!) max_values) -> (Tensor(a!) values, Tensor(b!) indices)
  supports_named_tensor: True

- func: max_values.names(Tensor self, Dimname[1] dim, bool keepdim=False) -> Tensor
  variants: function, method

# Return: (Tensor output, Tensor indices)
- func: max_pool1d_with_indices(Tensor self, int[1] kernel_size, int[1] stride=[], int[1] padding=0, int[1] dilation=1, bool ceil_mode=False) -> (Tensor, Tensor)

- func: max_pool1d(Tensor self, int[1] kernel_size, int[1] stride=[], int[1] padding=0, int[1] dilation=1, bool ceil_mode=False) -> Tensor

- func: max_pool2d(Tensor self, int[2] kernel_size, int[2] stride=[], int[2] padding=0, int[2] dilation=1, bool ceil_mode=False) -> Tensor

- func: mkldnn_max_pool2d(Tensor self, int[2] kernel_size, int[2] stride=[], int[2] padding=0, int[2] dilation=1, bool ceil_mode=False) -> Tensor
  requires_tensor: True
  dispatch:
    MkldnnCPU: mkldnn_max_pool2d

- func: quantized_max_pool2d(Tensor self, int[2] kernel_size, int[2] stride=[], int[2] padding=0, int[2] dilation=1) -> Tensor
  requires_tensor: True
  dispatch:
    QuantizedCPU: quantized_max_pool2d

- func: max_pool3d(Tensor self, int[3] kernel_size, int[3] stride=[], int[3] padding=0, int[3] dilation=1, bool ceil_mode=False) -> Tensor

# The CPU and GPU dispatch variants are named weirdly here because otherwise there
# are namespacing issues in C++
- func: mean(Tensor self, *, ScalarType? dtype=None) -> Tensor
  variants: function, method
  supports_named_tensor: True
  dispatch:
    CPU: mean_cpu_gpu
    CUDA: mean_cpu_gpu
    QuantizedCPU: quantized_mean_cpu

- func: mean.dim(Tensor self, int[1] dim, bool keepdim=False, *, ScalarType? dtype=None) -> Tensor
  variants: function, method
  supports_named_tensor: True
  dispatch:
    CPU: mean_cpu_gpu
    CUDA: mean_cpu_gpu
    QuantizedCPU: quantized_mean_cpu

- func: mean.out(Tensor self, int[1] dim, bool keepdim=False, *, ScalarType? dtype=None, Tensor(a!) out) -> Tensor(a!)
  supports_named_tensor: True
  dispatch:
    CPU: mean_out_cpu_gpu
    CUDA: mean_out_cpu_gpu
    QuantizedCPU: quantized_mean_out_cpu

- func: mean.names_dim(Tensor self, Dimname[1] dim, bool keepdim=False, *, ScalarType? dtype=None) -> Tensor
  variants: function, method
  supports_named_tensor: True
  dispatch:
    CPU: mean_cpu_gpu
    CUDA: mean_cpu_gpu

- func: mean.names_out(Tensor self, Dimname[1] dim, bool keepdim=False, *, ScalarType? dtype=None, Tensor(a!) out) -> Tensor(a!)
  supports_named_tensor: True
  dispatch:
    CPU: mean_out_cpu_gpu
    CUDA: mean_out_cpu_gpu

- func: median.dim(Tensor self, int dim, bool keepdim=False) -> (Tensor values, Tensor indices)
<<<<<<< HEAD
=======
  use_c10_dispatcher: unboxed_only
  supports_named_tensor: True
>>>>>>> aaf30cdf
  variants: function, method

- func: median.dim_values(Tensor self, int dim, bool keepdim=False, *, Tensor(a!) values, Tensor(b!) indices) -> (Tensor(a!) values, Tensor(b!) indices)
  supports_named_tensor: True

- func: median.names_dim(Tensor self, Dimname dim, bool keepdim=False) -> (Tensor values, Tensor indices)
  supports_named_tensor: True
  variants: function, method

- func: median.names_dim_values(Tensor self, Dimname dim, bool keepdim=False, *, Tensor(a!) values, Tensor(b!) indices) -> (Tensor(a!) values, Tensor(b!) indices)
  supports_named_tensor: True

- func: min.dim(Tensor self, int dim, bool keepdim=False) -> (Tensor values, Tensor indices)
  variants: function, method
  supports_named_tensor: True

- func: min.dim_min(Tensor self, int dim, bool keepdim=False, *, Tensor(a!) min, Tensor(b!) min_indices) -> (Tensor(a!) values, Tensor(b!) indices)
  supports_named_tensor: True

- func: min_values(Tensor self, int[1] dim, bool keepdim=False) -> Tensor
  variants: function, method

- func: min.names_dim(Tensor self, Dimname dim, bool keepdim=False) -> (Tensor values, Tensor indices)
  variants: function, method
  supports_named_tensor: True

- func: min.names_dim_min(Tensor self, Dimname dim, bool keepdim=False, *, Tensor(a!) min, Tensor(b!) min_indices) -> (Tensor(a!) values, Tensor(b!) indices)
  supports_named_tensor: True

- func: min_values.names(Tensor self, Dimname[1] dim, bool keepdim=False) -> Tensor
  variants: function, method

- func: mkldnn_convolution(Tensor self, Tensor weight, Tensor? bias, int[] padding, int[] stride, int[] dilation, int groups) -> Tensor

- func: mkldnn_convolution_backward_input(int[] self_size, Tensor grad_output, Tensor weight, int[] padding, int[] stride, int[] dilation, int groups, bool bias_defined) -> Tensor

- func: mkldnn_convolution_backward_weights(int[] weight_size, Tensor grad_output, Tensor self, int[] padding, int[] stride, int[] dilation, int groups, bool bias_defined) -> (Tensor, Tensor)

- func: mkldnn_convolution_backward(Tensor self, Tensor grad_output, Tensor weight, int[] padding, int[] stride, int[] dilation, int groups, bool[3] output_mask) -> (Tensor, Tensor, Tensor)

- func: miopen_batch_norm(Tensor input, Tensor weight, Tensor? bias, Tensor? running_mean, Tensor? running_var, bool training, float exponential_average_factor, float epsilon) -> (Tensor, Tensor, Tensor)
  dispatch:
    CUDA: miopen_batch_norm

- func: miopen_batch_norm_backward(Tensor input, Tensor grad_output, Tensor weight, Tensor? running_mean, Tensor? running_var, Tensor? save_mean, Tensor? save_var, float epsilon) -> (Tensor, Tensor, Tensor)
  dispatch:
    CUDA: miopen_batch_norm_backward

- func: miopen_convolution(Tensor self, Tensor weight, Tensor? bias, int[] padding, int[] stride, int[] dilation, int groups, bool benchmark, bool deterministic) -> Tensor
  dispatch:
    CUDA: miopen_convolution

- func: miopen_convolution_backward_input(int[] self_size, Tensor grad_output, Tensor weight, int[] padding, int[] stride, int[] dilation, int groups, bool benchmark, bool deterministic) -> Tensor
  dispatch:
    CUDA: miopen_convolution_backward_input

- func: miopen_convolution_backward(Tensor self, Tensor grad_output, Tensor weight, int[] padding, int[] stride, int[] dilation, int groups, bool benchmark, bool deterministic, bool[3] output_mask) -> (Tensor, Tensor, Tensor)
  dispatch:
    CUDA: miopen_convolution_backward

- func: miopen_convolution_backward_bias(Tensor grad_output) -> Tensor
  dispatch:
    CUDA: miopen_convolution_backward_bias

- func: miopen_convolution_backward_weight(int[] weight_size, Tensor grad_output, Tensor self, int[] padding, int[] stride, int[] dilation, int groups, bool benchmark, bool deterministic) -> Tensor
  dispatch:
    CUDA: miopen_convolution_backward_weight

- func: miopen_convolution_transpose(Tensor self, Tensor weight, Tensor? bias, int[] padding, int[] output_padding, int[] stride, int[] dilation, int groups, bool benchmark, bool deterministic) -> Tensor
  dispatch:
    CUDA: miopen_convolution_transpose

# NB: output_padding not strictly needed here, but it's helpful for the float
# backwards
- func: miopen_convolution_transpose_backward(Tensor self, Tensor grad_output, Tensor weight, int[] padding, int[] output_padding, int[] stride, int[] dilation, int groups, bool benchmark, bool deterministic, bool[3] output_mask) -> (Tensor, Tensor, Tensor)
  dispatch:
    CUDA: miopen_convolution_transpose_backward

- func: miopen_convolution_transpose_backward_input(Tensor grad_output, Tensor weight, int[] padding, int[] stride, int[] dilation, int groups, bool benchmark, bool deterministic) -> Tensor
  dispatch:
    CUDA: miopen_convolution_transpose_backward_input

- func: miopen_convolution_transpose_backward_weight(int[] weight_size, Tensor grad_output, Tensor self, int[] padding, int[] stride, int[] dilation, int groups, bool benchmark, bool deterministic) -> Tensor
  dispatch:
    CUDA: miopen_convolution_transpose_backward_weight

- func: miopen_depthwise_convolution(Tensor self, Tensor weight, Tensor? bias, int[] padding, int[] stride, int[] dilation, int groups, bool benchmark, bool deterministic) -> Tensor
  dispatch:
    CUDA: miopen_depthwise_convolution

- func: miopen_depthwise_convolution_backward_input(int[] self_size, Tensor grad_output, Tensor weight, int[] padding, int[] stride, int[] dilation, int groups, bool benchmark, bool deterministic) -> Tensor
  dispatch:
    CUDA: miopen_depthwise_convolution_backward_input

- func: miopen_depthwise_convolution_backward(Tensor self, Tensor grad_output, Tensor weight, int[] padding, int[] stride, int[] dilation, int groups, bool benchmark, bool deterministic, bool[3] output_mask) -> (Tensor, Tensor, Tensor)
  dispatch:
    CUDA: miopen_depthwise_convolution_backward

- func: miopen_depthwise_convolution_backward_weight(int[] weight_size, Tensor grad_output, Tensor self, int[] padding, int[] stride, int[] dilation, int groups, bool benchmark, bool deterministic) -> Tensor
  dispatch:
    CUDA: miopen_depthwise_convolution_backward_weight

- func: miopen_rnn(Tensor input, Tensor[] weight, int weight_stride0, Tensor hx, Tensor? cx, int mode, int hidden_size, int num_layers, bool batch_first, float dropout, bool train, bool bidirectional, int[] batch_sizes, Tensor? dropout_state) -> (Tensor, Tensor, Tensor, Tensor, Tensor)
  dispatch:
    CUDA: miopen_rnn

- func: miopen_rnn_backward(Tensor input, Tensor[] weight, int weight_stride0, Tensor weight_buf, Tensor hx, Tensor? cx, Tensor output, Tensor? grad_output, Tensor? grad_hy, Tensor? grad_cy, int mode, int hidden_size, int num_layers, bool batch_first, float dropout, bool train, bool bidirectional, int[] batch_sizes, Tensor? dropout_state, Tensor reserve, bool[4] output_mask) -> (Tensor, Tensor, Tensor, Tensor[])
  dispatch:
    CUDA: miopen_rnn_backward

- func: mm(Tensor self, Tensor mat2) -> Tensor
  variants: function, method
  dispatch:
    CPU: legacy::cpu::_th_mm
    CUDA: legacy::cuda::_th_mm
    SparseCPU: _sparse_mm
    SparseCUDA: _sparse_mm
  supports_named_tensor: True

- func: mm.out(Tensor self, Tensor mat2, *, Tensor(a!) out) -> Tensor(a!)
  dispatch:
    CPU: legacy::cpu::_th_mm_out
    CUDA: legacy::cuda::_th_mm_out
    SparseCPU: _sparse_mm_out
    SparseCUDA: _sparse_mm_out
  supports_named_tensor: True

- func: _sparse_mm(Tensor sparse, Tensor dense) -> Tensor

- func: mode(Tensor self, int dim=-1, bool keepdim=False) -> (Tensor values, Tensor indices)
<<<<<<< HEAD
=======
  use_c10_dispatcher: unboxed_only
  supports_named_tensor: True
>>>>>>> aaf30cdf
  variants: function, method

- func: mode.values(Tensor self, int dim=-1, bool keepdim=False, *, Tensor(a!) values, Tensor(b!) indices) -> (Tensor(a!) values, Tensor(b!) indices)
  supports_named_tensor: True

- func: mode.dimname(Tensor self, Dimname dim, bool keepdim=False) -> (Tensor values, Tensor indices)
  variants: function, method
  supports_named_tensor: True

- func: mode.dimname_out(Tensor self, Dimname dim, bool keepdim=False, *, Tensor(a!) values, Tensor(b!) indices) -> (Tensor(a!) values, Tensor(b!) indices)
  supports_named_tensor: True

- func: mul.Tensor(Tensor self, Tensor other) -> Tensor
  variants: function, method
  dispatch:
    CPU: mul
    CUDA: mul
    SparseCPU: mul_sparse
    SparseCUDA: mul_sparse
    MkldnnCPU: mkldnn_mul
  supports_named_tensor: True

- func: mul_.Tensor(Tensor(a!) self, Tensor other) -> Tensor(a!)
  variants: method
  dispatch:
    CPU: mul_
    CUDA: mul_
    SparseCPU: mul_sparse_
    SparseCUDA: mul_sparse_
    MkldnnCPU: mkldnn_mul_
  supports_named_tensor: True

- func: mul.out(Tensor self, Tensor other, *, Tensor(a!) out) -> Tensor(a!)
  dispatch:
    CPU: mul_out
    CUDA: mul_out
    SparseCPU: mul_out_sparse_cpu
    SparseCUDA: mul_out_sparse_cuda
    MkldnnCPU: mkldnn_mul_out
  supports_named_tensor: True

  # For C++ only, until we have conversion from C++ numbers to Tensor
- func: mul.Scalar(Tensor self, Scalar other) -> Tensor
  variants: function, method

- func: mul_.Scalar(Tensor(a!) self, Scalar other) -> Tensor(a!)
  variants: method

- func: mv(Tensor self, Tensor vec) -> Tensor
  variants: function, method
  dispatch:
    CPU: legacy::cpu::_th_mv
    CUDA: legacy::cuda::_th_mv
  supports_named_tensor: True

- func: mv.out(Tensor self, Tensor vec, *, Tensor(a!) out) -> Tensor(a!)
  dispatch:
    CPU: legacy::cpu::_th_mv_out
    CUDA: legacy::cuda::_th_mv_out
  supports_named_tensor: True

- func: mvlgamma(Tensor self, int p) -> Tensor
  variants: function, method

- func: mvlgamma_(Tensor(a!) self, int p) -> Tensor(a!)
  variants: method

- func: narrow_copy(Tensor self, int dim, int start, int length) -> Tensor
  variants: method
  dispatch:
    CPU: narrow_copy_dense
    CUDA: narrow_copy_dense
    SparseCPU: narrow_copy_sparse
    SparseCUDA: narrow_copy_sparse

- func: narrow(Tensor(a) self, int dim, int start, int length) -> Tensor(a)
  variants: function, method
  device_guard: False
  supports_named_tensor: True

- func: native_batch_norm(Tensor input, Tensor? weight, Tensor? bias, Tensor? running_mean, Tensor? running_var, bool training, float momentum, float eps) -> (Tensor, Tensor, Tensor)
  dispatch:
    CPU: batch_norm_cpu
    CUDA: batch_norm_cuda
    MkldnnCPU: mkldnn_batch_norm

- func: batch_norm_stats(Tensor input, float eps) -> (Tensor, Tensor)
  dispatch:
    CUDA: batch_norm_stats_cuda

- func: batch_norm_elemt(Tensor input, Tensor? weight, Tensor? bias, Tensor mean, Tensor invstd, float eps) -> Tensor
  dispatch:
    CUDA: batch_norm_elemt_cuda

# for backward compatibility
- func: batch_norm_gather_stats(Tensor input, Tensor mean, Tensor invstd, Tensor? running_mean, Tensor? running_var, float momentum, float eps, int count) -> (Tensor, Tensor)
  dispatch:
    CUDA: batch_norm_gather_stats_cuda

- func: batch_norm_gather_stats_with_counts(Tensor input, Tensor mean, Tensor invstd, Tensor? running_mean, Tensor? running_var, float momentum, float eps, int[] counts) -> (Tensor, Tensor)
  dispatch:
    CUDA: batch_norm_gather_stats_with_counts_cuda

- func: native_batch_norm_backward(Tensor grad_out, Tensor input, Tensor? weight, Tensor? running_mean, Tensor? running_var, Tensor? save_mean, Tensor? save_invstd, bool train, float eps, bool[3] output_mask) -> (Tensor, Tensor, Tensor)
  dispatch:
    CPU: batch_norm_backward_cpu
    CUDA: batch_norm_backward_cuda

- func: batch_norm_backward_reduce(Tensor grad_out, Tensor input, Tensor mean, Tensor invstd, Tensor? weight, bool input_g, bool weight_g, bool bias_g) -> (Tensor, Tensor, Tensor, Tensor)
  dispatch:
    CUDA: batch_norm_backward_reduce_cuda

- func: batch_norm_backward_elemt(Tensor grad_out, Tensor input, Tensor mean, Tensor invstd, Tensor? weight, Tensor mean_dy, Tensor mean_dy_xmu) -> Tensor
  dispatch:
    CUDA: batch_norm_backward_elemt_cuda

- func: batch_norm_update_stats(Tensor input, Tensor? running_mean, Tensor? running_var, float momentum) -> (Tensor, Tensor)
  dispatch:
    CPU: batch_norm_update_stats_cpu
    CUDA: batch_norm_update_stats_cuda

- func: _nnpack_available() -> bool

- func: _nnpack_spatial_convolution(Tensor input, Tensor weight, Tensor? bias, int[2] padding) -> Tensor
  variants: function

- func: _nnpack_spatial_convolution_backward(Tensor input, Tensor grad_output, Tensor weight, int[2] padding, bool[3] output_mask) -> (Tensor, Tensor, Tensor)
  variants: function

- func: _nnpack_spatial_convolution_backward_input(Tensor input, Tensor grad_output, Tensor weight, int[2] padding) -> Tensor
  variants: function

- func: _nnpack_spatial_convolution_backward_weight(Tensor input, int[] weightsize, Tensor grad_output, int[2] padding) -> Tensor
  variants: function

- func: ones.names(int[] size, *, Dimname[]? names, ScalarType? dtype=None, Layout? layout=None, Device? device=None, bool? pin_memory=None) -> Tensor
  device_guard: False

- func: ones(int[] size, *, ScalarType? dtype=None, Layout? layout=None, Device? device=None, bool? pin_memory=None) -> Tensor

- func: ones.out(int[] size, *, Tensor(a!) out) -> Tensor(a!)

- func: ones_like(Tensor self) -> Tensor

- func: ones_like.dtype(Tensor self, *, ScalarType dtype, Layout layout, Device device, bool pin_memory=False) -> Tensor

- func: pairwise_distance(Tensor x1, Tensor x2, float p=2, float eps=1e-06, bool keepdim=False) -> Tensor

- func: cdist(Tensor x1, Tensor x2, float p=2) -> Tensor

- func: _cdist_backward(Tensor grad, Tensor x1, Tensor x2, float p, Tensor cdist) -> Tensor

- func: pdist(Tensor self, float p=2) -> Tensor

- func: _pdist_forward(Tensor self, float p=2) -> Tensor

- func: _pdist_backward(Tensor grad, Tensor self, float p, Tensor pdist) -> Tensor

- func: cosine_similarity(Tensor x1, Tensor x2, int dim=1, float eps=1e-08) -> Tensor
  variants: function

- func: permute(Tensor(a) self, int[] dims) -> Tensor(a)
  variants: method  # This is method-only to match the previous tensor API. In the future we could make this a function too.

# Only exposed from C++ -- in Python,
# we expose it as an attribute `T`, not a function.
#
# I'd like to name this "T" in C++ too, but
# calling a native function "T" causes undefined
# behavior on Windows, for reasons I don't understand
# (maybe related to capital letter collation somehow...)
- func: numpy_T(Tensor(a) self) -> Tensor(a)
  variants: method

- func: pixel_shuffle(Tensor self, int upscale_factor) -> Tensor

- func: is_pinned(Tensor self) -> bool
  variants: method
  supports_named_tensor: True

- func: pin_memory(Tensor self) -> Tensor
  variants: method

- func: pinverse(Tensor self, float rcond=1e-15) -> Tensor
  variants: function, method

- func: poisson_nll_loss(Tensor input, Tensor target, bool log_input, bool full, float eps, int reduction) -> Tensor
  variants: function

- func: scalar_tensor(Scalar s, *, ScalarType? dtype=None, Layout? layout=None, Device? device=None, bool? pin_memory=None) -> Tensor

- func: rand.names(int[] size, *, Dimname[]? names, ScalarType? dtype=None, Layout? layout=None, Device? device=None, bool? pin_memory=None) -> Tensor
  device_guard: False

- func: rand.generator_with_names(int[] size, *, Generator? generator, Dimname[]? names, ScalarType? dtype=None, Layout? layout=None, Device? device=None, bool? pin_memory=None) -> Tensor
  device_guard: False

- func: rand(int[] size, *, ScalarType? dtype=None, Layout? layout=None, Device? device=None, bool? pin_memory=None) -> Tensor

- func: rand.generator(int[] size, *, Generator? generator, ScalarType? dtype=None, Layout? layout=None, Device? device=None, bool? pin_memory=None) -> Tensor

- func: rand.out(int[] size, *, Tensor(a!) out) -> Tensor(a!)

- func: rand.generator_out(int[] size, *, Generator? generator, Tensor(a!) out) -> Tensor(a!)

- func: rand_like(Tensor self) -> Tensor

- func: rand_like.dtype(Tensor self, *, ScalarType dtype, Layout layout, Device device, bool pin_memory=False) -> Tensor

- func: randint(int high, int[] size, *, ScalarType? dtype=None, Layout? layout=None, Device? device=None, bool? pin_memory=None) -> Tensor

- func: randint.generator(int high, int[] size, *, Generator? generator, ScalarType? dtype=None, Layout? layout=None, Device? device=None, bool? pin_memory=None) -> Tensor

- func: randint.low(int low, int high, int[] size, *, ScalarType? dtype=None, Layout? layout=None, Device? device=None, bool? pin_memory=None) -> Tensor

- func: randint.low_generator(int low, int high, int[] size, *, Generator? generator, ScalarType? dtype=None, Layout? layout=None, Device? device=None, bool? pin_memory=None) -> Tensor

- func: randint.out(int high, int[] size, *, Tensor(a!) out) -> Tensor(a!)

- func: randint.generator_out(int high, int[] size, *, Generator? generator, Tensor(a!) out) -> Tensor(a!)

- func: randint.low_out(int low, int high, int[] size, *, Tensor(a!) out) -> Tensor(a!)

- func: randint.low_generator_out(int low, int high, int[] size, *, Generator? generator, Tensor(a!) out) -> Tensor(a!)

- func: randint_like(Tensor self, int high) -> Tensor

- func: randint_like.low(Tensor self, int low, int high) -> Tensor

- func: randint_like.dtype(Tensor self, int high, *, ScalarType dtype, Layout layout, Device device, bool pin_memory=False) -> Tensor

- func: randint_like.low_dtype(Tensor self, int low, int high, *, ScalarType dtype, Layout layout, Device device, bool pin_memory=False) -> Tensor

- func: randn(int[] size, *, ScalarType? dtype=None, Layout? layout=None, Device? device=None, bool? pin_memory=None) -> Tensor

- func: randn.generator(int[] size, *, Generator? generator, ScalarType? dtype=None, Layout? layout=None, Device? device=None, bool? pin_memory=None) -> Tensor

- func: randn.names(int[] size, *, Dimname[]? names, ScalarType? dtype=None, Layout? layout=None, Device? device=None, bool? pin_memory=None) -> Tensor
  device_guard: False

- func: randn.generator_with_names(int[] size, *, Generator? generator, Dimname[]? names, ScalarType? dtype=None, Layout? layout=None, Device? device=None, bool? pin_memory=None) -> Tensor
  device_guard: False

- func: randn.out(int[] size, *, Tensor(a!) out) -> Tensor(a!)

- func: randn.generator_out(int[] size, *, Generator? generator, Tensor(a!) out) -> Tensor(a!)

- func: randn_like(Tensor self) -> Tensor

- func: randn_like.dtype(Tensor self, *, ScalarType dtype, Layout layout, Device device, bool pin_memory=False) -> Tensor

- func: randperm(int n, *, ScalarType? dtype=None, Layout? layout=None, Device? device=None, bool? pin_memory=None) -> Tensor

- func: randperm.generator(int n, *, Generator? generator, ScalarType? dtype=None, Layout? layout=None, Device? device=None, bool? pin_memory=None) -> Tensor

- func: randperm.out(int n, *, Tensor(a!) out) -> Tensor(a!)

- func: randperm.generator_out(int n, *, Generator? generator, Tensor(a!) out) -> Tensor(a!)
  dispatch:
    CPU: randperm_out_cpu
    CUDA: randperm_out_cuda

- func: range.step(Scalar start, Scalar end, Scalar step=1, *, ScalarType? dtype=None, Layout? layout=None, Device? device=None, bool? pin_memory=None) -> Tensor

- func: range(Scalar start, Scalar end, *, ScalarType? dtype=None, Layout? layout=None, Device? device=None, bool? pin_memory=None) -> Tensor

- func: range.out(Scalar start, Scalar end, Scalar step=1, *, Tensor(a!) out) -> Tensor(a!)
  dispatch:
    CPU: range_cpu_out
    CUDA: range_cuda_out

- func: reciprocal(Tensor self) -> Tensor
  supports_named_tensor: True
  variants: function, method

- func: reciprocal_(Tensor(a!) self) -> Tensor(a!)
  supports_named_tensor: True
  variants: function, method
  dispatch:
    CPU: _reciprocal__cpu
    CUDA: _reciprocal__cuda

- func: reciprocal.out(Tensor self, *, Tensor(a!) out) -> Tensor(a!)
  supports_named_tensor: True
  dispatch:
    CPU: _reciprocal_out_cpu
    CUDA: _reciprocal_out_cuda

- func: neg(Tensor self) -> Tensor
  supports_named_tensor: True
  variants: function, method

- func: neg_(Tensor(a!) self) -> Tensor(a!)
  supports_named_tensor: True
  variants: function, method

- func: neg.out(Tensor self, *, Tensor(a!) out) -> Tensor(a!)
  supports_named_tensor: True
  dispatch:
    CPU: neg_out
    CUDA: neg_out

- func: repeat(Tensor self, int[] repeats) -> Tensor
  variants: method  # This is method-only to match the previous tensor API. In the future we could make this a function too.

- func: repeat_interleave.Tensor(Tensor repeats) -> Tensor
  variants: function
  dispatch:
    CPU: repeat_interleave_cpu
    CUDA: repeat_interleave_cuda

- func: repeat_interleave.self_Tensor(Tensor self, Tensor repeats, int? dim=None) -> Tensor
  variants: function, method

- func: repeat_interleave.self_int(Tensor self, int repeats, int? dim=None) -> Tensor
  variants: function, method

- func: reshape(Tensor self, int[] shape) -> Tensor
  variants: function, method
  device_guard: False
  supports_named_tensor: True

- func: _mkldnn_reshape(Tensor self, int[] shape) -> Tensor
  device_guard: False
  requires_tensor: True
  dispatch:
    MkldnnCPU: mkldnn_reshape

- func: reshape_as(Tensor self, Tensor other) -> Tensor
  variants: method
  device_guard: False

- func: round(Tensor self) -> Tensor
  supports_named_tensor: True
  variants: function, method

- func: round_(Tensor(a!) self) -> Tensor(a!)
  supports_named_tensor: True
  variants: function, method

- func: round.out(Tensor self, *, Tensor(a!) out) -> Tensor(a!)
  supports_named_tensor: True
  dispatch:
    CPU: round_out
    CUDA: round_out

- func: rrelu(Tensor self, Scalar lower=0.125, Scalar upper=0.3333333333333333, bool training=False, Generator? generator=None) -> Tensor

- func: rrelu_(Tensor(a!) self, Scalar lower=0.125, Scalar upper=0.3333333333333333, bool training=False, Generator? generator=None) -> Tensor(a!)

- func: relu(Tensor self) -> Tensor
  variants: function, method
  dispatch:
    CPU: relu
    CUDA: relu
    MkldnnCPU: mkldnn_relu
    QuantizedCPU: quantized_relu
  supports_named_tensor: True

- func: relu_(Tensor(a!) self) -> Tensor(a!)
  supports_named_tensor: True
  variants: function, method
  dispatch:
    CPU: relu_
    CUDA: relu_
    MkldnnCPU: mkldnn_relu_
    QuantizedCPU: quantized_relu_

- func: prelu(Tensor self, Tensor weight) -> Tensor
  variants: function, method
  dispatch:
    CPU: prelu_cpu
    CUDA: prelu_cuda

- func: prelu_backward(Tensor grad_output, Tensor self, Tensor weight) -> (Tensor, Tensor)
  variants: function, method
  dispatch:
    CPU: prelu_backward_cpu
    CUDA: prelu_backward_cuda

- func: gelu(Tensor self) -> Tensor
  python_module: nn
  dispatch:
    CPU: gelu_cpu
    CUDA: gelu_cuda

- func: gelu_backward(Tensor grad, Tensor self) -> Tensor
  python_module: nn
  dispatch:
    CPU: gelu_backward_cpu
    CUDA: gelu_backward_cuda

- func: hardshrink(Tensor self, Scalar lambd=0.5) -> Tensor
  variants: function, method
  dispatch:
    CPU: hardshrink_cpu
    CUDA: hardshrink_cuda

- func: hardshrink_backward(Tensor grad_out, Tensor self, Scalar lambd) -> Tensor
  variants: function, method
  dispatch:
    CPU: hardshrink_backward_cpu
    CUDA: hardshrink_backward_cuda

- func: rsqrt(Tensor self) -> Tensor
  supports_named_tensor: True
  variants: function, method

- func: rsqrt_(Tensor(a!) self) -> Tensor(a!)
  supports_named_tensor: True
  variants: function, method

- func: rsqrt.out(Tensor self, *, Tensor(a!) out) -> Tensor(a!)
  supports_named_tensor: True
  dispatch:
    CPU: rsqrt_out
    CUDA: rsqrt_out

- func: select.Dimname(Tensor(a) self, Dimname dim, int index) -> Tensor(a)
  variants: function, method
  device_guard: False
  supports_named_tensor: True

- func: select.int(Tensor(a) self, int dim, int index) -> Tensor(a)
  variants: function, method
  device_guard: False
  supports_named_tensor: True

- func: selu(Tensor self) -> Tensor

- func: selu_(Tensor(a!) self) -> Tensor(a!)

- func: celu(Tensor self, Scalar alpha=1.0) -> Tensor

- func: celu_(Tensor(a!) self, Scalar alpha=1.0) -> Tensor(a!)


- func: sigmoid(Tensor self) -> Tensor
  supports_named_tensor: True
  variants: function, method
  dispatch:
    CPU: sigmoid
    CUDA: sigmoid
    MkldnnCPU: mkldnn_sigmoid

- func: sigmoid_(Tensor(a!) self) -> Tensor(a!)
  supports_named_tensor: True
  variants: function, method
  dispatch:
    CPU: _sigmoid__cpu
    CUDA: _sigmoid__cuda
    MkldnnCPU: mkldnn_sigmoid_

- func: sigmoid.out(Tensor self, *, Tensor(a!) out) -> Tensor(a!)
  supports_named_tensor: True
  dispatch:
    CPU: _sigmoid_out_cpu
    CUDA: _sigmoid_out_cuda

- func: sin(Tensor self) -> Tensor
  supports_named_tensor: True
  variants: function, method

- func: sin_(Tensor(a!) self) -> Tensor(a!)
  supports_named_tensor: True
  variants: function, method
  dispatch:
    CPU: _sin__cpu
    CUDA: _sin__cuda

- func: sin.out(Tensor self, *, Tensor(a!) out) -> Tensor(a!)
  supports_named_tensor: True
  dispatch:
    CPU: _sin_out_cpu
    CUDA: _sin_out_cuda

- func: sinh(Tensor self) -> Tensor
  supports_named_tensor: True
  variants: function, method

- func: sinh_(Tensor(a!) self) -> Tensor(a!)
  supports_named_tensor: True
  variants: function, method
  dispatch:
    CPU: _sinh__cpu
    CUDA: _sinh__cuda

- func: sinh.out(Tensor self, *, Tensor(a!) out) -> Tensor(a!)
  supports_named_tensor: True
  dispatch:
    CPU: _sinh_out_cpu
    CUDA: _sinh_out_cuda

- func: detach(Tensor self) -> Tensor
<<<<<<< HEAD
  variants: function, method

- func: detach_(Tensor(a!) self) -> Tensor(a!)
=======
  use_c10_dispatcher: full
  supports_named_tensor: True
  variants: function, method

- func: detach_(Tensor(a!) self) -> Tensor(a!)
  use_c10_dispatcher: unboxed_only
  supports_named_tensor: True
>>>>>>> aaf30cdf
  variants: function, method

- func: size.int(Tensor self, int dim) -> int
  variants: function, method
  device_guard: False
  supports_named_tensor: True

- func: size.Dimname(Tensor self, Dimname dim) -> int
  variants: function, method
  device_guard: False
  supports_named_tensor: True

- func: slice.Tensor(Tensor(a) self, int dim=0, int start=0, int end=9223372036854775807, int step=1) -> Tensor(a)
  variants: function, method
  device_guard: False
  supports_named_tensor: True

- func: slogdet(Tensor self) -> (Tensor sign, Tensor logabsdet)
  variants: function, method

- func: smm(Tensor self, Tensor mat2) -> Tensor
  variants: function, method

# softmax allows positional dtype, unlike most operators, because kwonly is BC-breaking when loading jit models.
- func: softmax(Tensor self, int dim, ScalarType? dtype=None) -> Tensor
  variants: function, method
  supports_named_tensor: True

- func: softmax(Tensor self, Dimname dim, *, ScalarType? dtype=None) -> Tensor
  variants: function, method
  supports_named_tensor: True

- func: _softmax(Tensor self, int dim, bool half_to_float) -> Tensor
  dispatch:
    CPU: softmax_cpu
    CUDA: softmax_cuda
    MkldnnCPU: mkldnn_softmax
  supports_named_tensor: True

- func: _softmax_backward_data(Tensor grad_output, Tensor output, int dim, Tensor self) -> Tensor
  dispatch:
    CPU: softmax_backward_cpu
    CUDA: softmax_backward_cuda

- func: split.Tensor(Tensor(a) self, int split_size, int dim=0) -> Tensor(a)[]
  variants: function, method
  device_guard: False
  supports_named_tensor: True

- func: split_with_sizes(Tensor self, int[] split_sizes, int dim=0) -> Tensor[]
  variants: function, method
  device_guard: False
  supports_named_tensor: True

- func: squeeze(Tensor(a) self) -> Tensor(a)
  variants: function, method
  device_guard: False

- func: squeeze.dim(Tensor(a) self, int dim) -> Tensor(a)
  variants: function, method
  device_guard: False

- func: squeeze.dimname(Tensor(a) self, Dimname dim) -> Tensor(a)
  variants: function, method
  device_guard: False

- func: squeeze_(Tensor(a!) self) -> Tensor(a!)
  variants: method
  device_guard: False

- func: squeeze_.dim(Tensor(a!) self, int dim) -> Tensor(a!)
  variants: method
  device_guard: False

- func: squeeze_.dimname(Tensor(a!) self, Dimname dim) -> Tensor(a!)
  variants: method
  device_guard: False

- func: sspaddmm(Tensor self, Tensor mat1, Tensor mat2, *, Scalar beta=1, Scalar alpha=1) -> Tensor
  variants: function, method

- func: sspaddmm.out(Tensor self, Tensor mat1, Tensor mat2, *, Scalar beta=1, Scalar alpha=1, Tensor(a!) out) -> Tensor(a!)
  dispatch:
    CPU: _sspaddmm_out_only_sparse
    CUDA: _sspaddmm_out_only_sparse_cuda
    SparseCPU: _sspaddmm_out_cpu
    SparseCUDA: _sspaddmm_out_cuda

- func: stack(Tensor[] tensors, int dim=0) -> Tensor

- func: stack.out(Tensor[] tensors, int dim=0, *, Tensor(a!) out) -> Tensor(a!)

# The signature is designed to be consistent with librosa except that it is
# missing the `pad_mode` and `center` arguments, which are taken care of at
# `torch.functional.py`. They shall be moved here once we have mapping between
# Python strings and C++ Enum in codegen.
- func: stft(Tensor self, int n_fft, int? hop_length=None, int? win_length=None, Tensor? window=None, bool normalized=False, bool onesided=True) -> Tensor
  variants: function, method

- func: stride.int(Tensor self, int dim) -> int
  variants: function, method
  device_guard: False
  supports_named_tensor: True

- func: stride.Dimname(Tensor self, Dimname dim) -> int
  variants: function, method
  device_guard: False
  supports_named_tensor: True

- func: sum(Tensor self, *, ScalarType? dtype=None) -> Tensor
  variants: function, method
  supports_named_tensor: True

- func: sum.dim_IntList(Tensor self, int[1] dim, bool keepdim=False, *, ScalarType? dtype=None) -> Tensor
  variants: function, method
  supports_named_tensor: True

- func: sum.dim_DimnameList(Tensor self, Dimname[1] dim, bool keepdim=False, *, ScalarType? dtype=None) -> Tensor
  variants: function, method
  supports_named_tensor: True

- func: sum.IntList_out(Tensor self, int[1] dim, bool keepdim=False, *, ScalarType? dtype=None, Tensor(a!) out) -> Tensor(a!)
  supports_named_tensor: True

- func: sum.DimnameList_out(Tensor self, Dimname[1] dim, bool keepdim=False, *, ScalarType? dtype=None, Tensor(a!) out) -> Tensor(a!)
  supports_named_tensor: True

- func: sum_to_size(Tensor self, int[] size) -> Tensor
  variants: method
  device_guard: False

- func: sqrt(Tensor self) -> Tensor
  supports_named_tensor: True
  variants: function, method

- func: sqrt_(Tensor(a!) self) -> Tensor(a!)
  supports_named_tensor: True
  variants: function, method
  dispatch:
    CPU: _sqrt__cpu
    CUDA: _sqrt__cuda

- func: sqrt.out(Tensor self, *, Tensor(a!) out) -> Tensor(a!)
  supports_named_tensor: True
  dispatch:
    CPU: _sqrt_out_cpu
    CUDA: _sqrt_out_cuda

- func: std(Tensor self, bool unbiased=True) -> Tensor
  variants: function, method
  supports_named_tensor: True

- func: std.dim(Tensor self, int[1] dim, bool unbiased=True, bool keepdim=False) -> Tensor
  variants: function, method
  supports_named_tensor: True

- func: std_mean(Tensor self, bool unbiased=True) -> (Tensor, Tensor)
  variants: function
  supports_named_tensor: True

- func: std_mean.dim(Tensor self, int[1] dim, bool unbiased=True, bool keepdim=False) -> (Tensor, Tensor)
  variants: function
  supports_named_tensor: True

- func: std_mean.names_dim(Tensor self, Dimname[1] dim, bool unbiased=True, bool keepdim=False) -> (Tensor, Tensor)
  variants: function
  supports_named_tensor: True

- func: std.out(Tensor self, int[1] dim, bool unbiased=True, bool keepdim=False, *, Tensor(a!) out) -> Tensor(a!)
  supports_named_tensor: True

- func: std.names_dim(Tensor self, Dimname[1] dim, bool unbiased=True, bool keepdim=False) -> Tensor
  variants: function, method
  supports_named_tensor: True

- func: std.names_out(Tensor self, Dimname[1] dim, bool unbiased=True, bool keepdim=False, *, Tensor(a!) out) -> Tensor(a!)
  supports_named_tensor: True

- func: prod(Tensor self, *, ScalarType? dtype=None) -> Tensor
  variants: function, method
  supports_named_tensor: True

- func: prod.dim_int(Tensor self, int dim, bool keepdim=False, *, ScalarType? dtype=None) -> Tensor
  variants: function, method
  supports_named_tensor: True

- func: prod.int_out(Tensor self, int dim, bool keepdim=False, *, ScalarType? dtype=None, Tensor(a!) out) -> Tensor(a!)
  supports_named_tensor: True

- func: prod.dim_Dimname(Tensor self, Dimname dim, bool keepdim=False, *, ScalarType? dtype=None) -> Tensor
  variants: function, method
  supports_named_tensor: True

- func: prod.Dimname_out(Tensor self, Dimname dim, bool keepdim=False, *, ScalarType? dtype=None, Tensor(a!) out) -> Tensor(a!)
  supports_named_tensor: True


- func: t(Tensor(a) self) -> Tensor(a)
  device_guard: False
  variants: function, method
  supports_named_tensor: True

- func: t_(Tensor(a!) self) -> Tensor(a!)
  device_guard: False
  variants: method

- func: tan(Tensor self) -> Tensor
  supports_named_tensor: True
  variants: function, method

- func: tan_(Tensor(a!) self) -> Tensor(a!)
  supports_named_tensor: True
  variants: function, method
  dispatch:
    CPU: _tan__cpu
    CUDA: _tan__cuda

- func: tan.out(Tensor self, *, Tensor(a!) out) -> Tensor(a!)
  supports_named_tensor: True
  dispatch:
    CPU: _tan_out_cpu
    CUDA: _tan_out_cuda

- func: tanh(Tensor self) -> Tensor
  supports_named_tensor: True
  variants: function, method

- func: tanh_(Tensor(a!) self) -> Tensor(a!)
  supports_named_tensor: True
  variants: function, method
  dispatch:
    CPU: _tanh__cpu
    CUDA: _tanh__cuda

- func: tanh.out(Tensor self, *, Tensor(a!) out) -> Tensor(a!)
  supports_named_tensor: True
  dispatch:
    CPU: _tanh_out_cpu
    CUDA: _tanh_out_cuda

- func: tensordot(Tensor self, Tensor other, int[] dims_self, int[] dims_other) -> Tensor
  variants: function

# TODO: namespace threshold in 'nn'
- func: threshold(Tensor self, Scalar threshold, Scalar value) -> Tensor
  variants: function
  supports_named_tensor: True

- func: threshold_(Tensor(a!) self, Scalar threshold, Scalar value) -> Tensor(a!)
  variants: function
  supports_named_tensor: True

- func: threshold.out(Tensor self, Scalar threshold, Scalar value, *, Tensor(a!) out) -> Tensor(a!)
  supports_named_tensor: True

- func: threshold_backward(Tensor grad_output, Tensor self, Scalar threshold) -> Tensor
  variants: function

- func: transpose.int(Tensor(a) self, int dim0, int dim1) -> Tensor(a)
  variants: function, method
  device_guard: False
  supports_named_tensor: True

- func: transpose.Dimname(Tensor(a) self, Dimname dim0, Dimname dim1) -> Tensor(a)
  variants: function, method
  device_guard: False
  supports_named_tensor: True

- func: _mkldnn_transpose(Tensor self, int dim0, int dim1) -> Tensor
  device_guard: False
  requires_tensor: True
  dispatch:
    MkldnnCPU: mkldnn_transpose

- func: transpose_(Tensor(a!) self, int dim0, int dim1) -> Tensor(a!)
  variants: method
  device_guard: False

- func: _mkldnn_transpose_(Tensor(a!) self, int dim0, int dim1) -> Tensor(a!)
  device_guard: False
  requires_tensor: True
  dispatch:
    MkldnnCPU: mkldnn_transpose_

- func: one_hot(Tensor self, int num_classes=-1) -> Tensor
  python_module: nn
  variants: function

- func: flip(Tensor self, int[] dims) -> Tensor
  variants: function, method
  dispatch:
    CPU: flip_cpu
    CUDA: flip_cuda

- func: roll(Tensor self, int[1] shifts, int[1] dims=[]) -> Tensor
  variants: function, method
  dispatch:
    CPU: roll_cpu
    CUDA: roll_cuda

# default int[] value [0,1] should not add space after comma, since native_parse.py uses ', ' to split args

- func: rot90(Tensor self, int k=1, int[] dims=[0,1]) -> Tensor
  variants: function, method

- func: trapz.x(Tensor y, Tensor x, *, int dim=-1) -> Tensor

- func: trapz.dx(Tensor y, *, float dx=1, int dim=-1) -> Tensor

- func: _trilinear(Tensor i1, Tensor i2, Tensor i3, int[] expand1, int[] expand2, int[] expand3, int[] sumdim, int unroll_dim=1) -> Tensor

- func: triplet_margin_loss(Tensor anchor, Tensor positive, Tensor negative, float margin=1.0, float p=2, float eps=1e-06, bool swap=False, int reduction=Mean) -> Tensor

- func: trunc(Tensor self) -> Tensor
  supports_named_tensor: True
  variants: function, method

- func: trunc_(Tensor(a!) self) -> Tensor(a!)
  supports_named_tensor: True
  variants: function, method

- func: trunc.out(Tensor self, *, Tensor(a!) out) -> Tensor(a!)
  supports_named_tensor: True
  dispatch:
    CPU: trunc_out
    CUDA: trunc_out

- func: type_as(Tensor self, Tensor other) -> Tensor
  variants: method

- func: _has_compatible_shallow_copy_type(Tensor self, Tensor from) -> bool
  variants: function

- func: _unique(Tensor self, bool sorted=True, bool return_inverse=False) -> (Tensor, Tensor)
  variants: function
  dispatch:
    CPU: _unique_cpu
    CUDA: _unique_cuda

- func: unique_dim(Tensor self, int dim, bool sorted=True, bool return_inverse=False, bool return_counts=False) -> (Tensor, Tensor, Tensor)
  variants: function
  dispatch:
    CPU: unique_dim_cpu
    CUDA: unique_dim_cuda

- func: unique_consecutive(Tensor self, bool return_inverse=False, bool return_counts=False, int? dim=None) -> (Tensor, Tensor, Tensor)
  variants: function
  dispatch:
    CPU: unique_consecutive_cpu
    CUDA: unique_consecutive_cuda

- func: unique_dim_consecutive(Tensor self, int dim, bool return_inverse=False, bool return_counts=False) -> (Tensor, Tensor, Tensor)
  variants: function
  dispatch:
    CPU: unique_dim_consecutive_cpu
    CUDA: unique_dim_consecutive_cuda

# _unique and _unique_dim are fragile and modifying them easily cause internal break
# the below operator is a temporary hack for adding return_counts support
# Please don't rely on these two operators, they will be removed soon

- func: _unique2(Tensor self, bool sorted=True, bool return_inverse=False, bool return_counts=False) -> (Tensor, Tensor, Tensor)
  variants: function
  dispatch:
    CPU: _unique2_cpu
    CUDA: _unique2_cuda

- func: _unsafe_view(Tensor self, int[] size) -> Tensor

- func: unsqueeze(Tensor(a) self, int dim) -> Tensor(a)
  variants: function, method
  device_guard: False

- func: unsqueeze_(Tensor(a!) self, int dim) -> Tensor(a!)
  variants: method
  device_guard: False

- func: var(Tensor self, bool unbiased=True) -> Tensor
  variants: function, method
  supports_named_tensor: True

- func: var.dim(Tensor self, int[1] dim, bool unbiased=True, bool keepdim=False) -> Tensor
  variants: function, method
  supports_named_tensor: True

- func: var.out(Tensor self, int[1] dim, bool unbiased=True, bool keepdim=False, *, Tensor(a!) out) -> Tensor(a!)
  supports_named_tensor: True

- func: var.names_dim(Tensor self, Dimname[1] dim, bool unbiased=True, bool keepdim=False) -> Tensor
  variants: function, method
  supports_named_tensor: True

- func: var.names_out(Tensor self, Dimname[1] dim, bool unbiased=True, bool keepdim=False, *, Tensor(a!) out) -> Tensor(a!)
  supports_named_tensor: True

- func: var_mean(Tensor self, bool unbiased=True) -> (Tensor, Tensor)
  variants: function
  supports_named_tensor: True

- func: var_mean.dim(Tensor self, int[1] dim, bool unbiased=True, bool keepdim=False) -> (Tensor, Tensor)
  variants: function
  supports_named_tensor: True

- func: var_mean.names_dim(Tensor self, Dimname[1] dim, bool unbiased=True, bool keepdim=False) -> (Tensor, Tensor)
  variants: function
  supports_named_tensor: True

- func: view_as(Tensor self, Tensor other) -> Tensor
  variants: method
  device_guard: False

# we define both of these because 'where' does the broadcast and '_s_where' doesn't;
# this allows us to implicitly calculate the broadcast derivative, while only dealing with the
# _s_where derivative.
- func: where.self(Tensor condition, Tensor self, Tensor other) -> Tensor
  variants: function, method

- func: where(Tensor condition) -> Tensor[]
  variants: function

- func: _s_where(Tensor condition, Tensor self, Tensor other) -> Tensor
  variants: function
  dispatch:
    CPU: _s_where_cpu
    CUDA: _s_where_cuda

- func: norm_except_dim(Tensor v, int pow=2, int dim=0) -> Tensor
  variants: function

# VariableType::_weight_norm does not want to be given a gap in the autograd graph,
# so we don't define "dispatch" variants for it.
- func: _weight_norm(Tensor v, Tensor g, int dim=0) -> Tensor
  variants: function

- func: _weight_norm_cuda_interface(Tensor v, Tensor g, int dim=0) -> (Tensor, Tensor)
  variants: function
  dispatch:
    CUDA: weight_norm_cuda

- func: _weight_norm_cuda_interface_backward(Tensor grad_w, Tensor saved_v, Tensor saved_g, Tensor saved_norms, int dim) -> (Tensor, Tensor)
  variants: function
  dispatch:
    CUDA: weight_norm_cuda_backward

- func: _weight_norm_differentiable_backward(Tensor grad_w, Tensor saved_v, Tensor saved_g, Tensor saved_norms, int dim) -> (Tensor, Tensor)
  variants: function

- func: zeros.names(int[] size, *, Dimname[]? names, ScalarType? dtype=None, Layout? layout=None, Device? device=None, bool? pin_memory=None) -> Tensor
  device_guard: False

- func: zeros(int[] size, *, ScalarType? dtype=None, Layout? layout=None, Device? device=None, bool? pin_memory=None) -> Tensor

- func: zeros.out(int[] size, *, Tensor(a!) out) -> Tensor(a!)

- func: zeros_like(Tensor self) -> Tensor

- func: zeros_like.dtype(Tensor self, *, ScalarType dtype, Layout layout, Device device, bool pin_memory=False) -> Tensor

- func: _standard_gamma_grad(Tensor self, Tensor output) -> Tensor
  variants: function
  dispatch:
    CPU: _standard_gamma_grad_cpu
    CUDA: _standard_gamma_grad_cuda

- func: _standard_gamma(Tensor self, Generator? generator=None) -> Tensor
  variants: function
  dispatch:
    CPU: _s_gamma_cpu
    CUDA: _s_gamma_cuda

- func: _dirichlet_grad(Tensor x, Tensor alpha, Tensor total) -> Tensor
  dispatch:
    CPU: _dirichlet_grad_cpu
    CUDA: _dirichlet_grad_cuda

- func: _sample_dirichlet(Tensor self, Generator? generator=None) -> Tensor
  variants: function
  dispatch:
    CPU: _s_dirichlet_cpu
    CUDA: _s_dirichlet_cuda

- func: poisson(Tensor self, Generator? generator=None) -> Tensor
  dispatch:
    CPU: _s_poisson_cpu
    CUDA: _s_poisson_cuda

# When more variants get ported to native, this dispatch will get more
# complicated

- func: native_norm(Tensor self, Scalar p=2) -> Tensor
  dispatch:
    SparseCPU: norm_sparse
    SparseCUDA: norm_sparse

# TODO: reduce signatures down to one when optional args is available
- func: _sparse_sum(Tensor self) -> Tensor

- func: _sparse_sum.dtype(Tensor self, *, ScalarType dtype) -> Tensor

- func: _sparse_sum.dim(Tensor self, int[1] dim) -> Tensor

- func: _sparse_sum.dim_dtype(Tensor self, int[1] dim, *, ScalarType dtype) -> Tensor

- func: _sparse_sum_backward(Tensor grad, Tensor self, int[] dim) -> Tensor
  dispatch:
      SparseCPU: _sparse_sum_backward_cpu
      SparseCUDA: _sparse_sum_backward_cuda

- func: norm.ScalarOpt_dtype(Tensor self, Scalar? p, *, ScalarType dtype) -> Tensor
  variants: function, method

- func: norm.Scalar(Tensor self, Scalar p=2) -> Tensor
  variants: function, method

- func: norm.ScalarOpt_dim_dtype(Tensor self, Scalar? p, int[1] dim, bool keepdim, *, ScalarType dtype) -> Tensor
  variants: function, method

- func: norm.ScalarOpt_dim(Tensor self, Scalar? p, int[1] dim, bool keepdim=False) -> Tensor
  variants: function, method

- func: norm.dtype_out(Tensor self, Scalar? p, int[1] dim, bool keepdim, *, ScalarType dtype, Tensor(a!) out) -> Tensor(a!)

- func: norm.out(Tensor self, Scalar? p, int[1] dim, bool keepdim=False, *, Tensor(a!) out) -> Tensor(a!)

- func: norm.names_ScalarOpt_dim_dtype(Tensor self, Scalar? p, Dimname[1] dim, bool keepdim, *, ScalarType dtype) -> Tensor
  variants: function, method

- func: norm.names_ScalarOpt_dim(Tensor self, Scalar? p, Dimname[1] dim, bool keepdim=False) -> Tensor
  variants: function, method

- func: norm.names_dtype_out(Tensor self, Scalar? p, Dimname[1] dim, bool keepdim, *, ScalarType dtype, Tensor(a!) out) -> Tensor(a!)

- func: norm.names_out(Tensor self, Scalar? p, Dimname[1] dim, bool keepdim=False, *, Tensor(a!) out) -> Tensor(a!)

- func: frobenius_norm(Tensor self) -> Tensor
  variants: function

- func: frobenius_norm.dim(Tensor self, int[1] dim, bool keepdim=False) -> Tensor
  variants: function

- func: frobenius_norm.out(Tensor self, int[1] dim, bool keepdim=False, *, Tensor(a!) out) -> Tensor(a!)
  variants: function

- func: nuclear_norm(Tensor self, bool keepdim=False) -> Tensor
  variants: function

- func: nuclear_norm.out(Tensor self, bool keepdim=False, *, Tensor(a!) out) -> Tensor(a!)
  variants: function

- func: nuclear_norm.dim(Tensor self, int[2] dim, bool keepdim=False) -> Tensor
  variants: function

- func: nuclear_norm.dim_out(Tensor self, int[2] dim, bool keepdim=False, *, Tensor(a!) out) -> Tensor(a!)
  variants: function

- func: clone(Tensor self) -> Tensor
  variants: function, method
  dispatch:
    CPU: clone
    CUDA: clone
    SparseCPU: clone_sparse
    SparseCUDA: clone_sparse
    MkldnnCPU: mkldnn_clone
    QuantizedCPU: quantized_clone
  supports_named_tensor: True

- func: resize_as_(Tensor(a!) self, Tensor the_template) -> Tensor(a!)
  supports_named_tensor: True
  variants: function, method
  dispatch:
    CPU: resize_as_cpu_
    CUDA: resize_as_cuda_
    SparseCPU: resize_as_sparse_
    SparseCUDA: resize_as_sparse_

- func: pow.Tensor_Scalar_out(Tensor self, Scalar exponent, *, Tensor(a!) out) -> Tensor(a!)
  supports_named_tensor: True
  dispatch:
    CPU: pow_out
    CUDA: pow_out
    SparseCPU: pow_out_sparse_scalar
    SparseCUDA: pow_out_sparse_scalar

- func: pow.Tensor_Scalar(Tensor self, Scalar exponent) -> Tensor
  variants: function, method
  supports_named_tensor: True
  dispatch:
    CPU: pow
    CUDA: pow
    SparseCPU: pow_sparse_scalar
    SparseCUDA: pow_sparse_scalar

- func: zero_(Tensor(a!) self) -> Tensor(a!)
  supports_named_tensor: True
  variants: method, function
  dispatch:
    CPU: legacy::cpu::_th_zero_
    CUDA: legacy::cuda::_th_zero_
    SparseCPU: zero_sparse_
    SparseCUDA: zero_sparse_
    MkldnnCPU: mkldnn_zero_

- func: sub.out(Tensor self, Tensor other, *, Scalar alpha=1, Tensor(a!) out) -> Tensor(a!)
  dispatch:
    CPU: sub_out
    CUDA: sub_out
    SparseCPU: sub_out_sparse
    SparseCUDA: sub_out_sparse
  supports_named_tensor: True

- func: sub.Tensor(Tensor self, Tensor other, *, Scalar alpha=1) -> Tensor
  variants: function, method
  dispatch:
    CPU: sub
    CUDA: sub
    SparseCPU: sub_sparse
    SparseCUDA: sub_sparse
  supports_named_tensor: True

- func: sub_.Tensor(Tensor(a!) self, Tensor other, *, Scalar alpha=1) -> Tensor(a!)
  variants: method
  dispatch:
    CPU: sub_
    CUDA: sub_
    SparseCPU: sub_sparse_
    SparseCUDA: sub_sparse_
  supports_named_tensor: True

# For C++ only, until we have conversion from C++ numbers to Tensor
- func: sub.Scalar(Tensor self, Scalar other, Scalar alpha=1) -> Tensor
  variants: function, method
  supports_named_tensor: True

- func: sub_.Scalar(Tensor(a!) self, Scalar other, Scalar alpha=1) -> Tensor(a!)
  variants: method
  supports_named_tensor: True

- func: rsub.Tensor(Tensor self, Tensor other, *, Scalar alpha=1) -> Tensor
  variants: function
  supports_named_tensor: True

# For C++ only, until we have conversion from C++ numbers to Tensor
- func: rsub.Scalar(Tensor self, Scalar other, Scalar alpha=1) -> Tensor
  variants: function
  supports_named_tensor: True

# Functionally the same as addmm, but we give it a different derivative formula
# that doesn't propagate gradients to non-present entries on sparse.
- func: _sparse_addmm(Tensor self, Tensor sparse, Tensor dense, *, Scalar beta=1, Scalar alpha=1) -> Tensor
  named_guard: False

- func: addmm.out(Tensor self, Tensor mat1, Tensor mat2, *, Scalar beta=1, Scalar alpha=1, Tensor(a!) out) -> Tensor(a!)
  dispatch:
    CPU: legacy::cpu::_th_addmm_out
    CUDA: legacy::cuda::_th_addmm_out
    SparseCPU: addmm_out_sparse_dense_cpu
    SparseCUDA: addmm_out_sparse_dense_cuda
  supports_named_tensor: True

- func: addmm(Tensor self, Tensor mat1, Tensor mat2, *, Scalar beta=1, Scalar alpha=1) -> Tensor
  variants: function, method
  dispatch:
    CPU: legacy::cpu::_th_addmm
    CUDA: legacy::cuda::_th_addmm
    SparseCPU: addmm_sparse_dense_cpu
    SparseCUDA: addmm_sparse_dense_cuda
  supports_named_tensor: True

- func: addmm_(Tensor(a!) self, Tensor mat1, Tensor mat2, *, Scalar beta=1, Scalar alpha=1) -> Tensor(a!)
  variants: method
  dispatch:
    CPU: legacy::cpu::_th_addmm_
    CUDA: legacy::cuda::_th_addmm_
    # Warning!  For whatever reason, the inplace sparse addmm is NON
    # broadcasting
    SparseCPU: s_addmm_sparse_dense_cpu_
    SparseCUDA: s_addmm_sparse_dense_cuda_
  supports_named_tensor: True


# NOTE [ Sparse: autograd and API ]
#
#
# Sparse Tensor Constructors
# ~~~~~~~~~~~~~~~~~~~~~~~~~~
#
# The API entry points to sparse tensor construction should be
# `sparse_coo tensor` and `_sparse_coo_tensor_unsafe`. Depending on whether the
# indices and values tensors are given, they eventually dispatch to either
# `sparse_coo_tensor_with_dims` or `sparse_coo_tensor_with_dims_and_tensors`.
#
# The autograd support for ctor is implement on `sparse_coo_tensor_with_dims_and_tensors`.
#
# The API methods `sparse_coo tensor` and `_sparse_coo_tensor_unsafe`
# **must not** have specific type dispatches because otherwise codegen will
# consider them as abstract methods (see Note [Abstract ATen methods]), dispatch
# using **Tensor** type, and thus lose autograd tracking on the actual method
# they dispatch to, e.g., `sparse_coo_tensor_with_dims_and_tensors`.
#
# The actual ctors `sparse_coo_tensor_with_dims` and `sparse_coo_tensor_with_dims_and_tensors`,
# on the other hand, need to create `SparseTensorImpl` and know nothing about
# how `VariableType`s work. So they need to be dispatched using Tensor types.
# We thus put `requires_tensor=True` to ensure that `VariableType` will unwrap
# the given variables and call with the Tensor type.
#
#
# Sparse Methods API Design
# ~~~~~~~~~~~~~~~~~~~~~~~~~
#
# Goals: 1. Flexible API for users to write custom sparse ops
#        2. ctor and member accessor with autograd support
#
# To achieve 1, we need to provide a set of *dangerous* APIs (dangerous in the
# sense that misusing them will break sparse tensor invariant and may out in
# unexpected behavior, e.g., crash). These methods are all prefixed with
# underscore "_" to indicate that they should be used with care. We provide:
#
#   + `_indices()`: returns the *raw* indices within the sparse tensor (not just
#                   sharing storage). Any inplace operation will change the
#                   actual indices, including t_, set_, as_strided_, resize_,
#                   etc.
#   + `_values()`: returns the *raw* values within the sparse tensor. Similar
#                  semantics as `_indices()`
#   + `_nnz()`: returns the number of non-zero entries. This will always be
#               determined by the shapes of indices and values.
#   + `_coalesced_(bool)`: inplace sets whether the tensor is coalesced, and
#                          returns itself.
#
# These methods are very useful in writing new operations, e.g., a custom
# autograd Function.
#
# We also provide other public *safe* APIs:
#   + `indices()`: returns a **view** of the indices tensor if the sparse tensor
#                  is **coalesced**.
#   + `values()`: returns a **view** of the values tensor if the containing
#                 sparse tensor is **coalesced**.
#   + `sparse_dim()`: number of sparse dimensions
#   + `dense_dim()`: number of dense dimensions
#   + `is_coalesced()`: whether the sparse tensor is coalesced
#
# `_indices()` and `_values()` should returns the raw indices and values dense
# tensors within a sparse tensor. They can be quite unsafe with inplace
# operations like `t_()`, and exposes uncoalesced indices and values. The public
# recommended API is `indices()` and `values()`, both of which first check that
# the tensor is coalesced and return views on those tensors.
#
#
# Autograd Support
# ~~~~~~~~~~~~~~~~
#
# Autograd is supported on `values()` and sparse tensor ctor with indices and
# values tensors. E.g., `torch.sparse_coo_tensor(i, v).values().sum()` is
# differentiable w.r.t. `v`.
#
# NB: The `values()` and `_values()` operators are special in that they are
# layout-aware, i.e., the output depends not just on the data it represents, but
# also on the input layout details (in this case, the `indices` tensor). See
# NOTE [ as_strided Backward and layout-aware/agnostic autograd ] in Functions.cpp
# for discussion on layout-aware vs layout-agnostic autograd. Since PyTorch ops
# operate in the layout-agnostic mode, similar to `as_strided`, backward of
# these two operators need to consider them in a layout-agnostic way:
#   + `values()`:
#     Input is coalesced.
#     We just pretend having `input.indices()` as an additional argument
#     `input_indices`, then forward is similar to
#     `input.to(kStrided).index_select(input_indices)` regardless of the layout.
#     Note that `values()` normally is layout-aware even if we constrain
#     ourselves on sparse inputs since it may include all zeros values entries
#     as "present" entries.
#   + `_values()`:
#     Input may be uncoalesced.
#     It is not straightforward to construct a layout-agnostic version because
#     duplicate indices entries may exist and additional parameterization is
#     needed to distribute the value into different values entries. Furthermore,
#     this op is intended to provide ways to write custom sparse ops, rather
#     than being used in autograd graph, so it is marked as *non-differentiable*
#     in derivatives.yaml.
#
# Before reading the following, see NOTE [ Autograd Variable Views ] in
# variable.h for details on views that are tracked by autograd, and views that
# are not.
#
# Moreover, these methods return tensors that share storage with inputs, so we
# mark these methods as view ops to support autograd history tracking.
# The sparse tensor ctor output should technically be view of both input indices
# and values tensors, but currently we only support setting as view of a single
# Variable, so it is only view of the values tensor.
# TODO: clone indices in sparse tensor ctor.
#
# For other methods that return outputs that share storage with inputs, i.e.,
# `indices()` and `_indices()`. We mark their outputs as non-differentiable, so
# the view relation is not tracked by autograd, but the version counter is still
# shared. In other words, their outputs are non-differentiable views of the
# sparse tensor.


# FIXME: would be nicer if TensorOptions was optional based; not adding default arguments for options given
# the default would never make sense.
- func: sparse_coo_tensor.size(int[] size, *, ScalarType dtype, Layout layout, Device device, bool pin_memory=False) -> Tensor

- func: sparse_coo_tensor.indices(Tensor indices, Tensor values, *, ScalarType? dtype=None, Layout? layout=None, Device? device=None, bool? pin_memory=None) -> Tensor

- func: sparse_coo_tensor.indices_size(Tensor indices, Tensor values, int[] size, *, ScalarType? dtype=None, Layout? layout=None, Device? device=None, bool? pin_memory=None) -> Tensor

- func: _sparse_coo_tensor_unsafe(Tensor indices, Tensor values, int[] size, *, ScalarType? dtype=None, Layout? layout=None, Device? device=None, bool? pin_memory=None) -> Tensor

- func: _sparse_coo_tensor_with_dims(int sparse_dim, int dense_dim, int[] size, *, ScalarType dtype, Layout layout, Device device, bool pin_memory=False) -> Tensor
  dispatch:
    SparseCPU: new_with_dims_sparse
    SparseCUDA: new_with_dims_sparse
  requires_tensor: True

- func: _sparse_coo_tensor_with_dims_and_tensors(int sparse_dim, int dense_dim, int[] size, Tensor indices, Tensor values, *, ScalarType dtype, Layout layout, Device device, bool pin_memory=False) -> Tensor
  dispatch:
    SparseCPU: new_with_dims_and_tensor_sparse
    SparseCUDA: new_with_dims_and_tensor_sparse
  requires_tensor: True

- func: sparse_resize_(Tensor(a!) self, int[] size, int sparse_dim, int dense_dim) -> Tensor(a!)
  variants: method
  dispatch:
    SparseCPU: sparse_resize_
    SparseCUDA: sparse_resize_
  requires_tensor: True

- func: sparse_resize_and_clear_(Tensor(a!) self, int[] size, int sparse_dim, int dense_dim) -> Tensor(a!)
  variants: method
  dispatch:
    SparseCPU: sparse_resize_and_clear_
    SparseCUDA: sparse_resize_and_clear_
  requires_tensor: True


- func: sparse_mask(Tensor self, Tensor mask) -> Tensor
  variants: method
  dispatch:
    SparseCPU: sparse_mask_cpu
    SparseCUDA: sparse_mask_cuda
  requires_tensor: True


- func: to_dense(Tensor self) -> Tensor
  variants: method
  dispatch:
    SparseCPU: sparse_to_dense
    SparseCUDA: sparse_to_dense
    MkldnnCPU: mkldnn_to_dense
  requires_tensor: True

- func: to_dense_backward(Tensor grad, Tensor input) -> Tensor

- func: sparse_dim(Tensor self) -> int
  variants: method
  dispatch:
    SparseCPU: sparse_dim_sparse
    SparseCUDA: sparse_dim_sparse
  requires_tensor: True
  device_guard: False

# legacy method
- func: _dimI(Tensor self) -> int
  variants: method
  dispatch:
    SparseCPU: sparse_dim_sparse
    SparseCUDA: sparse_dim_sparse
  requires_tensor: True
  device_guard: False


- func: dense_dim(Tensor self) -> int
  variants: method
  dispatch:
    SparseCPU: dense_dim_sparse
    SparseCUDA: dense_dim_sparse
  requires_tensor: True
  device_guard: False

# legacy method
- func: _dimV(Tensor self) -> int
  variants: method
  dispatch:
    SparseCPU: dense_dim_sparse
    SparseCUDA: dense_dim_sparse
  requires_tensor: True
  device_guard: False


- func: _nnz(Tensor self) -> int
  variants: method
  dispatch:
    SparseCPU: _nnz_sparse
    SparseCUDA: _nnz_sparse
  requires_tensor: True
  device_guard: False


- func: coalesce(Tensor self) -> Tensor
  variants: method
  dispatch:
    SparseCPU: coalesce_sparse_cpu
    SparseCUDA: coalesce_sparse_cuda
  requires_tensor: True


- func: is_coalesced(Tensor self) -> bool
  variants: method
  dispatch:
    SparseCPU: is_coalesced_sparse
    SparseCUDA: is_coalesced_sparse
  requires_tensor: True
  device_guard: False
  supports_named_tensor: True


- func: _indices(Tensor(a) self) -> Tensor(a)
  variants: method
  dispatch:
    SparseCPU: _indices_sparse
    SparseCUDA: _indices_sparse
  requires_tensor: True
  device_guard: False

- func: _values(Tensor(a) self) -> Tensor(a)
  variants: method
  dispatch:
    SparseCPU: _values_sparse
    SparseCUDA: _values_sparse
  requires_tensor: True
  device_guard: False

# This method doesn't do any check but only directly sets the flag. So it can be
# a bit unsafe. Similar to _indices and _values, this is useful for implementing
# custom sparse operations in Python/C++ extension.
- func: _coalesced_(Tensor(a!) self, bool coalesced) -> Tensor(a!)
  variants: method
  dispatch:
    SparseCPU: _coalesced_sparse_
    SparseCUDA: _coalesced_sparse_
  requires_tensor: True
  device_guard: False

- func: indices(Tensor(a) self) -> Tensor(a)
  variants: method
  dispatch:
    SparseCPU: indices_sparse
    SparseCUDA: indices_sparse
  requires_tensor: True
  device_guard: False

- func: values(Tensor(a) self) -> Tensor(a)
  variants: method
  dispatch:
    SparseCPU: values_sparse
    SparseCUDA: values_sparse
  requires_tensor: True
  device_guard: False


- func: hspmm.out(Tensor mat1, Tensor mat2, *, Tensor(a!) out) -> Tensor(a!)
  dispatch:
    SparseCPU: hspmm_out_sparse_cpu
    SparseCUDA: hspmm_out_sparse_cuda
  requires_tensor: True

- func: hspmm(Tensor mat1, Tensor mat2) -> Tensor
  dispatch:
    SparseCPU: hspmm_sparse_cpu
    SparseCUDA: hspmm_sparse_cuda
  requires_tensor: True

- func: copy_sparse_to_sparse_(Tensor(a!) self, Tensor src, bool non_blocking=False) -> Tensor(a!)
  variants: function
  dispatch:
    SparseCPU: copy_sparse_
    SparseCUDA: copy_sparse_
  requires_tensor: True

- func: numel(Tensor self) -> int
  variants: function, method
  device_guard: False
  supports_named_tensor: True

- func: unbind.int(Tensor(a) self, int dim=0) -> Tensor(a)[]
  variants: function, method
  supports_named_tensor: True

- func: unbind.Dimname(Tensor(a) self, Dimname dim) -> Tensor(a)[]
  variants: function, method
  supports_named_tensor: True

- func: to_sparse.sparse_dim(Tensor self, int sparse_dim) -> Tensor
  variants: method
  dispatch:
    CPU: dense_to_sparse
    CUDA: dense_to_sparse

- func: to_sparse(Tensor self) -> Tensor
  variants: method
  dispatch:
    CPU: dense_to_sparse
    CUDA: dense_to_sparse

- func: to_mkldnn(Tensor self) -> Tensor
  variants: method
  dispatch:
    CPU: dense_to_mkldnn

- func: mkldnn_reorder_conv2d_weight(Tensor self, int[2] padding=0, int[2] stride=1, int[2] dilation=1, int groups=1) -> Tensor
  variants: function
  python_module: nn
  dispatch:
    MkldnnCPU: mkldnn_reorder_conv2d_weight

- func: to_mkldnn_backward(Tensor grad, Tensor input) -> Tensor

- func: quantize_per_tensor(Tensor self, float scale, int zero_point, ScalarType dtype) -> Tensor
  variants: function
  dispatch:
    CPU: quantize_per_tensor_cpu

- func: quantize_per_channel(Tensor self, Tensor scales, Tensor zero_points, int axis, ScalarType dtype) -> Tensor
  variants: function
  dispatch:
    CPU: quantize_per_channel_cpu

- func: dequantize(Tensor self) -> Tensor
  variants: function, method
  dispatch:
    QuantizedCPU: dequantize_quant

- func: q_scale(Tensor self) -> float
  variants: function, method
  dispatch:
    QuantizedCPU: q_scale_quant

- func: q_zero_point(Tensor self) -> int
  variants: function, method
  dispatch:
    QuantizedCPU: q_zero_point_quant

- func: q_per_channel_scales(Tensor self) -> Tensor
  variants: function, method
  dispatch:
    QuantizedCPU: q_per_channel_scales_quant

- func: q_per_channel_zero_points(Tensor self) -> Tensor
  variants: function, method
  dispatch:
    QuantizedCPU: q_per_channel_zero_points_quant

- func: q_per_channel_axis(Tensor self) -> int
  variants: function, method
  dispatch:
    QuantizedCPU: q_per_channel_axis_quant

- func: int_repr(Tensor self) -> Tensor
  variants: function, method
  dispatch:
    QuantizedCPU: int_repr_quant

- func: _make_per_tensor_quantized_tensor(Tensor self, float scale, int zero_point) -> Tensor
  dispatch:
    CPU: make_per_tensor_quantized_tensor_cpu

- func: _make_per_channel_quantized_tensor(Tensor self, Tensor scale, Tensor zero_point, int axis) -> Tensor
  dispatch:
    CPU: make_per_channel_quantized_tensor_cpu

- func: qscheme(Tensor self) -> QScheme
  variants: method
  dispatch:
    QuantizedCPU: qscheme_quant

- func: fake_quantize_per_tensor_affine(Tensor self, float scale, int zero_point, int quant_min, int quant_max) -> Tensor
  variants: function
  dispatch:
    CPU: fake_quantize_per_tensor_affine_cpu
    CUDA: fake_quantize_per_tensor_affine_cuda

- func: fake_quantize_per_tensor_affine_backward(Tensor grad, Tensor self, float scale, int zero_point, int quant_min, int quant_max) -> Tensor
  variants: function
  dispatch:
    CPU: fake_quantize_per_tensor_affine_backward_cpu
    CUDA: fake_quantize_per_tensor_affine_backward_cuda

# to(Device) must not exist because all constructors of Device also works for
# TensorOptions. Otherwise, an ambiguity error is thrown.
# See NOTE [ TensorOptions Constructors ].
- func: to.dtype_layout(Tensor self, *, ScalarType dtype, Layout layout, Device device, bool pin_memory=False, bool non_blocking=False, bool copy=False) -> Tensor
  variants: method
  device_guard: False
  supports_named_tensor: True

- func: to.device(Tensor self, Device device, ScalarType dtype, bool non_blocking=False, bool copy=False) -> Tensor
  variants: method
  device_guard: False
  supports_named_tensor: True

- func: to.dtype(Tensor self, ScalarType dtype, bool non_blocking=False, bool copy=False) -> Tensor
  variants: method
  device_guard: False
  supports_named_tensor: True

- func: to.other(Tensor self, Tensor other, bool non_blocking=False, bool copy=False) -> Tensor
  variants: method
  device_guard: False

- func: meshgrid(Tensor[] tensors) -> Tensor[]

- func: cartesian_prod(Tensor[] tensors) -> Tensor
  variants: function

- func: combinations(Tensor self, int r=2, bool with_replacement=False) -> Tensor
  variants: function

- func: item(Tensor self) -> Scalar
  variants: method
  supports_named_tensor: True

- func: result_type.Tensor(Tensor tensor, Tensor other) -> ScalarType
  variants: function

- func: result_type.Scalar(Tensor tensor, Scalar other) -> ScalarType
  variants: function

- func: result_type.Scalar_Tensor(Scalar scalar, Tensor tensor) -> ScalarType
  variants: function

- func: result_type.Scalar_Scalar(Scalar scalar1, Scalar scalar2) -> ScalarType
  variants: function

# NB: Does NOT check precondition that numel == 1
- func: _local_scalar_dense(Tensor self) -> Scalar
  dispatch:
    CPU: _local_scalar_dense_cpu
    CUDA: _local_scalar_dense_cuda
  variants: function
  supports_named_tensor: True

# Fused RNN kernels
- func: _thnn_fused_lstm_cell(Tensor input_gates, Tensor hidden_gates, Tensor cx, Tensor? input_bias=None, Tensor? hidden_bias=None) -> (Tensor, Tensor, Tensor)
  dispatch:
    CUDA: _thnn_fused_lstm_cell_cuda

- func: _thnn_fused_lstm_cell_backward(Tensor? grad_hy, Tensor? grad_cy, Tensor cx, Tensor cy, Tensor workspace, bool has_bias) -> (Tensor, Tensor, Tensor, Tensor, Tensor)
  dispatch:
    CUDA: _thnn_fused_lstm_cell_backward_cuda

- func: _thnn_fused_gru_cell(Tensor input_gates, Tensor hidden_gates, Tensor hx, Tensor? input_bias=None, Tensor? hidden_bias=None) -> (Tensor, Tensor)
  dispatch:
    CUDA: _thnn_fused_gru_cell_cuda

- func: _thnn_fused_gru_cell_backward(Tensor grad_hy, Tensor workspace, bool has_bias) -> (Tensor, Tensor, Tensor, Tensor, Tensor)
  dispatch:
    CUDA: _thnn_fused_gru_cell_backward_cuda

# RNN cells and layers
- func: lstm.input(Tensor input, Tensor[] hx, Tensor[] params, bool has_biases, int num_layers, float dropout, bool train, bool bidirectional, bool batch_first) -> (Tensor, Tensor, Tensor)

- func: lstm.data(Tensor data, Tensor batch_sizes, Tensor[] hx, Tensor[] params, bool has_biases, int num_layers, float dropout, bool train, bool bidirectional) -> (Tensor, Tensor, Tensor)

- func: gru.input(Tensor input, Tensor hx, Tensor[] params, bool has_biases, int num_layers, float dropout, bool train, bool bidirectional, bool batch_first) -> (Tensor, Tensor)

- func: gru.data(Tensor data, Tensor batch_sizes, Tensor hx, Tensor[] params, bool has_biases, int num_layers, float dropout, bool train, bool bidirectional) -> (Tensor, Tensor)

- func: rnn_tanh.input(Tensor input, Tensor hx, Tensor[] params, bool has_biases, int num_layers, float dropout, bool train, bool bidirectional, bool batch_first) -> (Tensor, Tensor)

- func: rnn_tanh.data(Tensor data, Tensor batch_sizes, Tensor hx, Tensor[] params, bool has_biases, int num_layers, float dropout, bool train, bool bidirectional) -> (Tensor, Tensor)

- func: rnn_relu.input(Tensor input, Tensor hx, Tensor[] params, bool has_biases, int num_layers, float dropout, bool train, bool bidirectional, bool batch_first) -> (Tensor, Tensor)

- func: rnn_relu.data(Tensor data, Tensor batch_sizes, Tensor hx, Tensor[] params, bool has_biases, int num_layers, float dropout, bool train, bool bidirectional) -> (Tensor, Tensor)

- func: lstm_cell(Tensor input, Tensor[] hx, Tensor w_ih, Tensor w_hh, Tensor? b_ih=None, Tensor? b_hh=None) -> (Tensor, Tensor)

- func: gru_cell(Tensor input, Tensor hx, Tensor w_ih, Tensor w_hh, Tensor? b_ih=None, Tensor? b_hh=None) -> Tensor

- func: rnn_tanh_cell(Tensor input, Tensor hx, Tensor w_ih, Tensor w_hh, Tensor? b_ih=None, Tensor? b_hh=None) -> Tensor

- func: rnn_relu_cell(Tensor input, Tensor hx, Tensor w_ih, Tensor w_hh, Tensor? b_ih=None, Tensor? b_hh=None) -> Tensor

# Quantized RNN layers
- func: quantized_lstm(Tensor input, Tensor[] hx, Tensor[] params, bool has_biases, int num_layers, float dropout, bool train, bool bidirectional, bool batch_first, *, ScalarType? dtype=None, bool use_dynamic=False) -> (Tensor, Tensor, Tensor)

# Quantized GRU layers

- func: quantized_gru.input(Tensor input, Tensor hx, Tensor[] params, bool has_biases, int num_layers, float dropout, bool train, bool bidirectional, bool batch_first) -> (Tensor, Tensor)

- func: quantized_gru.data(Tensor data, Tensor batch_sizes, Tensor hx, Tensor[] params, bool has_biases, int num_layers, float dropout, bool train, bool bidirectional) -> (Tensor, Tensor)

# Quantized RNN cells
- func: quantized_lstm_cell(Tensor input, Tensor[] hx, Tensor w_ih, Tensor w_hh, Tensor b_ih, Tensor b_hh, Tensor packed_ih, Tensor packed_hh, Tensor col_offsets_ih, Tensor col_offsets_hh, Scalar scale_ih, Scalar scale_hh, Scalar zero_point_ih, Scalar zero_point_hh) -> (Tensor, Tensor)

- func: quantized_gru_cell(Tensor input, Tensor hx, Tensor w_ih, Tensor w_hh, Tensor b_ih, Tensor b_hh, Tensor packed_ih, Tensor packed_hh, Tensor col_offsets_ih, Tensor col_offsets_hh, Scalar scale_ih, Scalar scale_hh, Scalar zero_point_ih, Scalar zero_point_hh) -> Tensor

- func: quantized_rnn_relu_cell(Tensor input, Tensor hx, Tensor w_ih, Tensor w_hh, Tensor b_ih, Tensor b_hh, Tensor packed_ih, Tensor packed_hh, Tensor col_offsets_ih, Tensor col_offsets_hh, Scalar scale_ih, Scalar scale_hh, Scalar zero_point_ih, Scalar zero_point_hh) -> Tensor

- func: quantized_rnn_tanh_cell(Tensor input, Tensor hx, Tensor w_ih, Tensor w_hh, Tensor b_ih, Tensor b_hh, Tensor packed_ih, Tensor packed_hh, Tensor col_offsets_ih, Tensor col_offsets_hh, Scalar scale_ih, Scalar scale_hh, Scalar zero_point_ih, Scalar zero_point_hh) -> Tensor

# PackedSequence utilities
- func: _pack_padded_sequence(Tensor input, Tensor lengths, bool batch_first) -> (Tensor, Tensor)

- func: _pack_padded_sequence_backward(Tensor grad, int[] input_size, Tensor batch_sizes, bool batch_first) -> Tensor

- func: _pad_packed_sequence(Tensor data, Tensor batch_sizes, bool batch_first, Scalar padding_value, int total_length) -> (Tensor, Tensor)

# wrappers for legacy TH methods

- func: set_.source_Storage(Tensor(a!) self, Storage source) -> Tensor(a!)
  variants: method
  device_guard: False
  dispatch:
    CPU: legacy::cpu::_th_set_
    CUDA: legacy::cuda::_th_set_

- func: set_.source_Storage_storage_offset(Tensor(a!) self, Storage source, int storage_offset, int[] size, int[] stride=[]) -> Tensor(a!)
  variants: method
  device_guard: False
  dispatch:
    CPU: legacy::cpu::_th_set_
    CUDA: legacy::cuda::_th_set_
    QuantizedCPU: set_storage

- func: set_.source_Tensor(Tensor(a!) self, Tensor source) -> Tensor(a!)
  variants: method
  device_guard: False
  dispatch:
    CPU: legacy::cpu::_th_set_
    CUDA: legacy::cuda::_th_set_

- func: set_(Tensor(a!) self) -> Tensor(a!)
  variants: method
  dispatch:
    CPU: legacy::cpu::_th_set_
    CUDA: legacy::cuda::_th_set_

- func: set_quantizer_(Tensor(a!) self, ConstQuantizerPtr quantizer) -> Tensor(a!)
  variants: method
  dispatch:
    QuantizedCPU: set_quantizer_

- func: is_set_to(Tensor self, Tensor tensor) -> bool
  variants: method
  device_guard: False
  dispatch:
    CPU: legacy::cpu::_th_is_set_to
    CUDA: legacy::cuda::_th_is_set_to

- func: masked_fill_.Scalar(Tensor(a!) self, Tensor mask, Scalar value) -> Tensor(a!)
  variants: method
  dispatch:
    CPU: masked_fill__cpu
    CUDA: masked_fill__cuda
  supports_named_tensor: True

- func: masked_fill.Scalar(Tensor self, Tensor mask, Scalar value) -> Tensor
  variants: function, method
  supports_named_tensor: True

- func: masked_fill_.Tensor(Tensor(a!) self, Tensor mask, Tensor value) -> Tensor(a!)
  variants: method
  dispatch:
    CPU: masked_fill__cpu
    CUDA: masked_fill__cuda
  supports_named_tensor: True

- func: masked_fill.Tensor(Tensor self, Tensor mask, Tensor value) -> Tensor
  variants: function, method
  supports_named_tensor: True

- func: masked_scatter_(Tensor(a!) self, Tensor mask, Tensor source) -> Tensor(a!)
  variants: method
  dispatch:
    CPU: masked_scatter__cpu
    CUDA: masked_scatter__cuda

- func: masked_scatter(Tensor self, Tensor mask, Tensor source) -> Tensor
  variants: function, method

- func: view(Tensor(a) self, int[] size) -> Tensor(a)
  variants: method
  device_guard: False
  dispatch:
    CPU: view
    CUDA: view
    MkldnnCPU: mkldnn_view
    QuantizedCPU: view

- func: put_(Tensor(a!) self, Tensor index, Tensor source, bool accumulate=False) -> Tensor(a!)
  variants: method
  dispatch:
    CPU: legacy::cpu::_th_put_
    CUDA: legacy::cuda::_th_put_

- func: index_add_(Tensor(a!) self, int dim, Tensor index, Tensor source) -> Tensor(a!)
  variants: method
  dispatch:
    CPU: legacy::cpu::_th_index_add_
    CUDA: legacy::cuda::_th_index_add_

- func: index_add(Tensor self, int dim, Tensor index, Tensor source) -> Tensor
  variants: function, method

- func: index_add.dimname(Tensor self, Dimname dim, Tensor index, Tensor source) -> Tensor
  variants: function, method

- func: index_fill_.Scalar(Tensor(a!) self, int dim, Tensor index, Scalar value) -> Tensor(a!)
  variants: method
  dispatch:
    CPU: legacy::cpu::_th_index_fill_
    CUDA: legacy::cuda::_th_index_fill_

- func: index_fill.Scalar(Tensor self, int dim, Tensor index, Scalar value) -> Tensor
  variants: function, method

- func: index_fill_.Tensor(Tensor(a!) self, int dim, Tensor index, Tensor value) -> Tensor(a!)
  variants: method
  dispatch:
    CPU: legacy::cpu::_th_index_fill_
    CUDA: legacy::cuda::_th_index_fill_

- func: index_fill.Tensor(Tensor self, int dim, Tensor index, Tensor value) -> Tensor
  variants: function, method

- func: index_fill.dimname_Scalar(Tensor self, Dimname dim, Tensor index, Scalar value) -> Tensor
  variants: function, method

- func: index_fill.dimname_Tensor(Tensor self, Dimname dim, Tensor index, Tensor value) -> Tensor
  variants: function, method

- func: scatter_.src(Tensor(a!) self, int dim, Tensor index, Tensor src) -> Tensor(a!)
  variants: method
  dispatch:
    CPU: legacy::cpu::_th_scatter_
    CUDA: legacy::cuda::_th_scatter_

- func: scatter.src(Tensor self, int dim, Tensor index, Tensor src) -> Tensor
  variants: function, method

- func: scatter_.value(Tensor(a!) self, int dim, Tensor index, Scalar value) -> Tensor(a!)
  variants: method
  dispatch:
    CPU: legacy::cpu::_th_scatter_
    CUDA: legacy::cuda::_th_scatter_

- func: scatter.value(Tensor self, int dim, Tensor index, Scalar value) -> Tensor
  variants: function, method

- func: scatter.dimname_src(Tensor self, Dimname dim, Tensor index, Tensor src) -> Tensor
  variants: function, method

- func: scatter.dimname_value(Tensor self, Dimname dim, Tensor index, Scalar value) -> Tensor
  variants: function, method

- func: scatter_add_(Tensor(a!) self, int dim, Tensor index, Tensor src) -> Tensor(a!)
  variants: method
  dispatch:
    CPU: legacy::cpu::_th_scatter_add_
    CUDA: legacy::cuda::_th_scatter_add_

- func: scatter_add(Tensor self, int dim, Tensor index, Tensor src) -> Tensor
  variants: function, method

- func: scatter_add.dimname(Tensor self, Dimname dim, Tensor index, Tensor src) -> Tensor
  variants: function, method

- func: lt_.Scalar(Tensor(a!) self, Scalar other) -> Tensor(a!)
  variants: method
  dispatch:
    CPU: legacy::cpu::_th_lt_
    CUDA: legacy::cuda::_th_lt_

- func: lt_.Tensor(Tensor(a!) self, Tensor other) -> Tensor(a!)
  variants: method
  dispatch:
    CPU: legacy::cpu::_th_lt_
    CUDA: legacy::cuda::_th_lt_

- func: gt_.Scalar(Tensor(a!) self, Scalar other) -> Tensor(a!)
  variants: method
  dispatch:
    CPU: legacy::cpu::_th_gt_
    CUDA: legacy::cuda::_th_gt_

- func: gt_.Tensor(Tensor(a!) self, Tensor other) -> Tensor(a!)
  variants: method
  dispatch:
    CPU: legacy::cpu::_th_gt_
    CUDA: legacy::cuda::_th_gt_

- func: le_.Scalar(Tensor(a!) self, Scalar other) -> Tensor(a!)
  variants: method
  dispatch:
    CPU: legacy::cpu::_th_le_
    CUDA: legacy::cuda::_th_le_

- func: le_.Tensor(Tensor(a!) self, Tensor other) -> Tensor(a!)
  variants: method
  dispatch:
    CPU: legacy::cpu::_th_le_
    CUDA: legacy::cuda::_th_le_

- func: ge_.Scalar(Tensor(a!) self, Scalar other) -> Tensor(a!)
  variants: method
  dispatch:
    CPU: legacy::cpu::_th_ge_
    CUDA: legacy::cuda::_th_ge_

- func: ge_.Tensor(Tensor(a!) self, Tensor other) -> Tensor(a!)
  variants: method
  dispatch:
    CPU: legacy::cpu::_th_ge_
    CUDA: legacy::cuda::_th_ge_

- func: eq_.Scalar(Tensor(a!) self, Scalar other) -> Tensor(a!)
  variants: method
  dispatch:
    CPU: legacy::cpu::_th_eq_
    CUDA: legacy::cuda::_th_eq_

- func: eq_.Tensor(Tensor(a!) self, Tensor other) -> Tensor(a!)
  variants: method
  dispatch:
    CPU: legacy::cpu::_th_eq_
    CUDA: legacy::cuda::_th_eq_

- func: ne_.Scalar(Tensor(a!) self, Scalar other) -> Tensor(a!)
  variants: method
  dispatch:
    CPU: legacy::cpu::_th_ne_
    CUDA: legacy::cuda::_th_ne_

- func: ne_.Tensor(Tensor(a!) self, Tensor other) -> Tensor(a!)
  variants: method
  dispatch:
    CPU: legacy::cpu::_th_ne_
    CUDA: legacy::cuda::_th_ne_

- func: __and__.Scalar(Tensor self, Scalar other) -> Tensor
  variants: method, function
  dispatch:
    CPU: legacy::cpu::_th_and
    CUDA: legacy::cuda::_th_and

- func: __and__.Tensor(Tensor self, Tensor other) -> Tensor
  variants: method, function
  dispatch:
    CPU: legacy::cpu::_th_and
    CUDA: legacy::cuda::_th_and

- func: __iand__.Scalar(Tensor(a!) self, Scalar other) -> Tensor(a!)
  variants: method
  dispatch:
    CPU: legacy::cpu::_th_iand_
    CUDA: legacy::cuda::_th_iand_

- func: __iand__.Tensor(Tensor(a!) self, Tensor other) -> Tensor(a!)
  variants: method
  dispatch:
    CPU: legacy::cpu::_th_iand_
    CUDA: legacy::cuda::_th_iand_

- func: __or__.Scalar(Tensor self, Scalar other) -> Tensor
  variants: method, function
  dispatch:
    CPU: legacy::cpu::_th_or
    CUDA: legacy::cuda::_th_or

- func: __or__.Tensor(Tensor self, Tensor other) -> Tensor
  variants: method, function
  dispatch:
    CPU: legacy::cpu::_th_or
    CUDA: legacy::cuda::_th_or

- func: __ior__.Scalar(Tensor(a!) self, Scalar other) -> Tensor(a!)
  variants: method
  dispatch:
    CPU: legacy::cpu::_th_ior_
    CUDA: legacy::cuda::_th_ior_

- func: __ior__.Tensor(Tensor(a!) self, Tensor other) -> Tensor(a!)
  variants: method
  dispatch:
    CPU: legacy::cpu::_th_ior_
    CUDA: legacy::cuda::_th_ior_

- func: __xor__.Scalar(Tensor self, Scalar other) -> Tensor
  variants: method, function
  dispatch:
    CPU: legacy::cpu::_th_xor
    CUDA: legacy::cuda::_th_xor

- func: __xor__.Tensor(Tensor self, Tensor other) -> Tensor
  variants: method, function
  dispatch:
    CPU: legacy::cpu::_th_xor
    CUDA: legacy::cuda::_th_xor

- func: __ixor__.Scalar(Tensor(a!) self, Scalar other) -> Tensor(a!)
  variants: method
  dispatch:
    CPU: legacy::cpu::_th_ixor_
    CUDA: legacy::cuda::_th_ixor_

- func: __ixor__.Tensor(Tensor(a!) self, Tensor other) -> Tensor(a!)
  variants: method
  dispatch:
    CPU: legacy::cpu::_th_ixor_
    CUDA: legacy::cuda::_th_ixor_

- func: __lshift__.Scalar(Tensor self, Scalar other) -> Tensor
  variants: method, function
  dispatch:
    CPU: legacy::cpu::_th_lshift
    CUDA: legacy::cuda::_th_lshift

- func: __lshift__.Tensor(Tensor self, Tensor other) -> Tensor
  variants: method, function
  dispatch:
    CPU: legacy::cpu::_th_lshift
    CUDA: legacy::cuda::_th_lshift

- func: __ilshift__.Scalar(Tensor(a!) self, Scalar other) -> Tensor(a!)
  variants: method
  dispatch:
    CPU: legacy::cpu::_th_ilshift_
    CUDA: legacy::cuda::_th_ilshift_

- func: __ilshift__.Tensor(Tensor(a!) self, Tensor other) -> Tensor(a!)
  variants: method
  dispatch:
    CPU: legacy::cpu::_th_ilshift_
    CUDA: legacy::cuda::_th_ilshift_

- func: __rshift__.Scalar(Tensor self, Scalar other) -> Tensor
  variants: method, function
  dispatch:
    CPU: legacy::cpu::_th_rshift
    CUDA: legacy::cuda::_th_rshift

- func: __rshift__.Tensor(Tensor self, Tensor other) -> Tensor
  variants: method, function
  dispatch:
    CPU: legacy::cpu::_th_rshift
    CUDA: legacy::cuda::_th_rshift

- func: __irshift__.Scalar(Tensor(a!) self, Scalar other) -> Tensor(a!)
  variants: method
  dispatch:
    CPU: legacy::cpu::_th_irshift_
    CUDA: legacy::cuda::_th_irshift_

- func: __irshift__.Tensor(Tensor(a!) self, Tensor other) -> Tensor(a!)
  variants: method
  dispatch:
    CPU: legacy::cpu::_th_irshift_
    CUDA: legacy::cuda::_th_irshift_

- func: lgamma_(Tensor(a!) self) -> Tensor(a!)
  supports_named_tensor: True
  variants: method
  dispatch:
    CPU: _lgamma__cpu
    CUDA: _lgamma__cuda

- func: atan2_(Tensor(a!) self, Tensor other) -> Tensor(a!)
<<<<<<< HEAD
=======
  use_c10_dispatcher: unboxed_only
  supports_named_tensor: True
>>>>>>> aaf30cdf
  variants: method

- func: tril_(Tensor(a!) self, int diagonal=0) -> Tensor(a!)
  variants: method
  dispatch:
    CPU: tril_cpu_
    CUDA: tril_cuda_

- func: triu_(Tensor(a!) self, int diagonal=0) -> Tensor(a!)
  variants: method
  dispatch:
    CPU: triu_cpu_
    CUDA: triu_cuda_

- func: digamma_(Tensor(a!) self) -> Tensor(a!)
  supports_named_tensor: True
  variants: method

- func: polygamma_(Tensor(a!) self, int n) -> Tensor(a!)
  supports_named_tensor: True
  variants: method

- func: renorm_(Tensor(a!) self, Scalar p, int dim, Scalar maxnorm) -> Tensor(a!)
  variants: method
  dispatch:
    CPU: legacy::cpu::_th_renorm_
    CUDA: legacy::cuda::_th_renorm_

- func: pow_.Scalar(Tensor(a!) self, Scalar exponent) -> Tensor(a!)
  supports_named_tensor: True
  variants: method
  dispatch:
    CPU: pow_
    CUDA: pow_

- func: pow_.Tensor(Tensor(a!) self, Tensor exponent) -> Tensor(a!)
  supports_named_tensor: True
  variants: method
  dispatch:
    CPU: pow_
    CUDA: pow_

- func: lerp_.Scalar(Tensor(a!) self, Tensor end, Scalar weight) -> Tensor(a!)
  variants: method
  dispatch:
    CPU: lerp_cpu_scalar_
    CUDA: lerp_cuda_scalar_

- func: lerp_.Tensor(Tensor(a!) self, Tensor end, Tensor weight) -> Tensor(a!)
  variants: method
  dispatch:
    CPU: lerp_cpu_tensor_
    CUDA: lerp_cuda_tensor_

- func: fmod_.Scalar(Tensor(a!) self, Scalar other) -> Tensor(a!)
  variants: method
  dispatch:
    CPU: legacy::cpu::_th_fmod_
    CUDA: legacy::cuda::_th_fmod_

- func: fmod_.Tensor(Tensor(a!) self, Tensor other) -> Tensor(a!)
  variants: method
  dispatch:
    CPU: legacy::cpu::_th_fmod_
    CUDA: legacy::cuda::_th_fmod_

- func: remainder_.Scalar(Tensor(a!) self, Scalar other) -> Tensor(a!)
  variants: method
  dispatch:
    CPU: legacy::cpu::_th_remainder_
    CUDA: legacy::cuda::_th_remainder_

- func: remainder_.Tensor(Tensor(a!) self, Tensor other) -> Tensor(a!)
  variants: method
  dispatch:
    CPU: legacy::cpu::_th_remainder_
    CUDA: legacy::cuda::_th_remainder_

- func: addbmm_(Tensor(a!) self, Tensor batch1, Tensor batch2, *, Scalar beta=1, Scalar alpha=1) -> Tensor(a!)
  variants: method
  dispatch:
    CPU: legacy::cpu::_th_addbmm_
    CUDA: legacy::cuda::_th_addbmm_

- func: addbmm.out(Tensor self, Tensor batch1, Tensor batch2, *, Scalar beta=1, Scalar alpha=1, Tensor(a!) out) -> Tensor(a!)
  dispatch:
    CPU: legacy::cpu::_th_addbmm_out
    CUDA: legacy::cuda::_th_addbmm_out

- func: addbmm(Tensor self, Tensor batch1, Tensor batch2, *, Scalar beta=1, Scalar alpha=1) -> Tensor
  variants: method, function
  dispatch:
    CPU: legacy::cpu::_th_addbmm
    CUDA: legacy::cuda::_th_addbmm

- func: addcdiv_(Tensor(a!) self, Tensor tensor1, Tensor tensor2, *, Scalar value=1) -> Tensor(a!)
  variants: method

- func: random_.from(Tensor(a!) self, int from, int to, *, Generator? generator=None) -> Tensor(a!)
  variants: method
  dispatch:
    CPU: legacy::cpu::_th_random_
    CUDA: clamped_random_cuda_
  supports_named_tensor: True

- func: random_.to(Tensor(a!) self, int to, *, Generator? generator=None) -> Tensor(a!)
  variants: method
  dispatch:
    CPU: legacy::cpu::_th_random_
    CUDA: capped_random_cuda_
  supports_named_tensor: True

- func: random_(Tensor(a!) self, *, Generator? generator=None) -> Tensor(a!)
  variants: method
  dispatch:
    CPU: legacy::cpu::_th_random_
    CUDA: random_cuda_
  supports_named_tensor: True

- func: uniform_(Tensor(a!) self, float from=0, float to=1, *, Generator? generator=None) -> Tensor(a!)
  variants: method
  dispatch:
    CPU: legacy::cpu::_th_uniform_
    CUDA: uniform_cuda_
  supports_named_tensor: True

- func: normal_(Tensor(a!) self, float mean=0, float std=1, *, Generator? generator=None) -> Tensor(a!)
  variants: method
  dispatch:
    CPU: legacy::cpu::_th_normal_
    CUDA: normal_cuda_
  supports_named_tensor: True

- func: cauchy_(Tensor(a!) self, float median=0, float sigma=1, *, Generator? generator=None) -> Tensor(a!)
  variants: method
  dispatch:
    CPU: legacy::cpu::_th_cauchy_
    CUDA: cauchy_cuda_
  supports_named_tensor: True

- func: log_normal_(Tensor(a!) self, float mean=1, float std=2, *, Generator? generator=None) -> Tensor(a!)
  variants: method
  dispatch:
    CPU: legacy::cpu::_th_log_normal_
    CUDA: log_normal_cuda_
  supports_named_tensor: True

- func: exponential_(Tensor(a!) self, float lambd=1, *, Generator? generator=None) -> Tensor(a!)
  variants: method
  dispatch:
    CPU: legacy::cpu::_th_exponential_
    CUDA: exponential_cuda_
  supports_named_tensor: True

- func: geometric_(Tensor(a!) self, float p, *, Generator? generator=None) -> Tensor(a!)
  variants: method
  dispatch:
    CPU: legacy::cpu::_th_geometric_
    CUDA: geometric_cuda_
  supports_named_tensor: True

# wrappers for TH functions

- func: diag.out(Tensor self, int diagonal=0, *, Tensor(a!) out) -> Tensor(a!)
  dispatch:
    CPU: legacy::cpu::_th_diag_out
    CUDA: legacy::cuda::_th_diag_out

- func: diag(Tensor self, int diagonal=0) -> Tensor
  variants: method, function
  dispatch:
    CPU: legacy::cpu::_th_diag
    CUDA: legacy::cuda::_th_diag

- func: cross.out(Tensor self, Tensor other, int? dim=None, *, Tensor(a!) out) -> Tensor(a!)

- func: cross(Tensor self, Tensor other, int? dim=None) -> Tensor
  variants: method, function

- func: triu.out(Tensor self, int diagonal=0, *, Tensor(a!) out) -> Tensor(a!)
  dispatch:
    CPU: triu_cpu_out
    CUDA: triu_cuda_out

- func: triu(Tensor self, int diagonal=0) -> Tensor
  variants: method, function

- func: tril.out(Tensor self, int diagonal=0, *, Tensor(a!) out) -> Tensor(a!)
  dispatch:
    CPU: tril_cpu_out
    CUDA: tril_cuda_out

- func: tril(Tensor self, int diagonal=0) -> Tensor
  variants: method, function

- func: tril_indices(int row, int col, int offset=0, *, ScalarType? dtype=long, Layout? layout=None, Device? device=None, bool? pin_memory=None) -> Tensor
  dispatch:
    CPU: tril_indices_cpu
    CUDA: tril_indices_cuda

- func: triu_indices(int row, int col, int offset=0, *, ScalarType? dtype=long, Layout? layout=None, Device? device=None, bool? pin_memory=None) -> Tensor
  dispatch:
    CPU: triu_indices_cpu
    CUDA: triu_indices_cuda

- func: trace(Tensor self) -> Tensor
  variants: method, function
  dispatch:
    CPU: legacy::cpu::_th_trace
    CUDA: legacy::cuda::_th_trace

- func: ne.Scalar_out(Tensor self, Scalar other, *, Tensor(a!) out) -> Tensor(a!)
  dispatch:
    CPU: ne_scalar_out_cpu
    CUDA: ne_scalar_out_cuda
    QuantizedCPU: ne_out_quantized_cpu

- func: ne.Scalar(Tensor self, Scalar other) -> Tensor
  variants: method, function
  dispatch:
    CPU: legacy::cpu::_th_ne
    CUDA: legacy::cuda::_th_ne
    QuantizedCPU: ne_quantized_cpu

- func: ne.Tensor_out(Tensor self, Tensor other, *, Tensor(a!) out) -> Tensor(a!)
  dispatch:
    CPU: ne_out_cpu
    CUDA: ne_out_cuda
    QuantizedCPU: ne_out_quantized_cpu

- func: ne.Tensor(Tensor self, Tensor other) -> Tensor
  variants: method, function
  dispatch:
    CPU: legacy::cpu::_th_ne
    CUDA: legacy::cuda::_th_ne
    QuantizedCPU: ne_quantized_cpu

- func: eq.Scalar_out(Tensor self, Scalar other, *, Tensor(a!) out) -> Tensor(a!)
  dispatch:
    CPU: eq_scalar_out_cpu
    CUDA: eq_scalar_out_cuda
    QuantizedCPU: eq_out_quantized_cpu

- func: eq.Scalar(Tensor self, Scalar other) -> Tensor
  variants: method, function
  dispatch:
    CPU: legacy::cpu::_th_eq
    CUDA: legacy::cuda::_th_eq
    QuantizedCPU: eq_quantized_cpu

- func: eq.Tensor_out(Tensor self, Tensor other, *, Tensor(a!) out) -> Tensor(a!)
  dispatch:
    CPU: eq_out_cpu
    CUDA: eq_out_cuda
    QuantizedCPU: eq_out_quantized_cpu

- func: eq.Tensor(Tensor self, Tensor other) -> Tensor
  variants: method, function
  dispatch:
    CPU: legacy::cpu::_th_eq
    CUDA: legacy::cuda::_th_eq
    QuantizedCPU: eq_quantized_cpu

- func: ge.Scalar_out(Tensor self, Scalar other, *, Tensor(a!) out) -> Tensor(a!)
  dispatch:
    CPU: ge_scalar_out_cpu
    CUDA: ge_scalar_out_cuda
    QuantizedCPU: ge_out_quantized_cpu

- func: ge.Scalar(Tensor self, Scalar other) -> Tensor
  variants: method, function
  dispatch:
    CPU: legacy::cpu::_th_ge
    CUDA: legacy::cuda::_th_ge
    QuantizedCPU: ge_quantized_cpu

- func: ge.Tensor_out(Tensor self, Tensor other, *, Tensor(a!) out) -> Tensor(a!)
  dispatch:
    CPU: ge_out_cpu
    CUDA: ge_out_cuda
    QuantizedCPU: ge_out_quantized_cpu

- func: ge.Tensor(Tensor self, Tensor other) -> Tensor
  variants: method, function
  dispatch:
    CPU: legacy::cpu::_th_ge
    CUDA: legacy::cuda::_th_ge
    QuantizedCPU: ge_quantized_cpu

- func: le.Scalar_out(Tensor self, Scalar other, *, Tensor(a!) out) -> Tensor(a!)
  dispatch:
    CPU: le_scalar_out_cpu
    CUDA: le_scalar_out_cuda
    QuantizedCPU: le_out_quantized_cpu

- func: le.Scalar(Tensor self, Scalar other) -> Tensor
  variants: method, function
  dispatch:
    CPU: legacy::cpu::_th_le
    CUDA: legacy::cuda::_th_le
    QuantizedCPU: le_quantized_cpu

- func: le.Tensor_out(Tensor self, Tensor other, *, Tensor(a!) out) -> Tensor(a!)
  dispatch:
    CPU: le_out_cpu
    CUDA: le_out_cuda
    QuantizedCPU: le_out_quantized_cpu

- func: le.Tensor(Tensor self, Tensor other) -> Tensor
  variants: method, function
  dispatch:
    CPU: legacy::cpu::_th_le
    CUDA: legacy::cuda::_th_le
    QuantizedCPU: le_quantized_cpu

- func: gt.Scalar_out(Tensor self, Scalar other, *, Tensor(a!) out) -> Tensor(a!)
  dispatch:
    CPU: gt_scalar_out_cpu
    CUDA: gt_scalar_out_cuda
    QuantizedCPU: gt_out_quantized_cpu

- func: gt.Scalar(Tensor self, Scalar other) -> Tensor
  variants: method, function
  dispatch:
    CPU: legacy::cpu::_th_gt
    CUDA: legacy::cuda::_th_gt
    QuantizedCPU: gt_quantized_cpu

- func: gt.Tensor_out(Tensor self, Tensor other, *, Tensor(a!) out) -> Tensor(a!)
  dispatch:
    CPU: gt_out_cpu
    CUDA: gt_out_cuda
    QuantizedCPU: gt_out_quantized_cpu

- func: gt.Tensor(Tensor self, Tensor other) -> Tensor
  variants: method, function
  dispatch:
    CPU: legacy::cpu::_th_gt
    CUDA: legacy::cuda::_th_gt
    QuantizedCPU: gt_quantized_cpu

- func: lt.Scalar_out(Tensor self, Scalar other, *, Tensor(a!) out) -> Tensor(a!)
  dispatch:
    CPU: lt_scalar_out_cpu
    CUDA: lt_scalar_out_cuda
    QuantizedCPU: lt_out_quantized_cpu

- func: lt.Scalar(Tensor self, Scalar other) -> Tensor
  variants: method, function
  dispatch:
    CPU: legacy::cpu::_th_lt
    CUDA: legacy::cuda::_th_lt
    QuantizedCPU: lt_quantized_cpu

- func: lt.Tensor_out(Tensor self, Tensor other, *, Tensor(a!) out) -> Tensor(a!)
  dispatch:
    CPU: lt_out_cpu
    CUDA: lt_out_cuda
    QuantizedCPU: lt_out_quantized_cpu

- func: lt.Tensor(Tensor self, Tensor other) -> Tensor
  variants: method, function
  dispatch:
    CPU: legacy::cpu::_th_lt
    CUDA: legacy::cuda::_th_lt
    QuantizedCPU: lt_quantized_cpu

- func: take.out(Tensor self, Tensor index, *, Tensor(a!) out) -> Tensor(a!)
  dispatch:
    CPU: legacy::cpu::_th_take_out
    CUDA: legacy::cuda::_th_take_out

- func: take(Tensor self, Tensor index) -> Tensor
  variants: method, function
  dispatch:
    CPU: legacy::cpu::_th_take
    CUDA: legacy::cuda::_th_take

- func: index_select.out(Tensor self, int dim, Tensor index, *, Tensor(a!) out) -> Tensor(a!)
  dispatch:
    CPU: legacy::cpu::_th_index_select_out
    CUDA: legacy::cuda::_th_index_select_out

- func: index_select(Tensor self, int dim, Tensor index) -> Tensor
  variants: method, function
  dispatch:
    CPU: legacy::cpu::_th_index_select
    CUDA: legacy::cuda::_th_index_select
    SparseCPU: index_select_sparse
    SparseCUDA: index_select_sparse

- func: index_select.dimname_out(Tensor self, Dimname dim, Tensor index, *, Tensor(a!) out) -> Tensor(a!)

- func: index_select.dimname(Tensor self, Dimname dim, Tensor index) -> Tensor
  variants: method, function

- func: masked_select.out(Tensor self, Tensor mask, *, Tensor(a!) out) -> Tensor(a!)
  dispatch:
    CPU: masked_select_out_cpu
    CUDA: masked_select_out_cuda
  supports_named_tensor: True

- func: masked_select(Tensor self, Tensor mask) -> Tensor
  variants: method, function
  dispatch:
    CPU: masked_select_cpu
    CUDA: masked_select_cuda
  supports_named_tensor: True

- func: nonzero.out(Tensor self, *, Tensor(a!) out) -> Tensor(a!)
  dispatch:
    CPU: legacy::cpu::_th_nonzero_out
    CUDA: legacy::cuda::_th_nonzero_out

- func: nonzero(Tensor self) -> Tensor
  variants: method, function
  dispatch:
    CPU: legacy::cpu::_th_nonzero
    CUDA: legacy::cuda::_th_nonzero

- func: nonzero_numpy(Tensor self) -> Tensor[]
  variants: method, function

- func: gather.out(Tensor self, int dim, Tensor index, *, bool sparse_grad=False, Tensor(a!) out) -> Tensor(a!)
  dispatch:
    CPU: gather_out_cpu
    CUDA: gather_out_cuda

- func: gather(Tensor self, int dim, Tensor index, *, bool sparse_grad=False) -> Tensor
  variants: method, function
  dispatch:
    CPU: gather_cpu
    CUDA: gather_cuda

- func: gather.dimname_out(Tensor self, Dimname dim, Tensor index, *, bool sparse_grad=False, Tensor(a!) out) -> Tensor(a!)

- func: gather.dimname(Tensor self, Dimname dim, Tensor index, *, bool sparse_grad=False) -> Tensor
  variants: method, function

- func: _gather_sparse_backward(Tensor self, int dim, Tensor index, Tensor grad) -> Tensor

- func: addcmul.out(Tensor self, Tensor tensor1, Tensor tensor2, *, Scalar value=1, Tensor(a!) out) -> Tensor(a!)

- func: addcmul(Tensor self, Tensor tensor1, Tensor tensor2, *, Scalar value=1) -> Tensor
  variants: method, function

- func: addcmul_(Tensor(a!) self, Tensor tensor1, Tensor tensor2, *, Scalar value=1) -> Tensor(a!)
  variants: method

- func: addcdiv.out(Tensor self, Tensor tensor1, Tensor tensor2, *, Scalar value=1, Tensor(a!) out) -> Tensor(a!)

- func: addcdiv(Tensor self, Tensor tensor1, Tensor tensor2, *, Scalar value=1) -> Tensor
  variants: method, function

- func: lstsq.X(Tensor self, Tensor A, *, Tensor(a!) X, Tensor(b!) qr) -> (Tensor(a!) solution, Tensor(b!) QR)
  dispatch:
    CPU: legacy::cpu::_th_gels_out
    CUDA: legacy::cuda::_th_gels_out

- func: lstsq(Tensor self, Tensor A) -> (Tensor solution, Tensor QR)
  variants: method, function
  dispatch:
    CPU: legacy::cpu::_th_gels
    CUDA: legacy::cuda::_th_gels

- func: triangular_solve.X(Tensor self, Tensor A, bool upper=True, bool transpose=False, bool unitriangular=False, *, Tensor(a!) X, Tensor(b!) M) -> (Tensor(a!) solution, Tensor(b!) cloned_coefficient)

- func: triangular_solve(Tensor self, Tensor A, bool upper=True, bool transpose=False, bool unitriangular=False) -> (Tensor solution, Tensor cloned_coefficient)
  variants: method, function

- func: _triangular_solve_helper(Tensor self, Tensor A, bool upper, bool transpose, bool unitriangular) -> (Tensor, Tensor)
  variants: function
  dispatch:
    CPU: _triangular_solve_helper_cpu
    CUDA: _triangular_solve_helper_cuda

- func: symeig.e(Tensor self, bool eigenvectors=False, bool upper=True, *, Tensor(a!) e, Tensor(b!) V) -> (Tensor(a!) eigenvalues, Tensor(b!) eigenvectors)

- func: symeig(Tensor self, bool eigenvectors=False, bool upper=True) -> (Tensor eigenvalues, Tensor eigenvectors)
  variants: method, function

- func: _symeig_helper(Tensor self, bool eigenvectors, bool upper) -> (Tensor, Tensor)
  variants: function
  dispatch:
    CPU: _symeig_helper_cpu
    CUDA: _symeig_helper_cuda

- func: eig.e(Tensor self, bool eigenvectors=False, *, Tensor(a!) e, Tensor(b!) v) -> (Tensor(a!) eigenvalues, Tensor(b!) eigenvectors)
  dispatch:
    CPU: legacy::cpu::_th_eig_out
    CUDA: legacy::cuda::_th_eig_out

- func: eig(Tensor self, bool eigenvectors=False) -> (Tensor eigenvalues, Tensor eigenvectors)
  variants: method, function
  dispatch:
    CPU: legacy::cpu::_th_eig
    CUDA: legacy::cuda::_th_eig

- func: svd.U(Tensor self, bool some=True, bool compute_uv=True, *, Tensor(a!) U, Tensor(b!) S, Tensor(c!) V) -> (Tensor(a!) U, Tensor(b!) S, Tensor(c!) V)

- func: svd(Tensor self, bool some=True, bool compute_uv=True) -> (Tensor U, Tensor S, Tensor V)
  variants: method, function

- func: _svd_helper(Tensor self, bool some, bool compute_uv) -> (Tensor, Tensor, Tensor)
  variants: function
  dispatch:
    CPU: _svd_helper_cpu
    CUDA: _svd_helper_cuda

- func: cholesky.out(Tensor self, bool upper=False, *, Tensor(a!) out) -> Tensor(a!)

- func: cholesky(Tensor self, bool upper=False) -> Tensor
  variants: method, function

- func: _cholesky_helper(Tensor self, bool upper) -> Tensor
  variants: function
  dispatch:
    CPU: _cholesky_helper_cpu
    CUDA: _cholesky_helper_cuda

- func: cholesky_solve.out(Tensor self, Tensor input2, bool upper=False, *, Tensor(a!) out) -> Tensor(a!)

- func: cholesky_solve(Tensor self, Tensor input2, bool upper=False) -> Tensor
  variants: method, function

- func: _cholesky_solve_helper(Tensor self, Tensor A, bool upper) -> Tensor
  variants: function
  dispatch:
    CPU: _cholesky_solve_helper_cpu
    CUDA: _cholesky_solve_helper_cuda

- func: solve(Tensor self, Tensor A) -> (Tensor solution, Tensor LU)
  variants: function, method

- func: solve.solution(Tensor self, Tensor A, *, Tensor(a!) solution, Tensor(b!) lu) -> (Tensor(a!) solution, Tensor(b!) LU)

- func: _solve_helper(Tensor self, Tensor A) -> (Tensor, Tensor)
  variants: function
  dispatch:
    CPU: _solve_helper_cpu
    CUDA: _solve_helper_cuda

- func: cholesky_inverse.out(Tensor self, bool upper=False, *, Tensor(a!) out) -> Tensor(a!)
  dispatch:
    CPU: legacy::cpu::_th_potri_out
    CUDA: legacy::cuda::_th_potri_out

- func: cholesky_inverse(Tensor self, bool upper=False) -> Tensor
  variants: method, function
  dispatch:
    CPU: legacy::cpu::_th_potri
    CUDA: legacy::cuda::_th_potri

- func: qr.Q(Tensor self, bool some=True, *, Tensor(a!) Q, Tensor(b!) R) -> (Tensor(a!) Q, Tensor(b!) R)

- func: qr(Tensor self, bool some=True) -> (Tensor Q, Tensor R)
  variants: method, function

- func: _qr_helper(Tensor self, bool some) -> (Tensor, Tensor)
  variants: function
  dispatch:
    CPU: _qr_helper_cpu
    CUDA: _qr_helper_cuda

- func: geqrf.a(Tensor self, *, Tensor(a!) a, Tensor(b!) tau) -> (Tensor(a!) a, Tensor(b!) tau)
  dispatch:
    CPU: legacy::cpu::_th_geqrf_out
    CUDA: legacy::cuda::_th_geqrf_out

- func: geqrf(Tensor self) -> (Tensor a, Tensor tau)
  variants: method, function
  dispatch:
    CPU: legacy::cpu::_th_geqrf
    CUDA: legacy::cuda::_th_geqrf

- func: orgqr.out(Tensor self, Tensor input2, *, Tensor(a!) out) -> Tensor(a!)
  dispatch:
    CPU: legacy::cpu::_th_orgqr_out

- func: orgqr(Tensor self, Tensor input2) -> Tensor
  variants: method, function
  dispatch:
    CPU: legacy::cpu::_th_orgqr

- func: ormqr.out(Tensor self, Tensor input2, Tensor input3, bool left=True, bool transpose=False, *, Tensor(a!) out) -> Tensor(a!)
  dispatch:
    CPU: legacy::cpu::_th_ormqr_out

- func: ormqr(Tensor self, Tensor input2, Tensor input3, bool left=True, bool transpose=False) -> Tensor
  variants: method, function
  dispatch:
    CPU: legacy::cpu::_th_ormqr

- func: _lu_with_info(Tensor self, bool pivot=True, bool check_errors=True) -> (Tensor, Tensor, Tensor)
  variants: function
  dispatch:
    CPU: _lu_with_info_cpu
    CUDA: _lu_with_info_cuda

- func: lu_solve.out(Tensor self, Tensor LU_data, Tensor LU_pivots, *, Tensor(a!) out) -> Tensor(a!)

- func: lu_solve(Tensor self, Tensor LU_data, Tensor LU_pivots) -> Tensor
  variants: method, function

- func: _lu_solve_helper(Tensor self, Tensor LU_data, Tensor LU_pivots) -> Tensor
  variants: function
  dispatch:
    CPU: _lu_solve_helper_cpu
    CUDA: _lu_solve_helper_cuda

# TODO: remove dispatch section when porting TH CUDA to ATen
- func: multinomial.out(Tensor self, int num_samples, bool replacement=False, *, Generator? generator=None, Tensor(a!) out) -> Tensor(a!)
  dispatch:
    CPU: multinomial_out
    CUDA: multinomial_out

- func: multinomial(Tensor self, int num_samples, bool replacement=False, *, Generator? generator=None) -> Tensor
  variants: method, function
  dispatch:
    CPU: multinomial
    CUDA: multinomial

- func: _multinomial_alias_setup(Tensor probs) -> (Tensor, Tensor)
  variants: function
  dispatch:
    CPU: legacy::cpu::_th_multinomial_alias_setup
    CUDA: legacy::cuda::_th_multinomial_alias_setup

- func: _multinomial_alias_draw(Tensor J, Tensor q, int num_samples, *, Generator? generator=None) -> Tensor
  variants: function
  dispatch:
    CPU: legacy::cpu::_th_multinomial_alias_draw
    CUDA: legacy::cuda::_th_multinomial_alias_draw

- func: lgamma.out(Tensor self, *, Tensor(a!) out) -> Tensor(a!)
  supports_named_tensor: True
  dispatch:
    CPU: _lgamma_out_cpu
    CUDA: _lgamma_out_cuda

- func: lgamma(Tensor self) -> Tensor
  supports_named_tensor: True
  variants: method, function
  dispatch:
    CPU: lgamma
    CUDA: lgamma

- func: digamma.out(Tensor self, *, Tensor(a!) out) -> Tensor(a!)
  supports_named_tensor: True

- func: digamma(Tensor self) -> Tensor
  supports_named_tensor: True
  variants: method, function

- func: polygamma.out(int n, Tensor self, *, Tensor(a!) out) -> Tensor(a!)
  supports_named_tensor: True

- func: polygamma(int n, Tensor self) -> Tensor
  supports_named_tensor: True
  variants: method, function

- func: erfinv(Tensor self) -> Tensor
  supports_named_tensor: True
  variants: method, function
  dispatch:
    CPU: erfinv
    CUDA: erfinv

- func: erfinv_(Tensor(a!) self) -> Tensor(a!)
  supports_named_tensor: True
  variants: method
  dispatch:
    CPU: _erfinv__cpu
    CUDA: _erfinv__cuda

- func: erfinv.out(Tensor self, *, Tensor(a!) out) -> Tensor(a!)
  supports_named_tensor: True
  dispatch:
    CPU: _erfinv_out_cpu
    CUDA: _erfinv_out_cuda

- func: sign(Tensor self) -> Tensor
  variants: function, method
  supports_named_tensor: True

- func: sign_(Tensor(a!) self) -> Tensor(a!)
  variants: method
  supports_named_tensor: True

- func: sign.out(Tensor self, *, Tensor(a!) out) -> Tensor(a!)
  supports_named_tensor: True
  dispatch:
    CPU: sign_out
    CUDA: sign_out

- func: dist(Tensor self, Tensor other, Scalar p=2) -> Tensor
  variants: method, function
  dispatch:
    CPU: legacy::cpu::_th_dist
    CUDA: legacy::cuda::_th_dist

- func: atan2.out(Tensor self, Tensor other, *, Tensor(a!) out) -> Tensor(a!)
  supports_named_tensor: True

- func: atan2(Tensor self, Tensor other) -> Tensor
<<<<<<< HEAD
=======
  use_c10_dispatcher: full
  supports_named_tensor: True
>>>>>>> aaf30cdf
  variants: method, function

- func: lerp.Scalar_out(Tensor self, Tensor end, Scalar weight, *, Tensor(a!) out) -> Tensor(a!)
  dispatch:
    CPU: lerp_cpu_scalar_out
    CUDA: lerp_cuda_scalar_out

- func: lerp.Tensor_out(Tensor self, Tensor end, Tensor weight, *, Tensor(a!) out) -> Tensor(a!)
  dispatch:
    CPU: lerp_cpu_tensor_out
    CUDA: lerp_cuda_tensor_out

- func: lerp.Scalar(Tensor self, Tensor end, Scalar weight) -> Tensor
  variants: method, function
  dispatch:
    CPU: lerp_cpu_scalar
    CUDA: lerp_cuda_scalar

- func: lerp.Tensor(Tensor self, Tensor end, Tensor weight) -> Tensor
  variants: method, function
  dispatch:
    CPU: lerp_cpu_tensor
    CUDA: lerp_cuda_tensor

- func: histc.out(Tensor self, int bins=100, Scalar min=0, Scalar max=0, *, Tensor(a!) out) -> Tensor(a!)
  dispatch:
    CPU: legacy::cpu::_th_histc_out
    CUDA: _histc_out_cuda

- func: histc(Tensor self, int bins=100, Scalar min=0, Scalar max=0) -> Tensor
  variants: method, function
  dispatch:
    CPU: legacy::cpu::_th_histc
    CUDA: _histc_cuda

- func: fmod.Scalar_out(Tensor self, Scalar other, *, Tensor(a!) out) -> Tensor(a!)
  dispatch:
    CPU: legacy::cpu::_th_fmod_out
    CUDA: legacy::cuda::_th_fmod_out

- func: fmod.Scalar(Tensor self, Scalar other) -> Tensor
  variants: method, function
  dispatch:
    CPU: legacy::cpu::_th_fmod
    CUDA: legacy::cuda::_th_fmod

- func: fmod.Tensor_out(Tensor self, Tensor other, *, Tensor(a!) out) -> Tensor(a!)
  dispatch:
    CPU: legacy::cpu::_th_fmod_out
    CUDA: legacy::cuda::_th_fmod_out

- func: fmod.Tensor(Tensor self, Tensor other) -> Tensor
  variants: method, function
  dispatch:
    CPU: legacy::cpu::_th_fmod
    CUDA: legacy::cuda::_th_fmod

- func: remainder.Scalar_out(Tensor self, Scalar other, *, Tensor(a!) out) -> Tensor(a!)
  dispatch:
    CPU: legacy::cpu::_th_remainder_out
    CUDA: legacy::cuda::_th_remainder_out

- func: remainder.Scalar(Tensor self, Scalar other) -> Tensor
  variants: method, function
  dispatch:
    CPU: legacy::cpu::_th_remainder
    CUDA: legacy::cuda::_th_remainder

- func: remainder.Tensor_out(Tensor self, Tensor other, *, Tensor(a!) out) -> Tensor(a!)
  dispatch:
    CPU: legacy::cpu::_th_remainder_out
    CUDA: legacy::cuda::_th_remainder_out

- func: remainder.Tensor(Tensor self, Tensor other) -> Tensor
  variants: method, function
  dispatch:
    CPU: legacy::cpu::_th_remainder
    CUDA: legacy::cuda::_th_remainder

- func: min.out(Tensor self, Tensor other, *, Tensor(a!) out) -> Tensor(a!)
  dispatch:
    CPU: legacy::cpu::_th_min_out
    CUDA: legacy::cuda::_th_min_out

- func: min.other(Tensor self, Tensor other) -> Tensor
  variants: method, function
  dispatch:
    CPU: legacy::cpu::_th_min
    CUDA: legacy::cuda::_th_min

- func: min(Tensor self) -> Tensor
  variants: method, function
  dispatch:
    CPU: legacy::cpu::_th_min
    CUDA: legacy::cuda::_th_min
    QuantizedCPU: min_quant
  supports_named_tensor: True

- func: max.out(Tensor self, Tensor other, *, Tensor(a!) out) -> Tensor(a!)
  dispatch:
    CPU: legacy::cpu::_th_max_out
    CUDA: legacy::cuda::_th_max_out

- func: max.other(Tensor self, Tensor other) -> Tensor
  variants: method, function
  dispatch:
    CPU: legacy::cpu::_th_max
    CUDA: legacy::cuda::_th_max

- func: max(Tensor self) -> Tensor
  variants: method, function
  dispatch:
    CPU: legacy::cpu::_th_max
    CUDA: legacy::cuda::_th_max
    QuantizedCPU: max_quant
  supports_named_tensor: True

- func: median(Tensor self) -> Tensor
  variants: method, function
  dispatch:
    CPU: median_cpu
    CUDA: median_cuda

- func: sort.values(Tensor self, int dim=-1, bool descending=False, *, Tensor(a!) values, Tensor(b!) indices) -> (Tensor(a!) values, Tensor(b!) indices)
  dispatch:
    CPU: legacy::cpu::_th_sort_out
    CUDA: legacy::cuda::_th_sort_out

- func: sort(Tensor self, int dim=-1, bool descending=False) -> (Tensor values, Tensor indices)
  variants: method, function
  dispatch:
    CPU: legacy::cpu::_th_sort
    CUDA: legacy::cuda::_th_sort
    QuantizedCPU: sort_quant

- func: sort.dimname_values(Tensor self, Dimname dim, bool descending=False, *, Tensor(a!) values, Tensor(b!) indices) -> (Tensor(a!) values, Tensor(b!) indices)

- func: sort.dimname(Tensor self, Dimname dim, bool descending=False) -> (Tensor values, Tensor indices)
  variants: method, function

- func: argsort(Tensor self, int dim=-1, bool descending=False) -> Tensor
  variants: method, function

- func: argsort.dimname(Tensor self, Dimname dim, bool descending=False) -> Tensor
  variants: method, function

- func: topk.values(Tensor self, int k, int dim=-1, bool largest=True, bool sorted=True, *, Tensor(a!) values, Tensor(b!) indices) ->(Tensor(a!) values, Tensor(b!) indices)
  dispatch:
    CPU: topk_out_cpu
    CUDA: legacy::cuda::_th_topk_out

- func: topk(Tensor self, int k, int dim=-1, bool largest=True, bool sorted=True) -> (Tensor values, Tensor indices)
  variants: method, function
  dispatch:
    CPU: topk
    CUDA: topk
    QuantizedCPU: quantized_topk_cpu

- func: all(Tensor self) -> Tensor
  variants: method, function

- func: any(Tensor self) -> Tensor
  variants: method, function

- func: renorm.out(Tensor self, Scalar p, int dim, Scalar maxnorm, *, Tensor(a!) out) -> Tensor(a!)
  dispatch:
    CPU: legacy::cpu::_th_renorm_out
    CUDA: legacy::cuda::_th_renorm_out

- func: renorm(Tensor self, Scalar p, int dim, Scalar maxnorm) -> Tensor
  variants: method, function
  dispatch:
    CPU: legacy::cpu::_th_renorm
    CUDA: legacy::cuda::_th_renorm

- func: unfold(Tensor(a) self, int dimension, int size, int step) -> Tensor(a)
  variants: method
  dispatch:
    CPU: legacy::cpu::_th_unfold
    CUDA: legacy::cuda::_th_unfold

- func: equal(Tensor self, Tensor other) -> bool
  variants: method, function
  dispatch:
    CPU: legacy::cpu::_th_equal
    CUDA: legacy::cuda::_th_equal
    QuantizedCPU: quantized_equal

- func: pow.Tensor_Tensor_out(Tensor self, Tensor exponent, *, Tensor(a!) out) -> Tensor(a!)
  supports_named_tensor: True
  dispatch:
    CPU: pow_out
    CUDA: pow_out

- func: pow.Tensor_Tensor(Tensor self, Tensor exponent) -> Tensor
  supports_named_tensor: True
  variants: method, function
  dispatch:
    CPU: pow
    CUDA: pow

- func: pow.Scalar_out(Scalar self, Tensor exponent, *, Tensor(a!) out) -> Tensor(a!)
  supports_named_tensor: True
  dispatch:
    CPU: pow_out
    CUDA: pow_out

- func: pow.Scalar(Scalar self, Tensor exponent) -> Tensor
  supports_named_tensor: True
  dispatch:
    CPU: pow
    CUDA: pow

- func: normal.Tensor_float_out(Tensor mean, float std=1, *, Generator? generator=None, Tensor(a!) out) -> Tensor(a!)
  dispatch:
    CPU: legacy::cpu::_th_normal_out
    CUDA: normal_out_cuda

- func: normal.Tensor_float(Tensor mean, float std=1, *, Generator? generator=None) -> Tensor
  dispatch:
    CPU: legacy::cpu::_th_normal
    CUDA: normal_cuda

- func: normal.float_Tensor_out(float mean, Tensor std, *, Generator? generator=None, Tensor(a!) out) -> Tensor(a!)
  dispatch:
    CPU: legacy::cpu::_th_normal_out
    CUDA: normal_out_cuda

- func: normal.float_Tensor(float mean, Tensor std, *, Generator? generator=None) -> Tensor
  dispatch:
    CPU: legacy::cpu::_th_normal
    CUDA: normal_cuda

- func: normal.Tensor_Tensor_out(Tensor mean, Tensor std, *, Generator? generator=None, Tensor(a!) out) -> Tensor(a!)
  dispatch:
    CPU: legacy::cpu::_th_normal_out
    CUDA: normal_out_cuda

- func: normal.Tensor_Tensor(Tensor mean, Tensor std, *, Generator? generator=None) -> Tensor
  dispatch:
    CPU: legacy::cpu::_th_normal
    CUDA: normal_cuda

- func: normal.float_float(float mean, float std, int[] size, *, Generator? generator=None, ScalarType? dtype=None, Layout? layout=None, Device? device=None, bool? pin_memory=None) -> Tensor

- func: normal.float_float_out(float mean, float std, int[] size, *, Generator? generator=None, Tensor(a!) out) -> Tensor(a!)

- func: alias(Tensor(a) self) -> Tensor(a)
  variants: method, function
  supports_named_tensor: True

- func: _addr(Tensor self, Tensor vec1, Tensor vec2, *, Scalar beta=1, Scalar alpha=1) -> Tensor
  dispatch:
    CPU: legacy::cpu::_th_addr
    CUDA: legacy::cuda::_th_addr

- func: _addr_(Tensor(a!) self, Tensor vec1, Tensor vec2, *, Scalar beta=1, Scalar alpha=1) -> Tensor(a!)
  dispatch:
    CPU: legacy::cpu::_th_addr_
    CUDA: legacy::cuda::_th_addr_

- func: _addr.out(Tensor self, Tensor vec1, Tensor vec2, *, Scalar beta=1, Scalar alpha=1, Tensor(a!) out) -> Tensor(a!)
  dispatch:
    CPU: legacy::cpu::_th_addr_out
    CUDA: legacy::cuda::_th_addr_out

- func: _index_copy_(Tensor(a!) self, int dim, Tensor index, Tensor source) -> Tensor(a!)
  dispatch:
    CPU: legacy::cpu::_th_index_copy_
    CUDA: legacy::cuda::_th_index_copy_

- func: _cumsum(Tensor self, int dim) -> Tensor
  dispatch:
    CPU: legacy::cpu::_th_cumsum
    CUDA: legacy::cuda::_th_cumsum

- func: _cumsum.out(Tensor self, int dim, *, Tensor(a!) out) -> Tensor(a!)
  dispatch:
    CPU: legacy::cpu::_th_cumsum_out
    CUDA: legacy::cuda::_th_cumsum_out

- func: _cumprod(Tensor self, int dim) -> Tensor
  dispatch:
    CPU: legacy::cpu::_th_cumprod
    CUDA: legacy::cuda::_th_cumprod

- func: _cumprod.out(Tensor self, int dim, *, Tensor(a!) out) -> Tensor(a!)
  dispatch:
    CPU: legacy::cpu::_th_cumprod_out
    CUDA: legacy::cuda::_th_cumprod_out

- func: _var(Tensor self, bool unbiased=True) -> Tensor
  dispatch:
    CPU: legacy::cpu::_th_var
    CUDA: legacy::cuda::_th_var
  supports_named_tensor: True

- func: _std(Tensor self, bool unbiased=True) -> Tensor
  dispatch:
    CPU: legacy::cpu::_th_std
    CUDA: legacy::cuda::_th_std
  supports_named_tensor: True

- func: _cat(Tensor[] tensors, int dim=0) -> Tensor
  dispatch:
    CPU: legacy::cpu::_th_cat
    CUDA: legacy::cuda::_th_cat

- func: _cat.out(Tensor[] tensors, int dim=0, *, Tensor(a!) out) -> Tensor(a!)
  dispatch:
    CPU: legacy::cpu::_th_cat_out
    CUDA: legacy::cuda::_th_cat_out

- func: _mode(Tensor self, int dim=-1, bool keepdim=False) -> (Tensor, Tensor)
  dispatch:
    CPU: legacy::cpu::_th_mode
    CUDA: legacy::cuda::_th_mode

- func: _mode.values(Tensor self, int dim=-1, bool keepdim=False, *, Tensor(a!) values, Tensor(b!) indices) -> (Tensor(a!), Tensor(b!))
  dispatch:
    CPU: legacy::cpu::_th_mode_out
    CUDA: legacy::cuda::_th_mode_out

- func: _max(Tensor self, int dim, bool keepdim=False) -> (Tensor, Tensor)
  dispatch:
    CPU: legacy::cpu::_th_max
    CUDA: legacy::cuda::_th_max

- func: _max.max(Tensor self, int dim, bool keepdim=False, *, Tensor(a!) max, Tensor(b!) max_indices) -> (Tensor(a!), Tensor(b!))
  dispatch:
    CPU: legacy::cpu::_th_max_out
    CUDA: legacy::cuda::_th_max_out

- func: _min(Tensor self, int dim, bool keepdim=False) -> (Tensor, Tensor)
  dispatch:
    CPU: legacy::cpu::_th_min
    CUDA: legacy::cuda::_th_min

- func: _min.min(Tensor self, int dim, bool keepdim=False, *, Tensor(a!) min, Tensor(b!) min_indices) -> (Tensor(a!), Tensor(b!))
  dispatch:
    CPU: legacy::cpu::_th_min_out
    CUDA: legacy::cuda::_th_min_out

## NN wrappers

- func: binary_cross_entropy.out(Tensor self, Tensor target, Tensor? weight=None, int reduction=Mean, *, Tensor(a!) out) -> Tensor(a!)
  python_module: nn
  dispatch:
    CPU: legacy::cpu::_thnn_binary_cross_entropy_forward_out
    CUDA: legacy::cuda::_thnn_binary_cross_entropy_forward_out

- func: binary_cross_entropy(Tensor self, Tensor target, Tensor? weight=None, int reduction=Mean) -> Tensor
  python_module: nn
  dispatch:
    CPU: legacy::cpu::_thnn_binary_cross_entropy_forward
    CUDA: legacy::cuda::_thnn_binary_cross_entropy_forward

- func: binary_cross_entropy_backward.grad_input(Tensor grad_output, Tensor self, Tensor target, Tensor? weight=None, int reduction=Mean, *, Tensor(a!) grad_input) -> Tensor(a!)
  python_module: nn
  dispatch:
    CPU: legacy::cpu::_thnn_binary_cross_entropy_backward_out
    CUDA: legacy::cuda::_thnn_binary_cross_entropy_backward_out

- func: binary_cross_entropy_backward(Tensor grad_output, Tensor self, Tensor target, Tensor? weight=None, int reduction=Mean) -> Tensor
  python_module: nn
  dispatch:
    CPU: legacy::cpu::_thnn_binary_cross_entropy_backward
    CUDA: legacy::cuda::_thnn_binary_cross_entropy_backward

- func: mse_loss.out(Tensor self, Tensor target, int reduction=Mean, *, Tensor(a!) out) -> Tensor(a!)
  python_module: nn
  dispatch:
    CPU: legacy::cpu::_thnn_mse_loss_forward_out
    CUDA: legacy::cuda::_thnn_mse_loss_forward_out

- func: mse_loss(Tensor self, Tensor target, int reduction=Mean) -> Tensor
  python_module: nn
  dispatch:
    CPU: legacy::cpu::_thnn_mse_loss_forward
    CUDA: legacy::cuda::_thnn_mse_loss_forward

- func: mse_loss_backward.grad_input(Tensor grad_output, Tensor self, Tensor target, int reduction, *, Tensor(a!) grad_input) -> Tensor(a!)
  python_module: nn
  dispatch:
    CPU: legacy::cpu::_thnn_mse_loss_backward_out
    CUDA: legacy::cuda::_thnn_mse_loss_backward_out

- func: mse_loss_backward(Tensor grad_output, Tensor self, Tensor target, int reduction) -> Tensor
  python_module: nn
  dispatch:
    CPU: legacy::cpu::_thnn_mse_loss_backward
    CUDA: legacy::cuda::_thnn_mse_loss_backward

- func: l1_loss.out(Tensor self, Tensor target, int reduction=Mean, *, Tensor(a!) out) -> Tensor(a!)
  python_module: nn
  dispatch:
    CPU: legacy::cpu::_thnn_l1_loss_forward_out
    CUDA: legacy::cuda::_thnn_l1_loss_forward_out

- func: l1_loss(Tensor self, Tensor target, int reduction=Mean) -> Tensor
  python_module: nn
  dispatch:
    CPU: legacy::cpu::_thnn_l1_loss_forward
    CUDA: legacy::cuda::_thnn_l1_loss_forward

- func: l1_loss_backward.grad_input(Tensor grad_output, Tensor self, Tensor target, int reduction, *, Tensor(a!) grad_input) -> Tensor(a!)
  python_module: nn
  dispatch:
    CPU: legacy::cpu::_thnn_l1_loss_backward_out
    CUDA: legacy::cuda::_thnn_l1_loss_backward_out

- func: l1_loss_backward(Tensor grad_output, Tensor self, Tensor target, int reduction) -> Tensor
  python_module: nn
  dispatch:
    CPU: legacy::cpu::_thnn_l1_loss_backward
    CUDA: legacy::cuda::_thnn_l1_loss_backward

- func: multi_margin_loss.out(Tensor self, Tensor target, Scalar p=1, Scalar margin=1, Tensor? weight=None, int reduction=Mean, *, Tensor(a!) out) -> Tensor(a!)
  python_module: nn
  dispatch:
    CPU: legacy::cpu::_thnn_multi_margin_loss_forward_out
    CUDA: legacy::cuda::_thnn_multi_margin_loss_forward_out

- func: multi_margin_loss(Tensor self, Tensor target, Scalar p=1, Scalar margin=1, Tensor? weight=None, int reduction=Mean) -> Tensor
  python_module: nn
  dispatch:
    CPU: legacy::cpu::_thnn_multi_margin_loss_forward
    CUDA: legacy::cuda::_thnn_multi_margin_loss_forward

- func: multi_margin_loss_backward.grad_input(Tensor grad_output, Tensor self, Tensor target, Scalar p, Scalar margin, Tensor? weight=None, int reduction=Mean, *, Tensor(a!) grad_input) -> Tensor(a!)
  python_module: nn
  dispatch:
    CPU: legacy::cpu::_thnn_multi_margin_loss_backward_out
    CUDA: legacy::cuda::_thnn_multi_margin_loss_backward_out

- func: multi_margin_loss_backward(Tensor grad_output, Tensor self, Tensor target, Scalar p, Scalar margin, Tensor? weight=None, int reduction=Mean) -> Tensor
  python_module: nn
  dispatch:
    CPU: legacy::cpu::_thnn_multi_margin_loss_backward
    CUDA: legacy::cuda::_thnn_multi_margin_loss_backward

- func: multilabel_margin_loss.out(Tensor self, Tensor target, int reduction=Mean, *, Tensor(a!) out) -> Tensor(a!)
  python_module: nn

- func: multilabel_margin_loss(Tensor self, Tensor target, int reduction=Mean) -> Tensor
  python_module: nn

- func: multilabel_margin_loss_forward.output(Tensor self, Tensor target, int reduction, *, Tensor(a!) output, Tensor(b!) is_target) -> (Tensor(a!), Tensor(b!))
  python_module: nn
  dispatch:
    CPU: legacy::cpu::_thnn_multilabel_margin_loss_forward_out
    CUDA: legacy::cuda::_thnn_multilabel_margin_loss_forward_out

- func: multilabel_margin_loss_forward(Tensor self, Tensor target, int reduction) -> (Tensor output, Tensor is_target)
  python_module: nn
  dispatch:
    CPU: legacy::cpu::_thnn_multilabel_margin_loss_forward
    CUDA: legacy::cuda::_thnn_multilabel_margin_loss_forward

- func: multilabel_margin_loss_backward.grad_input(Tensor grad_output, Tensor self, Tensor target, int reduction, Tensor is_target, *, Tensor(a!) grad_input) -> Tensor(a!)
  python_module: nn
  dispatch:
    CPU: legacy::cpu::_thnn_multilabel_margin_loss_backward_out
    CUDA: legacy::cuda::_thnn_multilabel_margin_loss_backward_out

- func: multilabel_margin_loss_backward(Tensor grad_output, Tensor self, Tensor target, int reduction, Tensor is_target) -> Tensor
  python_module: nn
  dispatch:
    CPU: legacy::cpu::_thnn_multilabel_margin_loss_backward
    CUDA: legacy::cuda::_thnn_multilabel_margin_loss_backward

- func: nll_loss.out(Tensor self, Tensor target, Tensor? weight=None, int reduction=Mean, int ignore_index=-100, *, Tensor(a!) out) -> Tensor(a!)
  python_module: nn

- func: nll_loss(Tensor self, Tensor target, Tensor? weight=None, int reduction=Mean, int ignore_index=-100) -> Tensor
  python_module: nn

- func: nll_loss_forward.output(Tensor self, Tensor target, Tensor? weight, int reduction, int ignore_index, *, Tensor(a!) output, Tensor(b!) total_weight) -> (Tensor(a!), Tensor(b!))
  python_module: nn
  dispatch:
    CPU: legacy::cpu::_thnn_nll_loss_forward_out
    CUDA: legacy::cuda::_thnn_nll_loss_forward_out

- func: nll_loss_forward(Tensor self, Tensor target, Tensor? weight, int reduction, int ignore_index) -> (Tensor output, Tensor total_weight)
  python_module: nn
  dispatch:
    CPU: legacy::cpu::_thnn_nll_loss_forward
    CUDA: legacy::cuda::_thnn_nll_loss_forward

- func: nll_loss_backward.grad_input(Tensor grad_output, Tensor self, Tensor target, Tensor? weight, int reduction, int ignore_index, Tensor total_weight, *, Tensor(a!) grad_input) -> Tensor(a!)
  python_module: nn
  dispatch:
    CPU: legacy::cpu::_thnn_nll_loss_backward_out
    CUDA: legacy::cuda::_thnn_nll_loss_backward_out

- func: nll_loss_backward(Tensor grad_output, Tensor self, Tensor target, Tensor? weight, int reduction, int ignore_index, Tensor total_weight) -> Tensor
  python_module: nn
  dispatch:
    CPU: legacy::cpu::_thnn_nll_loss_backward
    CUDA: legacy::cuda::_thnn_nll_loss_backward

- func: nll_loss2d.out(Tensor self, Tensor target, Tensor? weight=None, int reduction=Mean, int ignore_index=-100, *, Tensor(a!) out) -> Tensor(a!)
  python_module: nn

- func: nll_loss2d(Tensor self, Tensor target, Tensor? weight=None, int reduction=Mean, int ignore_index=-100) -> Tensor
  python_module: nn

- func: nll_loss2d_forward.output(Tensor self, Tensor target, Tensor? weight, int reduction, int ignore_index, *, Tensor(a!) output, Tensor(b!) total_weight) -> (Tensor(a!), Tensor(b!))
  python_module: nn
  dispatch:
    CPU: legacy::cpu::_thnn_nll_loss2d_forward_out
    CUDA: legacy::cuda::_thnn_nll_loss2d_forward_out

- func: nll_loss2d_forward(Tensor self, Tensor target, Tensor? weight, int reduction, int ignore_index) -> (Tensor output, Tensor total_weight)
  python_module: nn
  dispatch:
    CPU: legacy::cpu::_thnn_nll_loss2d_forward
    CUDA: legacy::cuda::_thnn_nll_loss2d_forward

- func: nll_loss2d_backward.grad_input(Tensor grad_output, Tensor self, Tensor target, Tensor? weight, int reduction, int ignore_index, Tensor total_weight, *, Tensor(a!) grad_input) -> Tensor(a!)
  python_module: nn
  dispatch:
    CPU: legacy::cpu::_thnn_nll_loss2d_backward_out
    CUDA: legacy::cuda::_thnn_nll_loss2d_backward_out

- func: nll_loss2d_backward(Tensor grad_output, Tensor self, Tensor target, Tensor? weight, int reduction, int ignore_index, Tensor total_weight) -> Tensor
  python_module: nn
  dispatch:
    CPU: legacy::cpu::_thnn_nll_loss2d_backward
    CUDA: legacy::cuda::_thnn_nll_loss2d_backward

- func: smooth_l1_loss.out(Tensor self, Tensor target, int reduction=Mean, *, Tensor(a!) out) -> Tensor(a!)
  python_module: nn
  dispatch:
    CPU: legacy::cpu::_thnn_smooth_l1_loss_forward_out
    CUDA: legacy::cuda::_thnn_smooth_l1_loss_forward_out

- func: smooth_l1_loss(Tensor self, Tensor target, int reduction=Mean) -> Tensor
  python_module: nn
  dispatch:
    CPU: legacy::cpu::_thnn_smooth_l1_loss_forward
    CUDA: legacy::cuda::_thnn_smooth_l1_loss_forward

- func: smooth_l1_loss_backward.grad_input(Tensor grad_output, Tensor self, Tensor target, int reduction, *, Tensor(a!) grad_input) -> Tensor(a!)
  python_module: nn
  dispatch:
    CPU: legacy::cpu::_thnn_smooth_l1_loss_backward_out
    CUDA: legacy::cuda::_thnn_smooth_l1_loss_backward_out

- func: smooth_l1_loss_backward(Tensor grad_output, Tensor self, Tensor target, int reduction) -> Tensor
  python_module: nn
  dispatch:
    CPU: legacy::cpu::_thnn_smooth_l1_loss_backward
    CUDA: legacy::cuda::_thnn_smooth_l1_loss_backward

- func: soft_margin_loss.out(Tensor self, Tensor target, int reduction=Mean, *, Tensor(a!) out) -> Tensor(a!)
  python_module: nn
  dispatch:
    CPU: legacy::cpu::_thnn_soft_margin_loss_forward_out
    CUDA: legacy::cuda::_thnn_soft_margin_loss_forward_out

- func: soft_margin_loss(Tensor self, Tensor target, int reduction=Mean) -> Tensor
  python_module: nn
  dispatch:
    CPU: legacy::cpu::_thnn_soft_margin_loss_forward
    CUDA: legacy::cuda::_thnn_soft_margin_loss_forward

- func: soft_margin_loss_backward.grad_input(Tensor grad_output, Tensor self, Tensor target, int reduction, *, Tensor(a!) grad_input) -> Tensor(a!)
  python_module: nn
  dispatch:
    CPU: legacy::cpu::_thnn_soft_margin_loss_backward_out
    CUDA: legacy::cuda::_thnn_soft_margin_loss_backward_out

- func: soft_margin_loss_backward(Tensor grad_output, Tensor self, Tensor target, int reduction) -> Tensor
  python_module: nn
  dispatch:
    CPU: legacy::cpu::_thnn_soft_margin_loss_backward
    CUDA: legacy::cuda::_thnn_soft_margin_loss_backward

- func: elu.out(Tensor self, Scalar alpha=1, Scalar scale=1, Scalar input_scale=1, *, Tensor(a!) out) -> Tensor(a!)
  python_module: nn
  dispatch:
    CPU: legacy::cpu::_thnn_elu_forward_out
    CUDA: legacy::cuda::_thnn_elu_forward_out

- func: elu(Tensor self, Scalar alpha=1, Scalar scale=1, Scalar input_scale=1) -> Tensor
  python_module: nn
  dispatch:
    CPU: legacy::cpu::_thnn_elu_forward
    CUDA: legacy::cuda::_thnn_elu_forward

- func: elu_backward.grad_input(Tensor grad_output, Scalar alpha, Scalar scale, Scalar input_scale, Tensor output, *, Tensor(a!) grad_input) -> Tensor(a!)
  python_module: nn
  dispatch:
    CPU: legacy::cpu::_thnn_elu_backward_out
    CUDA: legacy::cuda::_thnn_elu_backward_out

- func: elu_backward(Tensor grad_output, Scalar alpha, Scalar scale, Scalar input_scale, Tensor output) -> Tensor
  python_module: nn
  dispatch:
    CPU: legacy::cpu::_thnn_elu_backward
    CUDA: legacy::cuda::_thnn_elu_backward

- func: elu_(Tensor(a!) self, Scalar alpha=1, Scalar scale=1, Scalar input_scale=1) -> Tensor(a!)
  python_module: nn
  dispatch:
    CPU: legacy::cpu::_thnn_elu_forward_
    CUDA: legacy::cuda::_thnn_elu_forward_

- func: glu.out(Tensor self, int dim=-1, *, Tensor(a!) out) -> Tensor(a!)
  python_module: nn
  dispatch:
    CPU: legacy::cpu::_thnn_glu_forward_out
    CUDA: legacy::cuda::_thnn_glu_forward_out

- func: glu(Tensor self, int dim=-1) -> Tensor
  python_module: nn
  dispatch:
    CPU: legacy::cpu::_thnn_glu_forward
    CUDA: legacy::cuda::_thnn_glu_forward

- func: glu_backward.grad_input(Tensor grad_output, Tensor self, int dim, *, Tensor(a!) grad_input) -> Tensor(a!)
  python_module: nn
  dispatch:
    CPU: legacy::cpu::_thnn_glu_backward_out
    CUDA: legacy::cuda::_thnn_glu_backward_out

- func: glu_backward(Tensor grad_output, Tensor self, int dim) -> Tensor
  python_module: nn
  dispatch:
    CPU: legacy::cpu::_thnn_glu_backward
    CUDA: legacy::cuda::_thnn_glu_backward

- func: hardtanh.out(Tensor self, Scalar min_val=-1, Scalar max_val=1, *, Tensor(a!) out) -> Tensor(a!)
  python_module: nn
  dispatch:
    CPU: legacy::cpu::_thnn_hardtanh_forward_out
    CUDA: legacy::cuda::_thnn_hardtanh_forward_out

- func: hardtanh(Tensor self, Scalar min_val=-1, Scalar max_val=1) -> Tensor
  python_module: nn
  dispatch:
    CPU: legacy::cpu::_thnn_hardtanh_forward
    CUDA: legacy::cuda::_thnn_hardtanh_forward

- func: hardtanh_backward.grad_input(Tensor grad_output, Tensor self, Scalar min_val, Scalar max_val, *, Tensor(a!) grad_input) -> Tensor(a!)
  python_module: nn
  dispatch:
    CPU: legacy::cpu::_thnn_hardtanh_backward_out
    CUDA: legacy::cuda::_thnn_hardtanh_backward_out

- func: hardtanh_backward(Tensor grad_output, Tensor self, Scalar min_val, Scalar max_val) -> Tensor
  python_module: nn
  dispatch:
    CPU: legacy::cpu::_thnn_hardtanh_backward
    CUDA: legacy::cuda::_thnn_hardtanh_backward

- func: hardtanh_(Tensor(a!) self, Scalar min_val=-1, Scalar max_val=1) -> Tensor(a!)
  python_module: nn
  dispatch:
    CPU: legacy::cpu::_thnn_hardtanh_forward_
    CUDA: legacy::cuda::_thnn_hardtanh_forward_

- func: leaky_relu.out(Tensor self, Scalar negative_slope=0.01, *, Tensor(a!) out) -> Tensor(a!)
  python_module: nn
  dispatch:
    CPU: legacy::cpu::_thnn_leaky_relu_forward_out
    CUDA: legacy::cuda::_thnn_leaky_relu_forward_out

- func: leaky_relu(Tensor self, Scalar negative_slope=0.01) -> Tensor
  python_module: nn
  dispatch:
    CPU: legacy::cpu::_thnn_leaky_relu_forward
    CUDA: legacy::cuda::_thnn_leaky_relu_forward

- func: leaky_relu_backward.grad_input(Tensor grad_output, Tensor self, Scalar negative_slope, *, Tensor(a!) grad_input) -> Tensor(a!)
  python_module: nn
  dispatch:
    CPU: legacy::cpu::_thnn_leaky_relu_backward_out
    CUDA: legacy::cuda::_thnn_leaky_relu_backward_out

- func: leaky_relu_backward(Tensor grad_output, Tensor self, Scalar negative_slope) -> Tensor
  python_module: nn
  dispatch:
    CPU: legacy::cpu::_thnn_leaky_relu_backward
    CUDA: legacy::cuda::_thnn_leaky_relu_backward

- func: leaky_relu_(Tensor(a!) self, Scalar negative_slope=0.01) -> Tensor(a!)
  python_module: nn
  dispatch:
    CPU: legacy::cpu::_thnn_leaky_relu_forward_
    CUDA: legacy::cuda::_thnn_leaky_relu_forward_

- func: log_sigmoid.out(Tensor self, *, Tensor(a!) out) -> Tensor(a!)
  python_module: nn

- func: log_sigmoid(Tensor self) -> Tensor
  python_module: nn

- func: log_sigmoid_forward.output(Tensor self, *, Tensor(a!) output, Tensor(b!) buffer) -> (Tensor(a!), Tensor(b!))
  python_module: nn
  dispatch:
    CPU: legacy::cpu::_thnn_log_sigmoid_forward_out
    CUDA: legacy::cuda::_thnn_log_sigmoid_forward_out

- func: log_sigmoid_forward(Tensor self) -> (Tensor output, Tensor buffer)
  python_module: nn
  dispatch:
    CPU: legacy::cpu::_thnn_log_sigmoid_forward
    CUDA: legacy::cuda::_thnn_log_sigmoid_forward

- func: log_sigmoid_backward.grad_input(Tensor grad_output, Tensor self, Tensor buffer, *, Tensor(a!) grad_input) -> Tensor(a!)
  python_module: nn
  dispatch:
    CPU: legacy::cpu::_thnn_log_sigmoid_backward_out
    CUDA: legacy::cuda::_thnn_log_sigmoid_backward_out

- func: log_sigmoid_backward(Tensor grad_output, Tensor self, Tensor buffer) -> Tensor
  python_module: nn
  dispatch:
    CPU: legacy::cpu::_thnn_log_sigmoid_backward
    CUDA: legacy::cuda::_thnn_log_sigmoid_backward

- func: rrelu_with_noise.out(Tensor self, Tensor noise, Scalar lower=0.125, Scalar upper=0.3333333333333333, bool training=False, Generator? generator=None, *, Tensor(a!) out) -> Tensor(a!)
  python_module: nn
  dispatch:
    CPU: legacy::cpu::_thnn_rrelu_with_noise_forward_out
    CUDA: legacy::cuda::_thnn_rrelu_with_noise_forward_out

- func: rrelu_with_noise(Tensor self, Tensor noise, Scalar lower=0.125, Scalar upper=0.3333333333333333, bool training=False, Generator? generator=None) -> Tensor
  python_module: nn
  dispatch:
    CPU: legacy::cpu::_thnn_rrelu_with_noise_forward
    CUDA: legacy::cuda::_thnn_rrelu_with_noise_forward

- func: rrelu_with_noise_backward.grad_input(Tensor grad_output, Tensor self, Tensor noise, Scalar lower, Scalar upper, bool training, *, Tensor(a!) grad_input) -> Tensor(a!)
  python_module: nn
  dispatch:
    CPU: legacy::cpu::_thnn_rrelu_with_noise_backward_out
    CUDA: legacy::cuda::_thnn_rrelu_with_noise_backward_out

- func: rrelu_with_noise_backward(Tensor grad_output, Tensor self, Tensor noise, Scalar lower, Scalar upper, bool training) -> Tensor
  python_module: nn
  dispatch:
    CPU: legacy::cpu::_thnn_rrelu_with_noise_backward
    CUDA: legacy::cuda::_thnn_rrelu_with_noise_backward

- func: rrelu_with_noise_(Tensor(a!) self, Tensor noise, Scalar lower=0.125, Scalar upper=0.3333333333333333, bool training=False, Generator? generator=None) -> Tensor(a!)
  python_module: nn
  dispatch:
    CPU: legacy::cpu::_thnn_rrelu_with_noise_forward_
    CUDA: legacy::cuda::_thnn_rrelu_with_noise_forward_

- func: softplus.out(Tensor self, Scalar beta=1, Scalar threshold=20, *, Tensor(a!) out) -> Tensor(a!)
  python_module: nn
  dispatch:
    CPU: legacy::cpu::_thnn_softplus_forward_out
    CUDA: legacy::cuda::_thnn_softplus_forward_out

- func: softplus(Tensor self, Scalar beta=1, Scalar threshold=20) -> Tensor
  python_module: nn
  dispatch:
    CPU: legacy::cpu::_thnn_softplus_forward
    CUDA: legacy::cuda::_thnn_softplus_forward

- func: softplus_backward.grad_input(Tensor grad_output, Tensor self, Scalar beta, Scalar threshold, Tensor output, *, Tensor(a!) grad_input) -> Tensor(a!)
  python_module: nn
  dispatch:
    CPU: legacy::cpu::_thnn_softplus_backward_out
    CUDA: legacy::cuda::_thnn_softplus_backward_out

- func: softplus_backward(Tensor grad_output, Tensor self, Scalar beta, Scalar threshold, Tensor output) -> Tensor
  python_module: nn
  dispatch:
    CPU: legacy::cpu::_thnn_softplus_backward
    CUDA: legacy::cuda::_thnn_softplus_backward

- func: softshrink.out(Tensor self, Scalar lambd=0.5, *, Tensor(a!) out) -> Tensor(a!)
  python_module: nn
  dispatch:
    CPU: legacy::cpu::_thnn_softshrink_forward_out
    CUDA: legacy::cuda::_thnn_softshrink_forward_out

- func: softshrink(Tensor self, Scalar lambd=0.5) -> Tensor
  python_module: nn
  dispatch:
    CPU: legacy::cpu::_thnn_softshrink_forward
    CUDA: legacy::cuda::_thnn_softshrink_forward

- func: softshrink_backward.grad_input(Tensor grad_output, Tensor self, Scalar lambd, *, Tensor(a!) grad_input) -> Tensor(a!)
  python_module: nn
  dispatch:
    CPU: legacy::cpu::_thnn_softshrink_backward_out
    CUDA: legacy::cuda::_thnn_softshrink_backward_out

- func: softshrink_backward(Tensor grad_output, Tensor self, Scalar lambd) -> Tensor
  python_module: nn
  dispatch:
    CPU: legacy::cpu::_thnn_softshrink_backward
    CUDA: legacy::cuda::_thnn_softshrink_backward

- func: adaptive_avg_pool2d.out(Tensor self, int[2] output_size, *, Tensor(a!) out) -> Tensor(a!)
  python_module: nn
  dispatch:
    CPU: adaptive_avg_pool2d_out_cpu
    CUDA: adaptive_avg_pool2d_out_cuda
    MkldnnCPU: mkldnn_adaptive_avg_pool2d_out

- func: adaptive_avg_pool2d(Tensor self, int[2] output_size) -> Tensor
  python_module: nn

- func: mkldnn_adaptive_avg_pool2d(Tensor self, int[2] output_size) -> Tensor
  dispatch:
    MkldnnCPU: mkldnn_adaptive_avg_pool2d
  requires_tensor: True

- func: _adaptive_avg_pool2d(Tensor self, int[2] output_size) -> Tensor
  dispatch:
    CPU: adaptive_avg_pool2d_cpu
    CUDA: adaptive_avg_pool2d_cuda
    QuantizedCPU: quantized_adaptive_avg_pool2d

- func: _adaptive_avg_pool2d_backward(Tensor grad_output, Tensor self) -> Tensor
  python_module: nn
  dispatch:
    CPU: adaptive_avg_pool2d_backward_cpu
    CUDA: adaptive_avg_pool2d_backward_cuda

- func: adaptive_avg_pool3d.out(Tensor self, int[3] output_size, *, Tensor(a!) out) -> Tensor(a!)
  python_module: nn
  dispatch:
    CPU: adaptive_avg_pool3d_out_cpu
    CUDA: adaptive_avg_pool3d_out_cuda

- func: adaptive_avg_pool3d(Tensor self, int[3] output_size) -> Tensor
  python_module: nn
  dispatch:
    CPU: adaptive_avg_pool3d_cpu
    CUDA: adaptive_avg_pool3d_cuda

- func: adaptive_avg_pool3d_backward.grad_input(Tensor grad_output, Tensor self, *, Tensor(a!) grad_input) -> Tensor(a!)
  python_module: nn
  dispatch:
    CPU: adaptive_avg_pool3d_backward_out_cpu
    CUDA: adaptive_avg_pool3d_backward_out_cuda

- func: adaptive_avg_pool3d_backward(Tensor grad_output, Tensor self) -> Tensor
  python_module: nn
  dispatch:
    CPU: adaptive_avg_pool3d_backward_cpu
    CUDA: adaptive_avg_pool3d_backward_cuda

# Return: (Tensor output, Tensor indices)
- func: adaptive_max_pool2d.out(Tensor self, int[2] output_size, *, Tensor(a!) out, Tensor(b!) indices) -> (Tensor(a!), Tensor(b!))
  python_module: nn
  dispatch:
    CPU: adaptive_max_pool2d_out_cpu
    CUDA: adaptive_max_pool2d_out_cuda

# Return: (Tensor output, Tensor indices)
- func: adaptive_max_pool2d(Tensor self, int[2] output_size) -> (Tensor, Tensor)
  python_module: nn
  dispatch:
    CPU: adaptive_max_pool2d_cpu
    CUDA: adaptive_max_pool2d_cuda

- func: adaptive_max_pool2d_backward.grad_input(Tensor grad_output, Tensor self, Tensor indices, *, Tensor(a!) grad_input) -> Tensor(a!)
  python_module: nn
  dispatch:
    CPU: adaptive_max_pool2d_backward_out_cpu
    CUDA: adaptive_max_pool2d_backward_out_cuda

- func: adaptive_max_pool2d_backward(Tensor grad_output, Tensor self, Tensor indices) -> Tensor
  python_module: nn
  dispatch:
    CPU: adaptive_max_pool2d_backward_cpu
    CUDA: adaptive_max_pool2d_backward_cuda

# Return: (Tensor output, Tensor indices)
- func: adaptive_max_pool3d.out(Tensor self, int[3] output_size, *, Tensor(a!) out, Tensor(b!) indices) -> (Tensor(a!), Tensor(b!))
  python_module: nn
  dispatch:
    CPU: adaptive_max_pool3d_out_cpu
    CUDA: adaptive_max_pool3d_out_cuda

# Return: (Tensor output, Tensor indices)
- func: adaptive_max_pool3d(Tensor self, int[3] output_size) -> (Tensor, Tensor)
  python_module: nn
  dispatch:
    CPU: adaptive_max_pool3d_cpu
    CUDA: adaptive_max_pool3d_cuda

- func: adaptive_max_pool3d_backward.grad_input(Tensor grad_output, Tensor self, Tensor indices, *, Tensor(a!) grad_input) -> Tensor(a!)
  python_module: nn
  dispatch:
    CPU: adaptive_max_pool3d_backward_out_cpu
    CUDA: adaptive_max_pool3d_backward_out_cuda

- func: adaptive_max_pool3d_backward(Tensor grad_output, Tensor self, Tensor indices) -> Tensor
  python_module: nn
  dispatch:
    CPU: adaptive_max_pool3d_backward_cpu
    CUDA: adaptive_max_pool3d_backward_cuda

- func: avg_pool2d.out(Tensor self, int[2] kernel_size, int[2] stride=[], int[2] padding=0, bool ceil_mode=False, bool count_include_pad=True, int? divisor_override=None, *, Tensor(a!) out) -> Tensor(a!)
  python_module: nn
  dispatch:
    CPU: avg_pool2d_out_cpu
    CUDA: avg_pool2d_out_cuda
    MkldnnCPU: mkldnn_avg_pool2d_out

- func: avg_pool2d(Tensor self, int[2] kernel_size, int[2] stride=[], int[2] padding=0, bool ceil_mode=False, bool count_include_pad=True, int? divisor_override=None) -> Tensor
  python_module: nn
  dispatch:
    CPU: avg_pool2d_cpu
    CUDA: avg_pool2d_cuda
    MkldnnCPU: mkldnn_avg_pool2d
    QuantizedCPU: quantized_avg_pool2d

- func: avg_pool2d_backward.grad_input(Tensor grad_output, Tensor self, int[2] kernel_size, int[2] stride, int[2] padding, bool ceil_mode, bool count_include_pad, int? divisor_override, *, Tensor(a!) grad_input) -> Tensor(a!)
  python_module: nn
  dispatch:
    CPU: avg_pool2d_backward_out_cpu
    CUDA: avg_pool2d_backward_out_cuda

- func: avg_pool2d_backward(Tensor grad_output, Tensor self, int[2] kernel_size, int[2] stride, int[2] padding, bool ceil_mode, bool count_include_pad, int? divisor_override) -> Tensor
  python_module: nn
  dispatch:
    CPU: avg_pool2d_backward_cpu
    CUDA: avg_pool2d_backward_cuda

- func: avg_pool3d.out(Tensor self, int[3] kernel_size, int[3] stride=[], int[3] padding=0, bool ceil_mode=False, bool count_include_pad=True, int? divisor_override=None, *, Tensor(a!) out) -> Tensor(a!)
  python_module: nn
  dispatch:
    CPU: avg_pool3d_out_cpu
    CUDA: avg_pool3d_out_cuda

- func: avg_pool3d(Tensor self, int[3] kernel_size, int[3] stride=[], int[3] padding=0, bool ceil_mode=False, bool count_include_pad=True, int? divisor_override=None) -> Tensor
  python_module: nn
  dispatch:
    CPU: avg_pool3d_cpu
    CUDA: avg_pool3d_cuda

- func: avg_pool3d_backward.grad_input(Tensor grad_output, Tensor self, int[3] kernel_size, int[3] stride, int[3] padding, bool ceil_mode, bool count_include_pad, int? divisor_override, *, Tensor(a!) grad_input) -> Tensor(a!)
  python_module: nn
  dispatch:
    CPU: avg_pool3d_backward_out_cpu
    CUDA: avg_pool3d_backward_out_cuda

- func: avg_pool3d_backward(Tensor grad_output, Tensor self, int[3] kernel_size, int[3] stride, int[3] padding, bool ceil_mode, bool count_include_pad, int? divisor_override) -> Tensor
  python_module: nn
  dispatch:
    CPU: avg_pool3d_backward_cpu
    CUDA: avg_pool3d_backward_cuda

# Return: (Tensor output, Tensor indices)
- func: fractional_max_pool2d.output(Tensor self, int[2] kernel_size, int[2] output_size, Tensor random_samples, *, Tensor(a!) output, Tensor(b!) indices) -> (Tensor(a!), Tensor(b!))
  python_module: nn
  dispatch:
    CPU: fractional_max_pool2d_out_cpu
    CUDA: fractional_max_pool2d_out_cuda

# Return: (Tensor output, Tensor indices)
- func: fractional_max_pool2d(Tensor self, int[2] kernel_size, int[2] output_size, Tensor random_samples) -> (Tensor, Tensor)
  python_module: nn
  dispatch:
    CPU: fractional_max_pool2d_cpu
    CUDA: fractional_max_pool2d_cuda

- func: fractional_max_pool2d_backward.grad_input(Tensor grad_output, Tensor self, int[2] kernel_size, int[2] output_size, Tensor indices, *, Tensor(a!) grad_input) -> Tensor(a!)
  python_module: nn
  dispatch:
    CPU: fractional_max_pool2d_backward_out_cpu
    CUDA: fractional_max_pool2d_backward_out_cuda

- func: fractional_max_pool2d_backward(Tensor grad_output, Tensor self, int[2] kernel_size, int[2] output_size, Tensor indices) -> Tensor
  python_module: nn
  dispatch:
    CPU: fractional_max_pool2d_backward_cpu
    CUDA: fractional_max_pool2d_backward_cuda

# Return: (Tensor output, Tensor indices)
- func: fractional_max_pool3d.output(Tensor self, int[3] kernel_size, int[3] output_size, Tensor random_samples, *, Tensor(a!) output, Tensor(b!) indices) -> (Tensor(a!), Tensor(b!))
  python_module: nn
  dispatch:
    CPU: fractional_max_pool3d_out_cpu
    CUDA: fractional_max_pool3d_out_cuda

# Return: (Tensor output, Tensor indices)
- func: fractional_max_pool3d(Tensor self, int[3] kernel_size, int[3] output_size, Tensor random_samples) -> (Tensor, Tensor)
  python_module: nn
  dispatch:
    CPU: fractional_max_pool3d_cpu
    CUDA: fractional_max_pool3d_cuda

- func: fractional_max_pool3d_backward.grad_input(Tensor grad_output, Tensor self, int[3] kernel_size, int[3] output_size, Tensor indices, *, Tensor(a!) grad_input) -> Tensor(a!)
  python_module: nn
  dispatch:
    CPU: fractional_max_pool3d_backward_out_cpu
    CUDA: fractional_max_pool3d_backward_out_cuda

- func: fractional_max_pool3d_backward(Tensor grad_output, Tensor self, int[3] kernel_size, int[3] output_size, Tensor indices) -> Tensor
  python_module: nn
  dispatch:
    CPU: fractional_max_pool3d_backward_cpu
    CUDA: fractional_max_pool3d_backward_cuda

# Return: (Tensor output, Tensor indices)
- func: max_pool2d_with_indices.out(Tensor self, int[2] kernel_size, int[2] stride=[], int[2] padding=0, int[2] dilation=1, bool ceil_mode=False, *, Tensor(a!) out, Tensor(b!) indices) -> (Tensor(a!), Tensor(b!))
  python_module: nn
  dispatch:
    CPU: max_pool2d_with_indices_out_cpu
    CUDA: max_pool2d_with_indices_out_cuda

# Return: (Tensor output, Tensor indices)
- func: max_pool2d_with_indices(Tensor self, int[2] kernel_size, int[2] stride=[], int[2] padding=0, int[2] dilation=1, bool ceil_mode=False) -> (Tensor, Tensor)
  python_module: nn
  dispatch:
    CPU: max_pool2d_with_indices_cpu
    CUDA: max_pool2d_with_indices_cuda

- func: max_pool2d_with_indices_backward.grad_input(Tensor grad_output, Tensor self, int[2] kernel_size, int[2] stride, int[2] padding, int[2] dilation, bool ceil_mode, Tensor indices, *, Tensor(a!) grad_input) -> Tensor(a!)
  python_module: nn
  dispatch:
    CPU: max_pool2d_with_indices_backward_out_cpu
    CUDA: max_pool2d_with_indices_backward_out_cuda

- func: max_pool2d_with_indices_backward(Tensor grad_output, Tensor self, int[2] kernel_size, int[2] stride, int[2] padding, int[2] dilation, bool ceil_mode, Tensor indices) -> Tensor
  python_module: nn
  dispatch:
    CPU: max_pool2d_with_indices_backward_cpu
    CUDA: max_pool2d_with_indices_backward_cuda

# Return: (Tensor output, Tensor indices)
- func: max_pool3d_with_indices.out(Tensor self, int[3] kernel_size, int[3] stride=[], int[3] padding=0, int[3] dilation=1, bool ceil_mode=False, *, Tensor(a!) out, Tensor(b!) indices) -> (Tensor(a!), Tensor(b!))
  python_module: nn
  dispatch:
    CPU: max_pool3d_with_indices_out_cpu
    CUDA: max_pool3d_with_indices_out_cuda

# Return: (Tensor output, Tensor indices)
- func: max_pool3d_with_indices(Tensor self, int[3] kernel_size, int[3] stride=[], int[3] padding=0, int[3] dilation=1, bool ceil_mode=False) -> (Tensor, Tensor)
  python_module: nn
  dispatch:
    CPU: max_pool3d_with_indices_cpu
    CUDA: max_pool3d_with_indices_cuda

- func: max_pool3d_with_indices_backward.grad_input(Tensor grad_output, Tensor self, int[3] kernel_size, int[3] stride, int[3] padding, int[3] dilation, bool ceil_mode, Tensor indices, *, Tensor(a!) grad_input) -> Tensor(a!)
  python_module: nn
  dispatch:
    CPU: max_pool3d_with_indices_backward_out_cpu
    CUDA: max_pool3d_with_indices_backward_out_cuda

- func: max_pool3d_with_indices_backward(Tensor grad_output, Tensor self, int[3] kernel_size, int[3] stride, int[3] padding, int[3] dilation, bool ceil_mode, Tensor indices) -> Tensor
  python_module: nn
  dispatch:
    CPU: max_pool3d_with_indices_backward_cpu
    CUDA: max_pool3d_with_indices_backward_cuda

- func: max_unpool2d.out(Tensor self, Tensor indices, int[2] output_size, *, Tensor(a!) out) -> Tensor(a!)
  python_module: nn
  dispatch:
    CPU: max_unpooling2d_forward_out_cpu
    CUDA: max_unpooling2d_forward_out_cuda

- func: max_unpool2d(Tensor self, Tensor indices, int[2] output_size) -> Tensor
  python_module: nn
  dispatch:
    CPU: max_unpooling2d_forward_cpu
    CUDA: max_unpooling2d_forward_cuda

- func: max_unpool2d_backward.grad_input(Tensor grad_output, Tensor self, Tensor indices, int[2] output_size, *, Tensor(a!) grad_input) -> Tensor(a!)
  python_module: nn
  dispatch:
    CPU: max_unpooling2d_backward_out_cpu
    CUDA: max_unpooling2d_backward_out_cuda

- func: max_unpool2d_backward(Tensor grad_output, Tensor self, Tensor indices, int[2] output_size) -> Tensor
  python_module: nn
  dispatch:
    CPU: max_unpooling2d_backward_cpu
    CUDA: max_unpooling2d_backward_cuda

- func: max_unpool3d.out(Tensor self, Tensor indices, int[3] output_size, int[3] stride, int[3] padding, *, Tensor(a!) out) -> Tensor(a!)
  python_module: nn
  dispatch:
    CPU: max_unpooling3d_forward_out_cpu
    CUDA: max_unpooling3d_forward_out_cuda

- func: max_unpool3d(Tensor self, Tensor indices, int[3] output_size, int[3] stride, int[3] padding) -> Tensor
  python_module: nn
  dispatch:
    CPU: max_unpooling3d_forward_cpu
    CUDA: max_unpooling3d_forward_cuda

- func: max_unpool3d_backward.grad_input(Tensor grad_output, Tensor self, Tensor indices, int[3] output_size, int[3] stride, int[3] padding, *, Tensor(a!) grad_input) -> Tensor(a!)
  python_module: nn
  dispatch:
    CPU: max_unpooling3d_backward_out_cpu
    CUDA: max_unpooling3d_backward_out_cuda

- func: max_unpool3d_backward(Tensor grad_output, Tensor self, Tensor indices, int[3] output_size, int[3] stride, int[3] padding) -> Tensor
  python_module: nn
  dispatch:
    CPU: max_unpooling3d_backward_cpu
    CUDA: max_unpooling3d_backward_cuda

- func: reflection_pad1d.out(Tensor self, int[2] padding, *, Tensor(a!) out) -> Tensor(a!)
  python_module: nn
  dispatch:
    CPU: reflection_pad1d_out_cpu
    CUDA: reflection_pad1d_out_cuda

- func: reflection_pad1d(Tensor self, int[2] padding) -> Tensor
  python_module: nn
  dispatch:
    CPU: reflection_pad1d_cpu
    CUDA: reflection_pad1d_cuda

- func: reflection_pad1d_backward.grad_input(Tensor grad_output, Tensor self, int[2] padding, *, Tensor(a!) grad_input) -> Tensor(a!)
  python_module: nn
  dispatch:
    CPU: reflection_pad1d_backward_out_cpu
    CUDA: reflection_pad1d_backward_out_cuda

- func: reflection_pad1d_backward(Tensor grad_output, Tensor self, int[2] padding) -> Tensor
  python_module: nn
  dispatch:
    CPU: reflection_pad1d_backward_cpu
    CUDA: reflection_pad1d_backward_cuda

- func: reflection_pad2d.out(Tensor self, int[4] padding, *, Tensor(a!) out) -> Tensor(a!)
  python_module: nn
  dispatch:
    CPU: reflection_pad2d_out_cpu
    CUDA: reflection_pad2d_out_cuda

- func: reflection_pad2d(Tensor self, int[4] padding) -> Tensor
  python_module: nn
  dispatch:
    CPU: reflection_pad2d_cpu
    CUDA: reflection_pad2d_cuda

- func: reflection_pad2d_backward.grad_input(Tensor grad_output, Tensor self, int[4] padding, *, Tensor(a!) grad_input) -> Tensor(a!)
  python_module: nn
  dispatch:
    CPU: reflection_pad2d_backward_out_cpu
    CUDA: reflection_pad2d_backward_out_cuda

- func: reflection_pad2d_backward(Tensor grad_output, Tensor self, int[4] padding) -> Tensor
  python_module: nn
  dispatch:
    CPU: reflection_pad2d_backward_cpu
    CUDA: reflection_pad2d_backward_cuda

- func: replication_pad1d.out(Tensor self, int[2] padding, *, Tensor(a!) out) -> Tensor(a!)
  python_module: nn
  dispatch:
    CPU: replication_pad1d_out_cpu
    CUDA: replication_pad1d_out_cuda

- func: replication_pad1d(Tensor self, int[2] padding) -> Tensor
  python_module: nn
  dispatch:
    CPU: replication_pad1d_cpu
    CUDA: replication_pad1d_cuda

- func: replication_pad1d_backward.grad_input(Tensor grad_output, Tensor self, int[2] padding, *, Tensor(a!) grad_input) -> Tensor(a!)
  python_module: nn
  dispatch:
    CPU: replication_pad1d_backward_out_cpu
    CUDA: replication_pad1d_backward_out_cuda

- func: replication_pad1d_backward(Tensor grad_output, Tensor self, int[2] padding) -> Tensor
  python_module: nn
  dispatch:
    CPU: replication_pad1d_backward_cpu
    CUDA: replication_pad1d_backward_cuda

- func: replication_pad2d.out(Tensor self, int[4] padding, *, Tensor(a!) out) -> Tensor(a!)
  python_module: nn
  dispatch:
    CPU: replication_pad2d_out_cpu
    CUDA: replication_pad2d_out_cuda

- func: replication_pad2d(Tensor self, int[4] padding) -> Tensor
  python_module: nn
  dispatch:
    CPU: replication_pad2d_cpu
    CUDA: replication_pad2d_cuda

- func: replication_pad2d_backward.grad_input(Tensor grad_output, Tensor self, int[4] padding, *, Tensor(a!) grad_input) -> Tensor(a!)
  python_module: nn
  dispatch:
    CPU: replication_pad2d_backward_out_cpu
    CUDA: replication_pad2d_backward_out_cuda

- func: replication_pad2d_backward(Tensor grad_output, Tensor self, int[4] padding) -> Tensor
  python_module: nn
  dispatch:
    CPU: replication_pad2d_backward_cpu
    CUDA: replication_pad2d_backward_cuda

- func: replication_pad3d.out(Tensor self, int[6] padding, *, Tensor(a!) out) -> Tensor(a!)
  python_module: nn
  dispatch:
    CPU: replication_pad3d_out_cpu
    CUDA: replication_pad3d_out_cuda

- func: replication_pad3d(Tensor self, int[6] padding) -> Tensor
  python_module: nn
  dispatch:
    CPU: replication_pad3d_cpu
    CUDA: replication_pad3d_cuda

- func: replication_pad3d_backward.grad_input(Tensor grad_output, Tensor self, int[6] padding, *, Tensor(a!) grad_input) -> Tensor(a!)
  python_module: nn
  dispatch:
    CPU: replication_pad3d_backward_out_cpu
    CUDA: replication_pad3d_backward_out_cuda

- func: replication_pad3d_backward(Tensor grad_output, Tensor self, int[6] padding) -> Tensor
  python_module: nn
  dispatch:
    CPU: replication_pad3d_backward_cpu
    CUDA: replication_pad3d_backward_cuda

- func: upsample_linear1d.out(Tensor self, int[1] output_size, bool align_corners, *, Tensor(a!) out) -> Tensor(a!)
  python_module: nn
  dispatch:
    CPU: upsample_linear1d_out_cpu
    CUDA: upsample_linear1d_out_cuda

- func: upsample_linear1d(Tensor self, int[1] output_size, bool align_corners) -> Tensor
  python_module: nn
  dispatch:
    CPU: upsample_linear1d_cpu
    CUDA: upsample_linear1d_cuda

- func: upsample_linear1d_backward.grad_input(Tensor grad_output, int[1] output_size, int[3] input_size, bool align_corners, *, Tensor(a!) grad_input) -> Tensor(a!)
  python_module: nn
  dispatch:
    CPU: upsample_linear1d_backward_out_cpu
    CUDA: upsample_linear1d_backward_out_cuda

- func: upsample_linear1d_backward(Tensor grad_output, int[1] output_size, int[3] input_size, bool align_corners) -> Tensor
  python_module: nn
  dispatch:
    CPU: upsample_linear1d_backward_cpu
    CUDA: upsample_linear1d_backward_cuda

- func: upsample_bilinear2d.out(Tensor self, int[2] output_size, bool align_corners, *, Tensor(a!) out) -> Tensor(a!)
  python_module: nn
  dispatch:
    CPU: upsample_bilinear2d_out_cpu
    CUDA: upsample_bilinear2d_out_cuda

- func: upsample_bilinear2d(Tensor self, int[2] output_size, bool align_corners) -> Tensor
  python_module: nn
  dispatch:
    CPU: upsample_bilinear2d_cpu
    CUDA: upsample_bilinear2d_cuda

- func: upsample_bilinear2d_backward.grad_input(Tensor grad_output, int[2] output_size, int[4] input_size, bool align_corners, *, Tensor(a!) grad_input) -> Tensor(a!)
  python_module: nn
  dispatch:
    CPU: upsample_bilinear2d_backward_out_cpu
    CUDA: upsample_bilinear2d_backward_out_cuda

- func: upsample_bilinear2d_backward(Tensor grad_output, int[2] output_size, int[4] input_size, bool align_corners) -> Tensor
  python_module: nn
  dispatch:
    CPU: upsample_bilinear2d_backward_cpu
    CUDA: upsample_bilinear2d_backward_cuda

- func: upsample_bicubic2d.out(Tensor self, int[2] output_size, bool align_corners, *, Tensor(a!) out) -> Tensor(a!)
  python_module: nn
  dispatch:
    CPU: upsample_bicubic2d_out_cpu
    CUDA: upsample_bicubic2d_out_cuda

- func: upsample_bicubic2d(Tensor self, int[2] output_size, bool align_corners) -> Tensor
  python_module: nn
  dispatch:
    CPU: upsample_bicubic2d_cpu
    CUDA: upsample_bicubic2d_cuda

- func: upsample_bicubic2d_backward.grad_input(Tensor grad_output, int[2] output_size, int[4] input_size, bool align_corners, *, Tensor(a!) grad_input) -> Tensor(a!)
  python_module: nn
  dispatch:
    CPU: upsample_bicubic2d_backward_out_cpu
    CUDA: upsample_bicubic2d_backward_out_cuda

- func: upsample_bicubic2d_backward(Tensor grad_output, int[2] output_size, int[4] input_size, bool align_corners) -> Tensor
  python_module: nn
  dispatch:
    CPU: upsample_bicubic2d_backward_cpu
    CUDA: upsample_bicubic2d_backward_cuda

- func: upsample_trilinear3d.out(Tensor self, int[3] output_size, bool align_corners, *, Tensor(a!) out) -> Tensor(a!)
  python_module: nn
  dispatch:
    CPU: upsample_trilinear3d_out_cpu
    CUDA: upsample_trilinear3d_out_cuda

- func: upsample_trilinear3d(Tensor self, int[3] output_size, bool align_corners) -> Tensor
  python_module: nn
  dispatch:
    CPU: upsample_trilinear3d_cpu
    CUDA: upsample_trilinear3d_cuda

- func: upsample_trilinear3d_backward.grad_input(Tensor grad_output, int[3] output_size, int[5] input_size, bool align_corners, *, Tensor(a!) grad_input) -> Tensor(a!)
  python_module: nn
  dispatch:
    CPU: upsample_trilinear3d_backward_out_cpu
    CUDA: upsample_trilinear3d_backward_out_cuda

- func: upsample_trilinear3d_backward(Tensor grad_output, int[3] output_size, int[5] input_size, bool align_corners) -> Tensor
  python_module: nn
  dispatch:
    CPU: upsample_trilinear3d_backward_cpu
    CUDA: upsample_trilinear3d_backward_cuda

- func: upsample_nearest1d.out(Tensor self, int[1] output_size, *, Tensor(a!) out) -> Tensor(a!)
  python_module: nn
  dispatch:
    CPU: upsample_nearest1d_out_cpu
    CUDA: upsample_nearest1d_out_cuda

- func: upsample_nearest1d(Tensor self, int[1] output_size) -> Tensor
  python_module: nn
  dispatch:
    CPU: upsample_nearest1d_cpu
    CUDA: upsample_nearest1d_cuda

- func: upsample_nearest1d_backward.grad_input(Tensor grad_output, int[1] output_size, int[3] input_size, *, Tensor(a!) grad_input) -> Tensor(a!)
  python_module: nn
  dispatch:
    CPU: upsample_nearest1d_backward_out_cpu
    CUDA: upsample_nearest1d_backward_out_cuda

- func: upsample_nearest1d_backward(Tensor grad_output, int[1] output_size, int[3] input_size) -> Tensor
  python_module: nn
  dispatch:
    CPU: upsample_nearest1d_backward_cpu
    CUDA: upsample_nearest1d_backward_cuda

- func: upsample_nearest2d.out(Tensor self, int[2] output_size, *, Tensor(a!) out) -> Tensor(a!)
  python_module: nn
  dispatch:
    CPU: upsample_nearest2d_out_cpu
    CUDA: upsample_nearest2d_out_cuda

- func: upsample_nearest2d(Tensor self, int[2] output_size) -> Tensor
  python_module: nn
  dispatch:
    CPU: upsample_nearest2d_cpu
    CUDA: upsample_nearest2d_cuda
    QuantizedCPU: quantized_upsample_nearest2d_cpu

- func: upsample_nearest2d_backward.grad_input(Tensor grad_output, int[2] output_size, int[4] input_size, *, Tensor(a!) grad_input) -> Tensor(a!)
  python_module: nn
  dispatch:
    CPU: upsample_nearest2d_backward_out_cpu
    CUDA: upsample_nearest2d_backward_out_cuda

- func: upsample_nearest2d_backward(Tensor grad_output, int[2] output_size, int[4] input_size) -> Tensor
  python_module: nn
  dispatch:
    CPU: upsample_nearest2d_backward_cpu
    CUDA: upsample_nearest2d_backward_cuda

- func: upsample_nearest3d.out(Tensor self, int[3] output_size, *, Tensor(a!) out) -> Tensor(a!)
  python_module: nn
  dispatch:
    CPU: upsample_nearest3d_out_cpu
    CUDA: upsample_nearest3d_out_cuda

- func: upsample_nearest3d(Tensor self, int[3] output_size) -> Tensor
  python_module: nn
  dispatch:
    CPU: upsample_nearest3d_cpu
    CUDA: upsample_nearest3d_cuda

- func: upsample_nearest3d_backward.grad_input(Tensor grad_output, int[3] output_size, int[5] input_size, *, Tensor(a!) grad_input) -> Tensor(a!)
  python_module: nn
  dispatch:
    CPU: upsample_nearest3d_backward_out_cpu
    CUDA: upsample_nearest3d_backward_out_cuda

- func: upsample_nearest3d_backward(Tensor grad_output, int[3] output_size, int[5] input_size) -> Tensor
  python_module: nn
  dispatch:
    CPU: upsample_nearest3d_backward_cpu
    CUDA: upsample_nearest3d_backward_cuda

- func: sigmoid_backward.grad_input(Tensor grad_output, Tensor output, *, Tensor(a!) grad_input) -> Tensor(a!)
  python_module: nn
  dispatch:
    CPU: legacy::cpu::_thnn_sigmoid_backward_out
    CUDA: legacy::cuda::_thnn_sigmoid_backward_out

- func: sigmoid_backward(Tensor grad_output, Tensor output) -> Tensor
  python_module: nn
  dispatch:
    CPU: legacy::cpu::_thnn_sigmoid_backward
    CUDA: legacy::cuda::_thnn_sigmoid_backward

- func: tanh_backward.grad_input(Tensor grad_output, Tensor output, *, Tensor(a!) grad_input) -> Tensor(a!)
  python_module: nn
  dispatch:
    CPU: legacy::cpu::_thnn_tanh_backward_out
    CUDA: legacy::cuda::_thnn_tanh_backward_out

- func: tanh_backward(Tensor grad_output, Tensor output) -> Tensor
  python_module: nn
  dispatch:
    CPU: legacy::cpu::_thnn_tanh_backward
    CUDA: legacy::cuda::_thnn_tanh_backward

# What's a thnn_conv_ versus a slow_conv_?
#
# Historically, we have inefficient implementations of convolutions
# coming from the THNN/THCUNN library.  These convolutions typically
# operated by computing the Toeplitz matrix and then doing a matrix
# multiply with the input; this is very memory inefficient!  However,
# occasionally, we really don't have anything better, so it's helpful
# to have these fallbacks when there is no more optimized implementation
# in cudnn or mkldnn, etc.  Both thnn_ and slow_ convolutions fall
# into this bucket.
#
# The difference between these two designations, is that thnn_ refers
# to a convolution that is still written in the "legacy" style; that is,
# C code in the THNN/ or THCUNN/ directory.  A slow_ convolution is
# one that is written in the native style: modern C++.  Algorithmically,
# these are the same thing, but we give them different prefixes to
# make the operational distinction clear.

- func: slow_conv_transpose2d.out(Tensor self, Tensor weight, int[2] kernel_size, Tensor? bias=None, int[2] stride=1, int[2] padding=0, int[2] output_padding=0, int[2] dilation=1, *, Tensor(a!) out) -> Tensor(a!)
  python_module: nn
  dispatch:
    CPU: slow_conv_transpose2d_out_cpu
    CUDA: slow_conv_transpose2d_out_cuda

- func: slow_conv_transpose2d(Tensor self, Tensor weight, int[2] kernel_size, Tensor? bias=None, int[2] stride=1, int[2] padding=0, int[2] output_padding=0, int[2] dilation=1) -> Tensor
  python_module: nn
  dispatch:
    CPU: slow_conv_transpose2d_cpu
    CUDA: slow_conv_transpose2d_cuda

- func: slow_conv_transpose2d_backward.grad_output(Tensor grad_output, Tensor self, Tensor weight, int[2] kernel_size, int[2] stride, int[2] padding, int[2] output_padding, int[2] dilation, Tensor columns, Tensor ones, *, Tensor?(a!) grad_input, Tensor?(b!) grad_weight, Tensor?(c!) grad_bias) -> (Tensor(a!), Tensor(b!), Tensor(c!))
  python_module: nn
  dispatch:
    CPU: slow_conv_transpose2d_backward_out_cpu
    CUDA: slow_conv_transpose2d_backward_out_cuda

- func: slow_conv_transpose2d_backward.output_mask(Tensor grad_output, Tensor self, Tensor weight, int[2] kernel_size, int[2] stride, int[2] padding, int[2] output_padding, int[2] dilation, Tensor columns, Tensor ones, bool[3] output_mask) -> (Tensor grad_input, Tensor grad_weight, Tensor grad_bias)
  python_module: nn
  dispatch:
    CPU: slow_conv_transpose2d_backward_cpu
    CUDA: slow_conv_transpose2d_backward_cuda

- func: slow_conv_transpose3d.out(Tensor self, Tensor weight, int[3] kernel_size, Tensor? bias=None, int[3] stride=1, int[3] padding=0, int[3] output_padding=0, int[3] dilation=1, *, Tensor(a!) out) -> Tensor(a!)
  python_module: nn
  dispatch:
    CPU: slow_conv_transpose3d_out_cpu
    CUDA: slow_conv_transpose3d_out_cuda

- func: slow_conv_transpose3d(Tensor self, Tensor weight, int[3] kernel_size, Tensor? bias=None, int[3] stride=1, int[3] padding=0, int[3] output_padding=0, int[3] dilation=1) -> Tensor
  python_module: nn
  dispatch:
    CPU: slow_conv_transpose3d_cpu
    CUDA: slow_conv_transpose3d_cuda

- func: slow_conv_transpose3d_backward.grad_output(Tensor grad_output, Tensor self, Tensor weight, int[3] kernel_size, int[3] stride, int[3] padding, int[3] output_padding, int[3] dilation, Tensor finput, Tensor fgrad_input, *, Tensor?(a!) grad_input, Tensor?(b!) grad_weight, Tensor?(c!) grad_bias) -> (Tensor(a!), Tensor(b!), Tensor(c!))
  python_module: nn
  dispatch:
    CPU: slow_conv_transpose3d_backward_out_cpu
    CUDA: slow_conv_transpose3d_backward_out_cuda

- func: slow_conv_transpose3d_backward.output_mask(Tensor grad_output, Tensor self, Tensor weight, int[3] kernel_size, int[3] stride, int[3] padding, int[3] output_padding, int[3] dilation, Tensor finput, Tensor fgrad_input, bool[3] output_mask) -> (Tensor grad_input, Tensor grad_weight, Tensor grad_bias)
  python_module: nn
  dispatch:
    CPU: slow_conv_transpose3d_backward_cpu
    CUDA: slow_conv_transpose3d_backward_cuda

- func: thnn_conv2d.out(Tensor self, Tensor weight, int[2] kernel_size, Tensor? bias=None, int[2] stride=1, int[2] padding=0, *, Tensor(a!) out) -> Tensor(a!)
  python_module: nn

- func: thnn_conv2d(Tensor self, Tensor weight, int[2] kernel_size, Tensor? bias=None, int[2] stride=1, int[2] padding=0) -> Tensor
  python_module: nn

- func: thnn_conv2d_forward.output(Tensor self, Tensor weight, int[2] kernel_size, Tensor? bias, int[2] stride, int[2] padding, *, Tensor(a!) output, Tensor(b!) finput, Tensor(c!) fgrad_input) -> (Tensor(a!), Tensor(b!), Tensor(c!))
  python_module: nn
  dispatch:
    CPU: legacy::cpu::_thnn_conv2d_forward_out
    CUDA: legacy::cuda::_thnn_conv2d_forward_out

- func: thnn_conv2d_forward(Tensor self, Tensor weight, int[2] kernel_size, Tensor? bias, int[2] stride, int[2] padding) -> (Tensor output, Tensor finput, Tensor fgrad_input)
  python_module: nn
  dispatch:
    CPU: legacy::cpu::_thnn_conv2d_forward
    CUDA: legacy::cuda::_thnn_conv2d_forward

- func: thnn_conv2d_backward.grad_input(Tensor grad_output, Tensor self, Tensor weight, int[2] kernel_size, int[2] stride, int[2] padding, Tensor finput, Tensor fgrad_input, *, Tensor?(a!) grad_input, Tensor?(b!) grad_weight, Tensor?(c!) grad_bias) -> (Tensor(a!), Tensor(b!), Tensor(c!))
  python_module: nn
  dispatch:
    CPU: legacy::cpu::_thnn_conv2d_backward_out
    CUDA: legacy::cuda::_thnn_conv2d_backward_out

- func: thnn_conv2d_backward.output_mask(Tensor grad_output, Tensor self, Tensor weight, int[2] kernel_size, int[2] stride, int[2] padding, Tensor finput, Tensor fgrad_input, bool[3] output_mask) -> (Tensor grad_input, Tensor grad_weight, Tensor grad_bias)
  python_module: nn
  dispatch:
    CPU: legacy::cpu::_thnn_conv2d_backward
    CUDA: legacy::cuda::_thnn_conv2d_backward

- func: thnn_conv_depthwise2d.out(Tensor self, Tensor weight, int[2] kernel_size, Tensor? bias=None, int[2] stride=1, int[2] padding=0, int[2] dilation=1, *, Tensor(a!) out) -> Tensor(a!)
  python_module: nn

- func: thnn_conv_depthwise2d(Tensor self, Tensor weight, int[2] kernel_size, Tensor? bias=None, int[2] stride=1, int[2] padding=0, int[2] dilation=1) -> Tensor
  python_module: nn

- func: thnn_conv_depthwise2d_forward.out(Tensor self, Tensor weight, int[2] kernel_size, Tensor? bias, int[2] stride, int[2] padding, int[2] dilation, *, Tensor(a!) out) -> Tensor(a!)
  python_module: nn
  dispatch:
    CUDA: legacy::cuda::_thnn_conv_depthwise2d_forward_out

- func: thnn_conv_depthwise2d_forward(Tensor self, Tensor weight, int[2] kernel_size, Tensor? bias, int[2] stride, int[2] padding, int[2] dilation) -> Tensor
  python_module: nn
  dispatch:
    CUDA: legacy::cuda::_thnn_conv_depthwise2d_forward

- func: thnn_conv_depthwise2d_backward.grad_input(Tensor grad_output, Tensor self, Tensor weight, int[2] kernel_size, int[2] stride, int[2] padding, int[2] dilation, *, Tensor?(a!) grad_input, Tensor?(b!) grad_weight) -> (Tensor(a!), Tensor(b!))
  python_module: nn
  dispatch:
    CUDA: legacy::cuda::_thnn_conv_depthwise2d_backward_out

- func: thnn_conv_depthwise2d_backward.output_mask(Tensor grad_output, Tensor self, Tensor weight, int[2] kernel_size, int[2] stride, int[2] padding, int[2] dilation, bool[2] output_mask) -> (Tensor grad_input, Tensor grad_weight)
  python_module: nn
  dispatch:
    CUDA: legacy::cuda::_thnn_conv_depthwise2d_backward

- func: thnn_conv3d.out(Tensor self, Tensor weight, int[3] kernel_size, Tensor? bias=None, int[3] stride=1, int[3] padding=0, *, Tensor(a!) out) -> Tensor(a!)
  python_module: nn

- func: thnn_conv3d(Tensor self, Tensor weight, int[3] kernel_size, Tensor? bias=None, int[3] stride=1, int[3] padding=0) -> Tensor
  python_module: nn

- func: thnn_conv3d_forward.output(Tensor self, Tensor weight, int[3] kernel_size, Tensor? bias, int[3] stride, int[3] padding, *, Tensor(a!) output, Tensor(b!) finput, Tensor(c!) fgrad_input) -> (Tensor(a!), Tensor(b!), Tensor(c!))
  python_module: nn
  dispatch:
    CPU: legacy::cpu::_thnn_conv3d_forward_out

- func: thnn_conv3d_forward(Tensor self, Tensor weight, int[3] kernel_size, Tensor? bias, int[3] stride, int[3] padding) -> (Tensor output, Tensor finput, Tensor fgrad_input)
  python_module: nn
  dispatch:
    CPU: legacy::cpu::_thnn_conv3d_forward

- func: thnn_conv3d_backward.grad_input(Tensor grad_output, Tensor self, Tensor weight, int[3] kernel_size, int[3] stride, int[3] padding, Tensor finput, Tensor fgrad_input, *, Tensor?(a!) grad_input, Tensor?(b!) grad_weight, Tensor?(c!) grad_bias) -> (Tensor(a!), Tensor(b!), Tensor(c!))
  python_module: nn
  dispatch:
    CPU: legacy::cpu::_thnn_conv3d_backward_out

- func: thnn_conv3d_backward.output_mask(Tensor grad_output, Tensor self, Tensor weight, int[3] kernel_size, int[3] stride, int[3] padding, Tensor finput, Tensor fgrad_input, bool[3] output_mask) -> (Tensor grad_input, Tensor grad_weight, Tensor grad_bias)
  python_module: nn
  dispatch:
    CPU: legacy::cpu::_thnn_conv3d_backward

- func: slow_conv_dilated2d(Tensor self, Tensor weight, int[2] kernel_size, Tensor? bias=None, int[2] stride=1, int[2] padding=0, int[2] dilation=1) -> Tensor
  python_module: nn
  dispatch:
    CPU: slow_conv_dilated2d_cpu
    CUDA: slow_conv_dilated2d_cuda

- func: slow_conv_dilated2d_backward(Tensor grad_output, Tensor self, Tensor weight, int[2] kernel_size, int[2] stride, int[2] padding, int[2] dilation, bool[3] output_mask) -> (Tensor grad_input, Tensor grad_weight, Tensor grad_bias)
  python_module: nn
  dispatch:
    CPU: slow_conv_dilated2d_backward_cpu
    CUDA: slow_conv_dilated2d_backward_cuda

- func: slow_conv_dilated3d(Tensor self, Tensor weight, int[3] kernel_size, Tensor? bias=None, int[3] stride=1, int[3] padding=0, int[3] dilation=1) -> Tensor
  python_module: nn
  dispatch:
    CPU: slow_conv_dilated3d_cpu
    CUDA: slow_conv_dilated3d_cuda

- func: slow_conv_dilated3d_backward(Tensor grad_output, Tensor self, Tensor weight, int[3] kernel_size, int[3] stride, int[3] padding, int[3] dilation, bool[3] output_mask) -> (Tensor grad_input, Tensor grad_weight, Tensor grad_bias)
  python_module: nn
  dispatch:
    CPU: slow_conv_dilated3d_backward_cpu
    CUDA: slow_conv_dilated3d_backward_cuda

- func: col2im.out(Tensor self, int[2] output_size, int[2] kernel_size, int[2] dilation, int[2] padding, int[2] stride, *, Tensor(a!) out) -> Tensor(a!)
  python_module: nn
  dispatch:
    CPU: col2im_out_cpu
    CUDA: col2im_out_cuda

- func: col2im(Tensor self, int[2] output_size, int[2] kernel_size, int[2] dilation, int[2] padding, int[2] stride) -> Tensor
  python_module: nn
  dispatch:
    CPU: col2im_cpu
    CUDA: col2im_cuda

- func: col2im_backward.grad_input(Tensor grad_output, int[2] kernel_size, int[2] dilation, int[2] padding, int[2] stride, *, Tensor(a!) grad_input) -> Tensor(a!)
  python_module: nn
  dispatch:
    CPU: col2im_backward_out_cpu
    CUDA: col2im_backward_out_cuda

- func: col2im_backward(Tensor grad_output, int[2] kernel_size, int[2] dilation, int[2] padding, int[2] stride) -> Tensor
  python_module: nn
  dispatch:
    CPU: col2im_backward_cpu
    CUDA: col2im_backward_cuda

- func: im2col.out(Tensor self, int[2] kernel_size, int[2] dilation, int[2] padding, int[2] stride, *, Tensor(a!) out) -> Tensor(a!)
  python_module: nn
  dispatch:
    CPU: im2col_out_cpu
    CUDA: im2col_out_cuda

- func: im2col(Tensor self, int[2] kernel_size, int[2] dilation, int[2] padding, int[2] stride) -> Tensor
  python_module: nn
  dispatch:
    CPU: im2col_cpu
    CUDA: im2col_cuda

- func: im2col_backward.grad_input(Tensor grad_output, int[2] input_size, int[2] kernel_size, int[2] dilation, int[2] padding, int[2] stride, *, Tensor(a!) grad_input) -> Tensor(a!)
  python_module: nn
  dispatch:
    CPU: im2col_backward_out_cpu
    CUDA: im2col_backward_out_cuda

- func: im2col_backward(Tensor grad_output, int[2] input_size, int[2] kernel_size, int[2] dilation, int[2] padding, int[2] stride) -> Tensor
  python_module: nn
  dispatch:
    CPU: im2col_backward_cpu
    CUDA: im2col_backward_cuda<|MERGE_RESOLUTION|>--- conflicted
+++ resolved
@@ -1254,11 +1254,7 @@
     CUDA: kl_div_backward_cuda
 
 - func: kthvalue(Tensor self, int k, int dim=-1, bool keepdim=False) -> (Tensor values, Tensor indices)
-<<<<<<< HEAD
-=======
-  use_c10_dispatcher: unboxed_only
-  supports_named_tensor: True
->>>>>>> aaf30cdf
+  supports_named_tensor: True
   variants: function, method
 
 - func: kthvalue.values(Tensor self, int k, int dim=-1, bool keepdim=False, *, Tensor(a!) values, Tensor(b!) indices) -> (Tensor(a!) values, Tensor(b!) indices)
@@ -1424,11 +1420,7 @@
     CUDA: log_softmax_backward_cuda
 
 - func: logsumexp(Tensor self, int[1] dim, bool keepdim=False) -> Tensor
-<<<<<<< HEAD
-=======
-  use_c10_dispatcher: unboxed_only
-  supports_named_tensor: True
->>>>>>> aaf30cdf
+  supports_named_tensor: True
   variants: function, method
 
 - func: logsumexp.out(Tensor self, int[1] dim, bool keepdim=False, *, Tensor(a!) out) -> Tensor(a!)
@@ -1535,11 +1527,7 @@
     CUDA: mean_out_cpu_gpu
 
 - func: median.dim(Tensor self, int dim, bool keepdim=False) -> (Tensor values, Tensor indices)
-<<<<<<< HEAD
-=======
-  use_c10_dispatcher: unboxed_only
-  supports_named_tensor: True
->>>>>>> aaf30cdf
+  supports_named_tensor: True
   variants: function, method
 
 - func: median.dim_values(Tensor self, int dim, bool keepdim=False, *, Tensor(a!) values, Tensor(b!) indices) -> (Tensor(a!) values, Tensor(b!) indices)
@@ -1670,11 +1658,7 @@
 - func: _sparse_mm(Tensor sparse, Tensor dense) -> Tensor
 
 - func: mode(Tensor self, int dim=-1, bool keepdim=False) -> (Tensor values, Tensor indices)
-<<<<<<< HEAD
-=======
-  use_c10_dispatcher: unboxed_only
-  supports_named_tensor: True
->>>>>>> aaf30cdf
+  supports_named_tensor: True
   variants: function, method
 
 - func: mode.values(Tensor self, int dim=-1, bool keepdim=False, *, Tensor(a!) values, Tensor(b!) indices) -> (Tensor(a!) values, Tensor(b!) indices)
@@ -2169,19 +2153,11 @@
     CUDA: _sinh_out_cuda
 
 - func: detach(Tensor self) -> Tensor
-<<<<<<< HEAD
+  supports_named_tensor: True
   variants: function, method
 
 - func: detach_(Tensor(a!) self) -> Tensor(a!)
-=======
-  use_c10_dispatcher: full
-  supports_named_tensor: True
-  variants: function, method
-
-- func: detach_(Tensor(a!) self) -> Tensor(a!)
-  use_c10_dispatcher: unboxed_only
-  supports_named_tensor: True
->>>>>>> aaf30cdf
+  supports_named_tensor: True
   variants: function, method
 
 - func: size.int(Tensor self, int dim) -> int
@@ -3748,11 +3724,7 @@
     CUDA: _lgamma__cuda
 
 - func: atan2_(Tensor(a!) self, Tensor other) -> Tensor(a!)
-<<<<<<< HEAD
-=======
-  use_c10_dispatcher: unboxed_only
-  supports_named_tensor: True
->>>>>>> aaf30cdf
+  supports_named_tensor: True
   variants: method
 
 - func: tril_(Tensor(a!) self, int diagonal=0) -> Tensor(a!)
@@ -4458,11 +4430,7 @@
   supports_named_tensor: True
 
 - func: atan2(Tensor self, Tensor other) -> Tensor
-<<<<<<< HEAD
-=======
-  use_c10_dispatcher: full
-  supports_named_tensor: True
->>>>>>> aaf30cdf
+  supports_named_tensor: True
   variants: method, function
 
 - func: lerp.Scalar_out(Tensor self, Tensor end, Scalar weight, *, Tensor(a!) out) -> Tensor(a!)
