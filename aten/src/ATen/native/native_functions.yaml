--- conflicted
+++ resolved
@@ -1642,52 +1642,30 @@
 
 - func: mean(Tensor self, *, ScalarType? dtype=None) -> Tensor
   variants: function, method
-<<<<<<< HEAD
-  named_guard: false
+  supports_named_tensor: True
   dispatch:
     CPU: mean_cpu
     QuantizedCPU: quantized_mean_cpu
 
 - func: mean.dim(Tensor self, int[1] dim, bool keepdim=False, *, ScalarType? dtype=None) -> Tensor
   variants: function, method
-  named_guard: false
+  supports_named_tensor: True
   dispatch:
     CPU: mean_cpu
     QuantizedCPU: quantized_mean_cpu
 
 - func: mean.out(Tensor self, int[1] dim, bool keepdim=False, *, ScalarType? dtype=None, Tensor(a!) out) -> Tensor(a!)
-  named_guard: false
+  supports_named_tensor: True
   dispatch:
     CPU: mean_out_cpu
     QuantizedCPU: quantized_mean_out_cpu
 
 - func: mean.names_dim(Tensor self, Dimname[1] dim, bool keepdim=False, *, ScalarType? dtype=None) -> Tensor
   variants: function, method
-  named_guard: false
-  dispatch:
-    CPU: mean_cpu
+  supports_named_tensor: True
 
 - func: mean.names_out(Tensor self, Dimname[1] dim, bool keepdim=False, *, ScalarType? dtype=None, Tensor(a!) out) -> Tensor(a!)
-  named_guard: false
-  dispatch:
-    CPU: mean_cpu
-=======
-  supports_named_tensor: True
-
-- func: mean.dim(Tensor self, int[1] dim, bool keepdim=False, *, ScalarType? dtype=None) -> Tensor
-  variants: function, method
-  supports_named_tensor: True
-
-- func: mean.out(Tensor self, int[1] dim, bool keepdim=False, *, ScalarType? dtype=None, Tensor(a!) out) -> Tensor(a!)
-  supports_named_tensor: True
-
-- func: mean.names_dim(Tensor self, Dimname[1] dim, bool keepdim=False, *, ScalarType? dtype=None) -> Tensor
-  variants: function, method
-  supports_named_tensor: True
-
-- func: mean.names_out(Tensor self, Dimname[1] dim, bool keepdim=False, *, ScalarType? dtype=None, Tensor(a!) out) -> Tensor(a!)
-  supports_named_tensor: True
->>>>>>> d6e3aed0
+  supports_named_tensor: True
 
 - func: median.dim(Tensor self, int dim, bool keepdim=False) -> (Tensor values, Tensor indices)
   use_c10_dispatcher: True
