# See README.md in this directory for more guidance


# Temporary type cast operators. These are needed to trace type-casts now since
# Type's are not supported in the IR. Instead, we call down to these
# specialized operators for each datatype.
# TODO: remove when we have Type support in the IR
- func: _cast_Byte(Tensor self, bool non_blocking=False) -> Tensor
  variants: function

- func: _cast_Char(Tensor self, bool non_blocking=False) -> Tensor
  variants: function

- func: _cast_Double(Tensor self, bool non_blocking=False) -> Tensor
  variants: function

- func: _cast_Float(Tensor self, bool non_blocking=False) -> Tensor
  variants: function

- func: _cast_Int(Tensor self, bool non_blocking=False) -> Tensor
  variants: function

- func: _cast_Long(Tensor self, bool non_blocking=False) -> Tensor
  variants: function

- func: _cast_Short(Tensor self, bool non_blocking=False) -> Tensor
  variants: function

- func: _cast_Half(Tensor self, bool non_blocking=False) -> Tensor
  variants: function

- func: backward(Tensor self, Tensor? gradient=None, bool keep_graph=False, bool create_graph=False) -> void
  exclude_from_c10_dispatcher: True
  variants: method

- func: set_data(Tensor(a!) self, Tensor new_data) -> void
  exclude_from_c10_dispatcher: True
  variants: method

- func: set_names_(Tensor(a!) self, Dimname[]? names) -> Tensor(a!)
  variants: method
  named_guard: False

- func: _cudnn_ctc_loss(Tensor log_probs, Tensor targets, int[] input_lengths, int[] target_lengths, int blank, bool deterministic, bool zero_infinity) -> (Tensor, Tensor)
  dispatch:
    CUDA: _cudnn_ctc_loss

- func: _cudnn_rnn_flatten_weight(Tensor[] weight_arr, int weight_stride0, int input_size, int mode, int hidden_size, int num_layers, bool batch_first, bool bidirectional) -> Tensor
  dispatch:
    CUDA: _cudnn_rnn_flatten_weight

- func: _cudnn_rnn(Tensor input, Tensor[] weight, int weight_stride0, Tensor? weight_buf, Tensor hx, Tensor? cx, int mode, int hidden_size, int num_layers, bool batch_first, float dropout, bool train, bool bidirectional, int[] batch_sizes, Tensor? dropout_state) -> (Tensor, Tensor, Tensor, Tensor, Tensor)
  exclude_from_c10_dispatcher: True
  dispatch:
    CUDA: _cudnn_rnn

- func: _cudnn_rnn_backward(Tensor input, Tensor[] weight, int weight_stride0, Tensor weight_buf, Tensor hx, Tensor? cx, Tensor output, Tensor? grad_output, Tensor? grad_hy, Tensor? grad_cy, int mode, int hidden_size, int num_layers, bool batch_first, float dropout, bool train, bool bidirectional, int[] batch_sizes, Tensor? dropout_state, Tensor reserve, bool[4] output_mask) -> (Tensor, Tensor, Tensor, Tensor[])
  exclude_from_c10_dispatcher: True
  dispatch:
    CUDA: _cudnn_rnn_backward

- func: _cudnn_init_dropout_state(float dropout, bool train, int dropout_seed, *, ScalarType dtype, Layout layout, Device device, bool pin_memory=False) -> Tensor
  exclude_from_c10_dispatcher: True
  dispatch:
    CUDA: _cudnn_init_dropout_state

- func: _debug_has_internal_overlap(Tensor self) -> int
  variants: function

- func: _fused_dropout(Tensor self, float p, Generator? generator=None) -> (Tensor, Tensor)
  exclude_from_c10_dispatcher: True
  variants: function
  dispatch:
     CUDA: fused_dropout_cuda

- func: _masked_scale(Tensor self, Tensor mask, float scale) -> Tensor
  variants: function
  dispatch:
     CUDA: masked_scale_cuda

- func: _sobol_engine_draw(Tensor quasi, int n, Tensor sobolstate, int dimension, int num_generated, ScalarType? dtype) -> (Tensor, Tensor)
  exclude_from_c10_dispatcher: True

- func: _sobol_engine_ff_(Tensor(a!) self, int n, Tensor sobolstate, int dimension, int num_generated) -> Tensor(a!)

- func: _sobol_engine_scramble_(Tensor(a!) self, Tensor ltm, int dimension) -> Tensor(a!)

- func: _sobol_engine_initialize_state_(Tensor(a!) self, int dimension) -> Tensor(a!)

- func: _reshape_from_tensor(Tensor self, Tensor shape) -> Tensor

- func: _shape_as_tensor(Tensor self) -> Tensor

- func: dropout(Tensor input, float p, bool train) -> Tensor

- func: dropout_(Tensor(a!) self, float p, bool train) -> Tensor(a!)

- func: feature_dropout(Tensor input, float p, bool train) -> Tensor

- func: feature_dropout_(Tensor(a!) self, float p, bool train) -> Tensor(a!)

- func: alpha_dropout(Tensor input, float p, bool train) -> Tensor

- func: alpha_dropout_(Tensor(a!) self, float p, bool train) -> Tensor(a!)

- func: feature_alpha_dropout(Tensor input, float p, bool train) -> Tensor

- func: feature_alpha_dropout_(Tensor(a!) self, float p, bool train) -> Tensor(a!)

- func: abs(Tensor self) -> Tensor
  variants: function, method
  named_guard: False

- func: abs_(Tensor(a!) self) -> Tensor(a!)
  exclude_from_c10_dispatcher: True
  variants: function, method
  named_guard: False
  dispatch:
    CPU: _abs__cpu
    CUDA: _abs__cuda

- func: abs.out(Tensor self, *, Tensor(a!) out) -> Tensor(a!)
  exclude_from_c10_dispatcher: True
  named_guard: False
  dispatch:
    CPU: _abs_out_cpu
    CUDA: _abs_out_cuda

- func: acos(Tensor self) -> Tensor
  named_guard: False
  variants: function, method

- func: acos_(Tensor(a!) self) -> Tensor(a!)
  exclude_from_c10_dispatcher: True
  named_guard: False
  variants: function, method
  dispatch:
    CPU: _acos__cpu
    CUDA: _acos__cuda

- func: acos.out(Tensor self, *, Tensor(a!) out) -> Tensor(a!)
  exclude_from_c10_dispatcher: True
  named_guard: False
  dispatch:
    CPU: _acos_out_cpu
    CUDA: _acos_out_cuda

- func: avg_pool1d(Tensor self, int[1] kernel_size, int[1] stride=[], int[1] padding=0, bool ceil_mode=False, bool count_include_pad=True) -> Tensor

- func: adaptive_avg_pool1d(Tensor self, int[1] output_size) -> Tensor

# Return: (Tensor output, Tensor indices)
- func: adaptive_max_pool1d(Tensor self, int[1] output_size) -> (Tensor, Tensor)

- func: add.Tensor(Tensor self, Tensor other, *, Scalar alpha=1) -> Tensor
  variants: function, method
  dispatch:
    CPU: add
    CUDA: add
    SparseCPU: add
    SparseCUDA: add
    MkldnnCPU: mkldnn_add
  named_guard: False

- func: add_.Tensor(Tensor(a!) self, Tensor other, *, Scalar alpha=1) -> Tensor(a!)
  variants: method
  dispatch:
    CPU: add_
    CUDA: add_
    SparseCPU: add_
    SparseCUDA: add_
    MkldnnCPU: mkldnn_add_
  named_guard: False

- func: add.out(Tensor self, Tensor other, *, Scalar alpha=1, Tensor(a!) out) -> Tensor(a!)
  exclude_from_c10_dispatcher: True
  dispatch:
    CPU: add_out
    CUDA: add_out
    SparseCPU: add_out
    SparseCUDA: add_out
    MkldnnCPU: mkldnn_add_out
  named_guard: False

# For C++ only, until we have conversion from C++ numbers to Tensor
- func: add.Scalar(Tensor self, Scalar other, Scalar alpha=1) -> Tensor
  variants: function, method
  named_guard: False

- func: add_.Scalar(Tensor(a!) self, Scalar other, Scalar alpha=1) -> Tensor(a!)
  variants: method
  named_guard: False

- func: addmv(Tensor self, Tensor mat, Tensor vec, *, Scalar beta=1, Scalar alpha=1) -> Tensor
  variants: function, method
  dispatch:
    CPU: legacy::cpu::_th_addmv
    CUDA: legacy::cuda::_th_addmv

- func: addmv_(Tensor(a!) self, Tensor mat, Tensor vec, *, Scalar beta=1, Scalar alpha=1) -> Tensor(a!)
  variants: function, method
  dispatch:
    CPU: legacy::cpu::_th_addmv_
    CUDA: legacy::cuda::_th_addmv_

- func: addmv.out(Tensor self, Tensor mat, Tensor vec, *, Scalar beta=1, Scalar alpha=1, Tensor(a!) out) -> Tensor(a!)
  exclude_from_c10_dispatcher: True
  dispatch:
    CPU: legacy::cpu::_th_addmv_out
    CUDA: legacy::cuda::_th_addmv_out

- func: addr(Tensor self, Tensor vec1, Tensor vec2, *, Scalar beta=1, Scalar alpha=1) -> Tensor
  variants: function, method

- func: addr_(Tensor(a!) self, Tensor vec1, Tensor vec2, *, Scalar beta=1, Scalar alpha=1) -> Tensor(a!)
  variants: method

- func: addr.out(Tensor self, Tensor vec1, Tensor vec2, *, Scalar beta=1, Scalar alpha=1, Tensor(a!) out) -> Tensor(a!)
  exclude_from_c10_dispatcher: True

- func: affine_grid_generator(Tensor theta, int[] size) -> Tensor
  variants: function

- func: affine_grid_generator_backward(Tensor grad, int[] size) -> Tensor
  variants: function

- func: all.dim(Tensor self, int dim, bool keepdim=False) -> Tensor
  variants: function, method

- func: all.out(Tensor self, int dim, bool keepdim=False, *, Tensor(a!) out) -> Tensor(a!)
  exclude_from_c10_dispatcher: True

- func: allclose(Tensor self, Tensor other, float rtol=1e-05, float atol=1e-08, bool equal_nan=False) -> bool
  variants: function, method

- func: any.dim(Tensor self, int dim, bool keepdim=False) -> Tensor
  variants: function, method

- func: any.out(Tensor self, int dim, bool keepdim=False, *, Tensor(a!) out) -> Tensor(a!)
  exclude_from_c10_dispatcher: True

- func: arange(Scalar end, *, ScalarType? dtype=None, Layout? layout=None, Device? device=None, bool? pin_memory=None) -> Tensor
  exclude_from_c10_dispatcher: True

- func: arange.start(Scalar start, Scalar end, *, ScalarType? dtype=None, Layout? layout=None, Device? device=None, bool? pin_memory=None) -> Tensor
  exclude_from_c10_dispatcher: True

- func: arange.start_step(Scalar start, Scalar end, Scalar step, *, ScalarType? dtype=None, Layout? layout=None, Device? device=None, bool? pin_memory=None) -> Tensor
  exclude_from_c10_dispatcher: True

- func: arange.out(Scalar end, *, Tensor(a!) out) -> Tensor(a!)
  exclude_from_c10_dispatcher: True

- func: arange.start_out(Scalar start, Scalar end, Scalar step=1, *, Tensor(a!) out) -> Tensor(a!)
  exclude_from_c10_dispatcher: True
  dispatch:
    CPU: arange_cpu_out
    CUDA: arange_cuda_out

# This function is a temporary hack to allow tracing of arange like constructs with dynamic
# bounds on arange.  Normal arange is not traceable because it does not take any tensor inputs;
# if the range you need is based on another tensor, calling this function directly will
# preserve tracing.  Get rid of this when arange can directly take tensors for bounds
# (so that it can be traced directly).
- func: _dim_arange(Tensor like, int dim) -> Tensor

- func: argmax(Tensor self, int? dim=None, bool keepdim=False) -> Tensor
  variants: function, method

- func: argmin(Tensor self, int? dim=None, bool keepdim=False) -> Tensor
  variants: function, method

- func: as_strided(Tensor(a) self, int[] size, int[] stride, int? storage_offset=None) -> Tensor(a)
  variants: function, method
  dispatch:
    CPU: as_strided_tensorimpl
    CUDA: as_strided_tensorimpl
    QuantizedCPU: as_strided_qtensorimpl
  device_guard: False
  named_guard: False

- func: as_strided_(Tensor(a!) self, int[] size, int[] stride, int? storage_offset=None) -> Tensor(a!)
  variants: function, method
  device_guard: False

- func: asin(Tensor self) -> Tensor
  named_guard: False
  variants: function, method

- func: asin_(Tensor(a!) self) -> Tensor(a!)
  exclude_from_c10_dispatcher: True
  named_guard: False
  variants: function, method
  dispatch:
    CPU: _asin__cpu
    CUDA: _asin__cuda

- func: asin.out(Tensor self, *, Tensor(a!) out) -> Tensor(a!)
  exclude_from_c10_dispatcher: True
  named_guard: False
  dispatch:
    CPU: _asin_out_cpu
    CUDA: _asin_out_cuda

- func: atan(Tensor self) -> Tensor
  named_guard: False
  variants: function, method

- func: atan_(Tensor(a!) self) -> Tensor(a!)
  exclude_from_c10_dispatcher: True
  named_guard: False
  variants: function, method
  dispatch:
    CPU: _atan__cpu
    CUDA: _atan__cuda

- func: atan.out(Tensor self, *, Tensor(a!) out) -> Tensor(a!)
  exclude_from_c10_dispatcher: True
  named_guard: False
  dispatch:
    CPU: _atan_out_cpu
    CUDA: _atan_out_cuda

- func: baddbmm(Tensor self, Tensor batch1, Tensor batch2, *, Scalar beta=1, Scalar alpha=1) -> Tensor
  variants: function, method
  dispatch:
    CPU: baddbmm_cpu
    CUDA: baddbmm_cuda

- func: baddbmm_(Tensor(a!) self, Tensor batch1, Tensor batch2, *, Scalar beta=1, Scalar alpha=1) -> Tensor(a!)
  variants: method
  dispatch:
    CPU: baddbmm__cpu
    CUDA: baddbmm__cuda

- func: _baddbmm_mkl_(Tensor(a!) self, Tensor batch1, Tensor batch2, *, Scalar beta=1, Scalar alpha=1) -> Tensor(a!)
  variants: function

- func: baddbmm.out(Tensor self, Tensor batch1, Tensor batch2, *, Scalar beta=1, Scalar alpha=1, Tensor(a!) out) -> Tensor(a!)
  exclude_from_c10_dispatcher: True
  variants: function
  dispatch:
    CPU: baddbmm_out_cpu
    CUDA: baddbmm_out_cuda

- func: bartlett_window(int window_length, *, ScalarType? dtype=None, Layout? layout=None, Device? device=None, bool? pin_memory=None) -> Tensor
  exclude_from_c10_dispatcher: True

- func: bartlett_window.periodic(int window_length, bool periodic, *, ScalarType? dtype=None, Layout? layout=None, Device? device=None, bool? pin_memory=None) -> Tensor
  exclude_from_c10_dispatcher: True

- func: batch_norm(Tensor input, Tensor? weight, Tensor? bias, Tensor? running_mean, Tensor? running_var, bool training, float momentum, float eps, bool cudnn_enabled) -> Tensor
  exclude_from_c10_dispatcher: True

- func: _batch_norm_impl_index(Tensor input, Tensor? weight, Tensor? bias, Tensor? running_mean, Tensor? running_var, bool training, float momentum, float eps, bool cudnn_enabled) -> (Tensor, Tensor, Tensor, int)
  exclude_from_c10_dispatcher: True

- func: _batch_norm_impl_index_backward(int impl_index, Tensor input, Tensor grad_output, Tensor? weight, Tensor? running_mean, Tensor? running_var, Tensor? save_mean, Tensor? save_var_transform, bool train, float eps, bool[3] output_mask) -> (Tensor, Tensor, Tensor)
  exclude_from_c10_dispatcher: True

# Sample bernoulli with values in `self` as probability.
- func: bernoulli(Tensor self, *, Generator? generator=None) -> Tensor
  exclude_from_c10_dispatcher: True
  variants: function, method

- func: bernoulli.out(Tensor self, *, Generator? generator=None, Tensor(a!) out) -> Tensor(a!)
  exclude_from_c10_dispatcher: True
  variants: function

- func: bernoulli_.Tensor(Tensor(a!) self, Tensor p, *, Generator? generator=None) -> Tensor(a!)
  exclude_from_c10_dispatcher: True
  variants: method
  dispatch:
    CPU: bernoulli_tensor_cpu_
    CUDA: bernoulli_tensor_cuda_

- func: bernoulli_.float(Tensor(a!) self, float p=0.5, *, Generator? generator=None) -> Tensor(a!)
  exclude_from_c10_dispatcher: True
  variants: method
  dispatch:
    CPU: bernoulli_scalar_cpu_
    CUDA: bernoulli_scalar_cuda_

# This out-of-place version isn't used explicitly, but needed by jit.
# There is no default valid on `p` here because it would introduce ambiguity
# with `bernoulli(Tensor self, *, Generator? generator=None)` declaration.
- func: bernoulli.p(Tensor self, float p, *, Generator? generator=None) -> Tensor
  exclude_from_c10_dispatcher: True
  variants: function, method

- func: bilinear(Tensor input1, Tensor input2, Tensor weight, Tensor? bias) -> Tensor
  exclude_from_c10_dispatcher: True

- func: binary_cross_entropy_with_logits(Tensor self, Tensor target, Tensor? weight=None, Tensor? pos_weight=None, int reduction=Mean) -> Tensor
  exclude_from_c10_dispatcher: True
  variants: function

- func: binary_cross_entropy_with_logits_backward(Tensor grad_output, Tensor self, Tensor target, Tensor? weight=None, Tensor? pos_weight=None, int reduction=Mean) -> Tensor
  exclude_from_c10_dispatcher: True
  variants: function

- func: bincount(Tensor self, Tensor? weights=None, int minlength=0) -> Tensor
  exclude_from_c10_dispatcher: True
  variants: function, method
  dispatch:
    CPU: _bincount_cpu
    CUDA: _bincount_cuda

- func: bitwise_not(Tensor self) -> Tensor
  variants: function, method

- func: bitwise_not_(Tensor(a!) self) -> Tensor(a!)
  exclude_from_c10_dispatcher: True
  variants: method

- func: bitwise_not.out(Tensor self, *, Tensor(a!) out) -> Tensor(a!)
  exclude_from_c10_dispatcher: True
  dispatch:
    CPU: bitwise_not_out
    CUDA: bitwise_not_out

- func: blackman_window(int window_length, *, ScalarType? dtype=None, Layout? layout=None, Device? device=None, bool? pin_memory=None) -> Tensor
  exclude_from_c10_dispatcher: True

- func: blackman_window.periodic(int window_length, bool periodic, *, ScalarType? dtype=None, Layout? layout=None, Device? device=None, bool? pin_memory=None) -> Tensor
  exclude_from_c10_dispatcher: True

- func: bmm(Tensor self, Tensor mat2) -> Tensor
  variants: function, method
  dispatch:
    CPU: bmm_cpu
    CUDA: bmm_cuda

- func: bmm.out(Tensor self, Tensor mat2, *, Tensor(a!) out) -> Tensor(a!)
  exclude_from_c10_dispatcher: True
  variants: function
  dispatch:
    CPU: bmm_out_cpu
    CUDA: bmm_out_cuda

- func: broadcast_tensors(Tensor[] tensors) -> Tensor[]
  device_guard: False

- func: cat(Tensor[] tensors, int dim=0) -> Tensor

- func: cat.out(Tensor[] tensors, int dim=0, *, Tensor(a!) out) -> Tensor(a!)
  exclude_from_c10_dispatcher: True

- func: ceil(Tensor self) -> Tensor
  named_guard: False
  variants: function, method

- func: ceil_(Tensor(a!) self) -> Tensor(a!)
  exclude_from_c10_dispatcher: True
  named_guard: False
  variants: function, method
  dispatch:
    CPU: _ceil__cpu
    CUDA: _ceil__cuda

- func: ceil.out(Tensor self, *, Tensor(a!) out) -> Tensor(a!)
  exclude_from_c10_dispatcher: True
  named_guard: False
  dispatch:
    CPU: _ceil_out_cpu
    CUDA: _ceil_out_cuda

- func: chain_matmul(Tensor[] matrices) -> Tensor
  variants: function

- func: chunk(Tensor(a) self, int chunks, int dim=0) -> Tensor(a)[]
  variants: function, method
  device_guard: False
  named_guard: False

- func: clamp(Tensor self, Scalar? min=None, Scalar? max=None) -> Tensor
  named_guard: False
  variants: function, method

- func: clamp_(Tensor(a!) self, Scalar? min=None, Scalar? max=None) -> Tensor(a!)
  named_guard: False
  variants: function, method
  dispatch:
    CPU: _clamp__cpu
    CUDA: _clamp__cuda

- func: clamp.out(Tensor self, Scalar? min=None, Scalar? max=None, *, Tensor(a!) out) -> Tensor(a!)
  exclude_from_c10_dispatcher: True
  named_guard: False
  dispatch:
    CPU: _clamp_out_cpu
    CUDA: _clamp_out_cuda

- func: clamp_max(Tensor self, Scalar max) -> Tensor
  named_guard: False
  variants: function, method

- func: clamp_max_(Tensor(a!) self, Scalar max) -> Tensor(a!)
  named_guard: False
  variants: function, method
  dispatch:
    CPU: _clamp_max__cpu
    CUDA: _clamp_max__cuda

- func: clamp_max.out(Tensor self, Scalar max, *, Tensor(a!) out) -> Tensor(a!)
  exclude_from_c10_dispatcher: True
  named_guard: False
  dispatch:
    CPU: _clamp_max_out_cpu
    CUDA: _clamp_max_out_cuda

- func: clamp_min(Tensor self, Scalar min) -> Tensor
  named_guard: False
  variants: function, method

- func: clamp_min_(Tensor(a!) self, Scalar min) -> Tensor(a!)
  named_guard: False
  variants: function, method
  dispatch:
    CPU: _clamp_min__cpu
    CUDA: _clamp_min__cuda

- func: clamp_min.out(Tensor self, Scalar min, *, Tensor(a!) out) -> Tensor(a!)
  exclude_from_c10_dispatcher: True
  named_guard: False
  dispatch:
    CPU: _clamp_min_out_cpu
    CUDA: _clamp_min_out_cuda

- func: cudnn_is_acceptable(Tensor self) -> bool
  device_guard: False

- func: constant_pad_nd(Tensor self, int[] pad, Scalar value=0) -> Tensor
  variants: function

- func: contiguous(Tensor self, *, MemoryFormat memory_format=contiguous_format) -> Tensor
  exclude_from_c10_dispatcher: True
  variants: method

- func: convolution(Tensor input, Tensor weight, Tensor? bias, int[] stride, int[] padding, int[] dilation, bool transposed, int[] output_padding, int groups) -> Tensor
  exclude_from_c10_dispatcher: True

- func: _convolution(Tensor input, Tensor weight, Tensor? bias, int[] stride, int[] padding, int[] dilation, bool transposed, int[] output_padding, int groups, bool benchmark, bool deterministic, bool cudnn_enabled) -> Tensor
  exclude_from_c10_dispatcher: True

- func: _convolution_nogroup(Tensor input, Tensor weight, Tensor? bias, int[] stride, int[] padding, int[] dilation, bool transposed, int[] output_padding) -> Tensor
  exclude_from_c10_dispatcher: True

- func: _convolution_double_backward(Tensor? ggI, Tensor? ggW, Tensor? ggb, Tensor gO, Tensor weight, Tensor self, int[] stride, int[] padding, int[] dilation, bool transposed, int[] output_padding, int groups, bool benchmark, bool deterministic, bool cudnn_enabled, bool[3] output_mask) -> (Tensor, Tensor, Tensor)
  exclude_from_c10_dispatcher: True

- func: conv1d(Tensor input, Tensor weight, Tensor? bias=None, int[1] stride=1, int[1] padding=0, int[1] dilation=1, int groups=1) -> Tensor
  exclude_from_c10_dispatcher: True

- func: conv2d(Tensor input, Tensor weight, Tensor? bias=None, int[2] stride=1, int[2] padding=0, int[2] dilation=1, int groups=1) -> Tensor
  exclude_from_c10_dispatcher: True

- func: conv3d(Tensor input, Tensor weight, Tensor? bias=None, int[3] stride=1, int[3] padding=0, int[3] dilation=1, int groups=1) -> Tensor
  exclude_from_c10_dispatcher: True

- func: conv_tbc(Tensor self, Tensor weight, Tensor bias, int pad=0) -> Tensor

- func: conv_tbc_backward(Tensor self, Tensor input, Tensor weight, Tensor bias, int pad) -> (Tensor, Tensor, Tensor)

# NB: we inherit the goofy argument order from PyTorch torch.nn.functional
- func: conv_transpose1d(Tensor input, Tensor weight, Tensor? bias=None, int[1] stride=1, int[1] padding=0, int[1] output_padding=0, int groups=1, int[1] dilation=1) -> Tensor
  exclude_from_c10_dispatcher: True

- func: conv_transpose2d.input(Tensor input, Tensor weight, Tensor? bias=None, int[2] stride=1, int[2] padding=0, int[2] output_padding=0, int groups=1, int[2] dilation=1) -> Tensor
  exclude_from_c10_dispatcher: True

- func: conv_transpose3d.input(Tensor input, Tensor weight, Tensor? bias=None, int[3] stride=1, int[3] padding=0, int[3] output_padding=0, int groups=1, int[3] dilation=1) -> Tensor
  exclude_from_c10_dispatcher: True

- func: copy_(Tensor(a!) self, Tensor src, bool non_blocking=False) -> Tensor(a!)
  variants: method
  device_guard: False
  named_guard: False

- func: _copy_from(Tensor self, Tensor dst, bool non_blocking=False) -> Tensor
  dispatch: {}

- func: cos(Tensor self) -> Tensor
  named_guard: False
  variants: function, method

- func: cos_(Tensor(a!) self) -> Tensor(a!)
  exclude_from_c10_dispatcher: True
  named_guard: False
  variants: function, method
  dispatch:
    CPU: _cos__cpu
    CUDA: _cos__cuda

- func: cos.out(Tensor self, *, Tensor(a!) out) -> Tensor(a!)
  exclude_from_c10_dispatcher: True
  named_guard: False
  dispatch:
    CPU: _cos_out_cpu
    CUDA: _cos_out_cuda

- func: cosh(Tensor self) -> Tensor
  named_guard: False
  variants: function, method

- func: cosh_(Tensor(a!) self) -> Tensor(a!)
  exclude_from_c10_dispatcher: True
  named_guard: False
  variants: function, method
  dispatch:
    CPU: _cosh__cpu
    CUDA: _cosh__cuda

- func: cosh.out(Tensor self, *, Tensor(a!) out) -> Tensor(a!)
  exclude_from_c10_dispatcher: True
  named_guard: False
  dispatch:
    CPU: _cosh_out_cpu
    CUDA: _cosh_out_cuda

- func: cosine_embedding_loss(Tensor input1, Tensor input2, Tensor target, float margin=0.0, int reduction=Mean) -> Tensor

- func: cudnn_affine_grid_generator(Tensor theta, int N, int C, int H, int W) -> Tensor grid
  dispatch:
    CUDA: cudnn_affine_grid_generator_forward

# TODO: Why do I have to call this grad?!
- func: cudnn_affine_grid_generator_backward(Tensor grad, int N, int C, int H, int W) -> Tensor grad_theta
  dispatch:
    CUDA: cudnn_affine_grid_generator_backward

- func: cudnn_batch_norm(Tensor input, Tensor weight, Tensor? bias, Tensor? running_mean, Tensor? running_var, bool training, float exponential_average_factor, float epsilon) -> (Tensor, Tensor, Tensor)
  exclude_from_c10_dispatcher: True
  dispatch:
    CUDA: cudnn_batch_norm

# NB: You can only use this if you used cudnn_batch_norm training=True
- func: cudnn_batch_norm_backward(Tensor input, Tensor grad_output, Tensor weight, Tensor? running_mean, Tensor? running_var, Tensor? save_mean, Tensor? save_var, float epsilon) -> (Tensor, Tensor, Tensor)
  exclude_from_c10_dispatcher: True
  dispatch:
    CUDA: cudnn_batch_norm_backward

- func: cudnn_convolution(Tensor self, Tensor weight, Tensor? bias, int[] padding, int[] stride, int[] dilation, int groups, bool benchmark, bool deterministic) -> Tensor
  exclude_from_c10_dispatcher: True
  dispatch:
    CUDA: cudnn_convolution

- func: cudnn_convolution_backward_input(int[] self_size, Tensor grad_output, Tensor weight, int[] padding, int[] stride, int[] dilation, int groups, bool benchmark, bool deterministic) -> Tensor
  dispatch:
    CUDA: cudnn_convolution_backward_input

- func: cudnn_convolution_backward(Tensor self, Tensor grad_output, Tensor weight, int[] padding, int[] stride, int[] dilation, int groups, bool benchmark, bool deterministic, bool[3] output_mask) -> (Tensor, Tensor, Tensor)
  dispatch:
    CUDA: cudnn_convolution_backward

- func: cudnn_convolution_backward_bias(Tensor grad_output) -> Tensor
  dispatch:
    CUDA: cudnn_convolution_backward_bias

- func: cudnn_convolution_backward_weight(int[] weight_size, Tensor grad_output, Tensor self, int[] padding, int[] stride, int[] dilation, int groups, bool benchmark, bool deterministic) -> Tensor
  dispatch:
    CUDA: cudnn_convolution_backward_weight

- func: cudnn_convolution_transpose(Tensor self, Tensor weight, Tensor? bias, int[] padding, int[] output_padding, int[] stride, int[] dilation, int groups, bool benchmark, bool deterministic) -> Tensor
  exclude_from_c10_dispatcher: True
  dispatch:
    CUDA: cudnn_convolution_transpose

# NB: output_padding not strictly needed here, but it's helpful for the float
# backwards
- func: cudnn_convolution_transpose_backward(Tensor self, Tensor grad_output, Tensor weight, int[] padding, int[] output_padding, int[] stride, int[] dilation, int groups, bool benchmark, bool deterministic, bool[3] output_mask) -> (Tensor, Tensor, Tensor)
  dispatch:
    CUDA: cudnn_convolution_transpose_backward

- func: cudnn_convolution_transpose_backward_bias(Tensor grad_output) -> Tensor
  dispatch:
    CUDA: cudnn_convolution_backward_bias

- func: cudnn_convolution_transpose_backward_input(Tensor grad_output, Tensor weight, int[] padding, int[] stride, int[] dilation, int groups, bool benchmark, bool deterministic) -> Tensor
  dispatch:
    CUDA: cudnn_convolution_transpose_backward_input

- func: cudnn_convolution_transpose_backward_weight(int[] weight_size, Tensor grad_output, Tensor self, int[] padding, int[] stride, int[] dilation, int groups, bool benchmark, bool deterministic) -> Tensor
  dispatch:
    CUDA: cudnn_convolution_transpose_backward_weight

# NB: input is special cased in a way I don't quite understand
- func: cudnn_grid_sampler(Tensor self, Tensor grid) -> Tensor output
  dispatch:
    CUDA: cudnn_grid_sampler_forward

- func: cudnn_grid_sampler_backward(Tensor self, Tensor grid, Tensor grad_output) -> (Tensor grad_self, Tensor grad_grid)
  dispatch:
    CUDA: cudnn_grid_sampler_backward

- func: cumsum(Tensor self, int dim, *, ScalarType? dtype=None) -> Tensor
  exclude_from_c10_dispatcher: True
  variants: function, method

- func: cumsum.out(Tensor self, int dim, *, ScalarType? dtype=None, Tensor(a!) out) -> Tensor(a!)
  exclude_from_c10_dispatcher: True

- func: cumprod(Tensor self, int dim, *, ScalarType? dtype=None) -> Tensor
  exclude_from_c10_dispatcher: True
  variants: function, method

- func: cumprod.out(Tensor self, int dim, *, ScalarType? dtype=None, Tensor(a!) out) -> Tensor(a!)
  exclude_from_c10_dispatcher: True

- func: ctc_loss.IntList(Tensor log_probs, Tensor targets, int[] input_lengths, int[] target_lengths, int blank=0, int reduction=Mean, bool zero_infinity=False) -> Tensor

# convenience function that converts to intlists for you
- func: ctc_loss.Tensor(Tensor log_probs, Tensor targets, Tensor input_lengths, Tensor target_lengths, int blank=0, int reduction=Mean, bool zero_infinity=False) -> Tensor

- func: _ctc_loss(Tensor log_probs, Tensor targets, int[] input_lengths, int[] target_lengths, int blank=0, bool zero_infinity=False) -> (Tensor, Tensor)
  dispatch:
    CPU:  ctc_loss_cpu
    CUDA: ctc_loss_gpu

- func: _ctc_loss_backward(Tensor grad, Tensor log_probs, Tensor targets, int[] input_lengths, int[] target_lengths, Tensor neg_log_likelihood, Tensor log_alpha, int blank, bool zero_infinity=False) -> Tensor
  dispatch:
    CPU: ctc_loss_backward_cpu
    CUDA: ctc_loss_backward_gpu

- func: det(Tensor self) -> Tensor
  variants: function, method

- func: diag_embed(Tensor self, int offset=0, int dim1=-2, int dim2=-1) -> Tensor
  variants: function, method

- func: diagflat(Tensor self, int offset=0) -> Tensor
  variants: function, method

- func: diagonal(Tensor(a) self, int offset=0, int dim1=0, int dim2=1) -> Tensor(a)
  variants: function, method

- func: fill_diagonal_(Tensor(a!) self, Scalar fill_value, bool wrap=False) -> Tensor(a!)
  variants: method

- func: div.Tensor(Tensor self, Tensor other) -> Tensor
  variants: function, method
  named_guard: False

- func: div_.Tensor(Tensor(a!) self, Tensor other) -> Tensor(a!)
  variants: method
  named_guard: False

- func: div.out(Tensor self, Tensor other, *, Tensor(a!) out) -> Tensor(a!)
  exclude_from_c10_dispatcher: True
  named_guard: False

# For C++ only, until we have conversion from C++ numbers to Tensor
- func: div.Scalar(Tensor self, Scalar other) -> Tensor
  variants: function, method
  named_guard: False

- func: div_.Scalar(Tensor(a!) self, Scalar other) -> Tensor(a!)
  variants: method
  named_guard: False

- func: dot(Tensor self, Tensor tensor) -> Tensor
  variants: function, method
  dispatch:
    CPU: legacy::cpu::_th_dot
    CUDA: legacy::cuda::_th_dot

- func: dot.out(Tensor self, Tensor tensor, *, Tensor(a!) out) -> Tensor(a!)
  exclude_from_c10_dispatcher: True

- func: einsum(str equation, Tensor[] tensors) -> Tensor

- func: embedding(Tensor weight, Tensor indices, int padding_idx=-1, bool scale_grad_by_freq=False, bool sparse=False) -> Tensor

- func: embedding_backward(Tensor grad, Tensor indices, int num_weights, int padding_idx, bool scale_grad_by_freq, bool sparse) -> Tensor

- func: embedding_dense_backward(Tensor grad_output, Tensor indices, int num_weights, int padding_idx, bool scale_grad_by_freq) -> Tensor
  dispatch:
    CPU: embedding_dense_backward_cpu
    CUDA: embedding_dense_backward_cuda

- func: embedding_renorm_(Tensor(a!) self, Tensor indices, float max_norm, float norm_type) -> Tensor(a!)
  dispatch:
    CPU: embedding_renorm_cpu_
    CUDA: embedding_renorm_cuda_

- func: embedding_sparse_backward(Tensor grad, Tensor indices, int num_weights, int padding_idx, bool scale_grad_by_freq) -> Tensor

# NOTE [ embedding_bag Native Functions ]
# The `_embedding_bag.*` variants assume that input tensors except for `weight`,
# e.g. `indices` and `offsets` (and `offset2bag`), are contiguous.
# We really only need to enforce this for `_embedding_bag` (the forward) because
# the backward inputs are the same as forward ones.
# The above `embedding_bag` wrapper is created to achieve this, e.g.,
# applying indices = indices.contiguous().
# The backward functions apply a check that these input tensors are contiguous.

- func: embedding_bag(Tensor weight, Tensor indices, Tensor offsets, bool scale_grad_by_freq=False, int mode=0, bool sparse=False, Tensor? per_sample_weights=None) -> (Tensor, Tensor, Tensor, Tensor)
  exclude_from_c10_dispatcher: True

- func: _embedding_bag(Tensor weight, Tensor indices, Tensor offsets, bool scale_grad_by_freq=False, int mode=0, bool sparse=False, Tensor? per_sample_weights=None) -> (Tensor, Tensor, Tensor, Tensor)
  exclude_from_c10_dispatcher: True
  dispatch:
    CPU: _embedding_bag_cpu
    CUDA: _embedding_bag_cuda

- func: _embedding_bag_backward(Tensor grad, Tensor indices, Tensor offsets, Tensor offset2bag, Tensor bag_size, Tensor maximum_indices, int num_weights, bool scale_grad_by_freq, int mode, bool sparse, Tensor? per_sample_weights) -> Tensor
  exclude_from_c10_dispatcher: True

- func: _embedding_bag_sparse_backward(Tensor grad, Tensor indices, Tensor offsets, Tensor offset2bag, Tensor bag_size, int num_weights, bool scale_grad_by_freq, int mode, Tensor? per_sample_weights) -> Tensor
  exclude_from_c10_dispatcher: True

- func: _embedding_bag_dense_backward(Tensor grad, Tensor indices, Tensor offsets, Tensor offset2bag, Tensor bag_size, Tensor maximum_indices, int num_weights, bool scale_grad_by_freq, int mode, Tensor? per_sample_weights) -> Tensor
  exclude_from_c10_dispatcher: True
  dispatch:
    CPU: _embedding_bag_dense_backward_cpu
    CUDA: _embedding_bag_dense_backward_cuda

- func: _embedding_bag_per_sample_weights_backward(Tensor grad, Tensor weight, Tensor indices, Tensor offsets, Tensor offset2bag, int mode) -> Tensor
  dispatch:
    CPU: _embedding_bag_per_sample_weights_backward_cpu
    CUDA: _embedding_bag_per_sample_weights_backward_cuda

- func: empty.names(int[] size, *, Dimname[]? names, ScalarType? dtype=None, Layout? layout=None, Device? device=None, bool? pin_memory=None) -> Tensor
  exclude_from_c10_dispatcher: True

- func: empty.memory_format(int[] size, *, ScalarType? dtype=None, Layout? layout=None, Device? device=None, bool? pin_memory=None, MemoryFormat? memory_format=None) -> Tensor
  exclude_from_c10_dispatcher: True
  dispatch:
    CPU: empty_cpu
    CUDA: empty_cuda
    MkldnnCPU: empty_mkldnn
    SparseCPU: empty_sparse
    SparseCUDA: empty_sparse

- func: _empty_affine_quantized(int[] size, *, ScalarType? dtype=None, Layout? layout=None, Device? device=None, bool? pin_memory=None, float scale=1, int zero_point=0, MemoryFormat? memory_format=contiguous_format) -> Tensor
  exclude_from_c10_dispatcher: True
  dispatch:
    QuantizedCPU: empty_affine_quantized_cpu

- func: resize_(Tensor(a!) self, int[] size) -> Tensor(a!)
  variants: method
  device_guard: False
  dispatch:
    CPU: resize_cpu_
    CUDA: resize_cuda_

- func: empty.out(int[] size, *, MemoryFormat? memory_format=None, Tensor(a!) out) -> Tensor(a!)
  exclude_from_c10_dispatcher: True
  device_guard: False

- func: empty_like(Tensor self) -> Tensor
  device_guard: False

- func: empty_like.dtype(Tensor self, *, ScalarType dtype, Layout layout, Device device, bool pin_memory=False, MemoryFormat? memory_format=contiguous_format) -> Tensor
  exclude_from_c10_dispatcher: True
  device_guard: False

- func: empty_strided(int[] size, int[] stride, *, ScalarType? dtype=None, Layout? layout=None, Device? device=None, bool? pin_memory=None) -> Tensor
  exclude_from_c10_dispatcher: True
  dispatch:
    CPU: empty_strided_cpu
    CUDA: empty_strided_cuda

- func: erf(Tensor self) -> Tensor
  named_guard: False
  variants: function, method

- func: erf_(Tensor(a!) self) -> Tensor(a!)
  exclude_from_c10_dispatcher: True
  named_guard: False
  variants: function, method
  dispatch:
    CPU: _erf__cpu
    CUDA: _erf__cuda

- func: erf.out(Tensor self, *, Tensor(a!) out) -> Tensor(a!)
  exclude_from_c10_dispatcher: True
  named_guard: False
  dispatch:
    CPU: _erf_out_cpu
    CUDA: _erf_out_cuda

- func: erfc(Tensor self) -> Tensor
  named_guard: False
  variants: function, method

- func: erfc_(Tensor(a!) self) -> Tensor(a!)
  exclude_from_c10_dispatcher: True
  named_guard: False
  variants: function, method
  dispatch:
    CPU: _erfc__cpu
    CUDA: _erfc__cuda

- func: erfc.out(Tensor self, *, Tensor(a!) out) -> Tensor(a!)
  exclude_from_c10_dispatcher: True
  named_guard: False
  dispatch:
    CPU: _erfc_out_cpu
    CUDA: _erfc_out_cuda

- func: exp(Tensor self) -> Tensor
  named_guard: False
  variants: function, method

- func: exp_(Tensor(a!) self) -> Tensor(a!)
  exclude_from_c10_dispatcher: True
  named_guard: False
  variants: function, method
  dispatch:
    CPU: _exp__cpu
    CUDA: _exp__cuda

- func: exp.out(Tensor self, *, Tensor(a!) out) -> Tensor(a!)
  exclude_from_c10_dispatcher: True
  named_guard: False
  dispatch:
    CPU: _exp_out_cpu
    CUDA: _exp_out_cuda

- func: expm1(Tensor self) -> Tensor
  named_guard: False
  variants: function, method

- func: expm1_(Tensor(a!) self) -> Tensor(a!)
  exclude_from_c10_dispatcher: True
  named_guard: False
  variants: function, method
  dispatch:
    CPU: _expm1__cpu
    CUDA: _expm1__cuda

- func: expm1.out(Tensor self, *, Tensor(a!) out) -> Tensor(a!)
  exclude_from_c10_dispatcher: True
  named_guard: False
  dispatch:
    CPU: _expm1_out_cpu
    CUDA: _expm1_out_cuda

- func: expand(Tensor(a) self, int[] size, *, bool implicit=False) -> Tensor(a)
  variants: method  # This is method-only to match the previous tensor API. In the future we could make this a function too.
  device_guard: False

- func: expand_as(Tensor self, Tensor other) -> Tensor
  variants: method  # This is method-only to match the previous tensor API. In the future we could make this a function too.
  device_guard: False

- func: eye(int n, *, ScalarType? dtype=None, Layout? layout=None, Device? device=None, bool? pin_memory=None) -> Tensor
  exclude_from_c10_dispatcher: True

- func: eye.m(int n, int m, *, ScalarType? dtype=None, Layout? layout=None, Device? device=None, bool? pin_memory=None) -> Tensor
  exclude_from_c10_dispatcher: True

- func: eye.out(int n, *, Tensor(a!) out) -> Tensor(a!)
  exclude_from_c10_dispatcher: True
  dispatch:
    CPU: eye_out_cpu
    CUDA: eye_out_cuda

- func: eye.m_out(int n, int m, *, Tensor(a!) out) -> Tensor(a!)
  exclude_from_c10_dispatcher: True
  dispatch:
    CPU: eye_out_cpu
    CUDA: eye_out_cuda

- func: flatten(Tensor self, int start_dim=0, int end_dim=-1) -> Tensor
  variants: function, method

- func: fill_.Scalar(Tensor(a!) self, Scalar value) -> Tensor(a!)
  named_guard: False
  variants: function, method

- func: fill_.Tensor(Tensor(a!) self, Tensor value) -> Tensor(a!)
  named_guard: False
  variants: function, method

- func: floor(Tensor self) -> Tensor
  named_guard: False
  variants: function, method

- func: floor_(Tensor(a!) self) -> Tensor(a!)
  exclude_from_c10_dispatcher: True
  named_guard: False
  variants: function, method
  dispatch:
    CPU: _floor__cpu
    CUDA: _floor__cuda

- func: floor.out(Tensor self, *, Tensor(a!) out) -> Tensor(a!)
  exclude_from_c10_dispatcher: True
  named_guard: False
  dispatch:
    CPU: _floor_out_cpu
    CUDA: _floor_out_cuda

- func: frac(Tensor self) -> Tensor
  named_guard: False
  variants: function, method

- func: frac_(Tensor(a!) self) -> Tensor(a!)
  exclude_from_c10_dispatcher: True
  named_guard: False
  variants: function, method
  dispatch:
    CPU: _frac__cpu
    CUDA: _frac__cuda

- func: frac.out(Tensor self, *, Tensor(a!) out) -> Tensor(a!)
  exclude_from_c10_dispatcher: True
  named_guard: False
  dispatch:
    CPU: _frac_out_cpu
    CUDA: _frac_out_cuda

- func: full(int[] size, Scalar fill_value, *, ScalarType? dtype=None, Layout? layout=None, Device? device=None, bool? pin_memory=None) -> Tensor
  exclude_from_c10_dispatcher: True

- func: full.out(int[] size, Scalar fill_value, *, Tensor(a!) out) -> Tensor(a!)
  exclude_from_c10_dispatcher: True

- func: full_like(Tensor self, Scalar fill_value) -> Tensor

- func: full_like.dtype(Tensor self, Scalar fill_value, *, ScalarType dtype, Layout layout, Device device, bool pin_memory=False) -> Tensor
  exclude_from_c10_dispatcher: True

- func: from_file(str filename, bool? shared=None, int? size=0, *, ScalarType? dtype=None, Layout? layout=None, Device? device=None, bool? pin_memory=None) -> Tensor
  exclude_from_c10_dispatcher: True
  dispatch:
    CPU: from_file

# NOTE [ grid_sampler Native Functions ]
# `grid_sampler` does all the shape checking and then dispatches to one of
# `cudnn_grid_sampler`, `grid_sampler_2d`, or `grid_sampler_3d`, each of which
# has the corresponding backward defined as native functions as well. Therefore,
# in these functions and their backwards, no more shape checking is done.
#
# Additionally, arguments `padding_mode` and `interpolation_mode` are cast to
# enums defined in `native/GridSampler.h`. `cudnn_grid_sampler` doesn't take in
# `interpolation_mode` because it only supports Bilinear interpolation mode.
- func: grid_sampler(Tensor input, Tensor grid, int interpolation_mode, int padding_mode) -> Tensor

- func: grid_sampler_2d(Tensor input, Tensor grid, int interpolation_mode, int padding_mode) -> Tensor
  dispatch:
    CPU: grid_sampler_2d_cpu
    CUDA: grid_sampler_2d_cuda

- func: grid_sampler_2d_backward(Tensor grad_output, Tensor input, Tensor grid, int interpolation_mode, int padding_mode) -> (Tensor, Tensor)
  dispatch:
    CPU: grid_sampler_2d_backward_cpu
    CUDA: grid_sampler_2d_backward_cuda

- func: grid_sampler_3d(Tensor input, Tensor grid, int interpolation_mode, int padding_mode) -> Tensor
  dispatch:
    CPU: grid_sampler_3d_cpu
    CUDA: grid_sampler_3d_cuda

- func: grid_sampler_3d_backward(Tensor grad_output, Tensor input, Tensor grid, int interpolation_mode, int padding_mode) -> (Tensor, Tensor)
  dispatch:
    CPU: grid_sampler_3d_backward_cpu
    CUDA: grid_sampler_3d_backward_cuda

- func: hann_window(int window_length, *, ScalarType? dtype=None, Layout? layout=None, Device? device=None, bool? pin_memory=None) -> Tensor
  exclude_from_c10_dispatcher: True

- func: hann_window.periodic(int window_length, bool periodic, *, ScalarType? dtype=None, Layout? layout=None, Device? device=None, bool? pin_memory=None) -> Tensor
  exclude_from_c10_dispatcher: True

- func: hamming_window(int window_length, *, ScalarType? dtype=None, Layout? layout=None, Device? device=None, bool? pin_memory=None) -> Tensor
  exclude_from_c10_dispatcher: True

- func: hamming_window.periodic(int window_length, bool periodic, *, ScalarType? dtype=None, Layout? layout=None, Device? device=None, bool? pin_memory=None) -> Tensor
  exclude_from_c10_dispatcher: True

- func: hamming_window.periodic_alpha(int window_length, bool periodic, float alpha, *, ScalarType? dtype=None, Layout? layout=None, Device? device=None, bool? pin_memory=None) -> Tensor
  exclude_from_c10_dispatcher: True

- func: hamming_window.periodic_alpha_beta(int window_length, bool periodic, float alpha, float beta, *, ScalarType? dtype=None, Layout? layout=None, Device? device=None, bool? pin_memory=None) -> Tensor
  exclude_from_c10_dispatcher: True

- func: hinge_embedding_loss(Tensor self, Tensor target, float margin=1.0, int reduction=Mean) -> Tensor

- func: ger(Tensor self, Tensor vec2) -> Tensor
  variants: function, method
  dispatch:
    CPU: legacy::cpu::_th_ger
    CUDA: legacy::cuda::_th_ger

- func: ger.out(Tensor self, Tensor vec2, *, Tensor(a!) out) -> Tensor(a!)
  exclude_from_c10_dispatcher: True
  dispatch:
    CPU: legacy::cpu::_th_ger_out
    CUDA: legacy::cuda::_th_ger_out

- func: group_norm(Tensor input, int num_groups, Tensor? weight=None, Tensor? bias=None, float eps=1e-05, bool cudnn_enabled=True) -> Tensor
  exclude_from_c10_dispatcher: True

# FFT

- func: fft(Tensor self, int signal_ndim, bool normalized=False) -> Tensor
  variants: function, method

- func: ifft(Tensor self, int signal_ndim, bool normalized=False) -> Tensor
  variants: function, method

- func: rfft(Tensor self, int signal_ndim, bool normalized=False, bool onesided=True) -> Tensor
  variants: function, method

- func: irfft(Tensor self, int signal_ndim, bool normalized=False, bool onesided=True, int[] signal_sizes=[]) -> Tensor
  variants: function, method

- func: _fft_with_size(Tensor self, int signal_ndim, bool complex_input, bool complex_output, bool inverse, int[] checked_signal_sizes, bool normalized, bool onesided, int[] output_sizes) -> Tensor
  variants: function
  dispatch:
    CPU: _fft_mkl
    CUDA: _fft_cufft

- func: _cufft_get_plan_cache_size(int device_index) -> int

- func: _cufft_get_plan_cache_max_size(int device_index) -> int

- func: _cufft_set_plan_cache_max_size(int device_index, int max_size) -> void
  exclude_from_c10_dispatcher: True

- func: _cufft_clear_plan_cache(int device_index) -> void
  exclude_from_c10_dispatcher: True

- func: index(Tensor self, Tensor?[] indices) -> Tensor
  exclude_from_c10_dispatcher: True
  variants: function, method
  # NB: This function is special-cased in tools/autograd/gen_variable_type.py

- func: index_copy_(Tensor(a!) self, int dim, Tensor index, Tensor source) -> Tensor(a!)
  variants: method

- func: index_copy(Tensor self, int dim, Tensor index, Tensor source) -> Tensor
  variants: function, method

- func: index_put_(Tensor(a!) self, Tensor?[] indices, Tensor values, bool accumulate=False) -> Tensor(a!)
  exclude_from_c10_dispatcher: True
  variants: function, method

- func: index_put(Tensor self, Tensor?[] indices, Tensor values, bool accumulate=False) -> Tensor
  exclude_from_c10_dispatcher: True
  variants: function, method

- func: _index_put_impl_(Tensor(a!) self, Tensor?[] indices, Tensor values, bool accumulate=False, bool unsafe=False) -> Tensor(a!)
  exclude_from_c10_dispatcher: True
  variants: function

- func: instance_norm(Tensor input, Tensor? weight, Tensor? bias, Tensor? running_mean, Tensor? running_var, bool use_input_stats, float momentum, float eps, bool cudnn_enabled) -> Tensor
  exclude_from_c10_dispatcher: True
  variants: function

- func: inverse(Tensor self) -> Tensor
  variants: function, method

- func: inverse.out(Tensor self, *, Tensor(a!) out) -> Tensor(a!)
  exclude_from_c10_dispatcher: True

- func: _inverse_helper(Tensor self) -> Tensor
  variants: function
  dispatch:
    CPU: _inverse_helper_cpu
    CUDA: _inverse_helper_cuda

- func: isclose(Tensor self, Tensor other, float rtol=1e-05, float atol=1e-08, bool equal_nan=False) -> Tensor
  variants: function, method

- func: isnan(Tensor self) -> Tensor
  variants: function
  device_guard: False

- func: is_distributed(Tensor self) -> bool
  variants: function, method
  device_guard: False

- func: is_floating_point(Tensor self) -> bool
  variants: function, method
  device_guard: False
  named_guard: False

- func: is_complex(Tensor self) -> bool
  variants: function, method
  device_guard: False
  named_guard: False

- func: is_nonzero(Tensor self) -> bool
  variants: function, method
  device_guard: False
  named_guard: False

- func: is_same_size(Tensor self, Tensor other) -> bool
  variants: function, method
  device_guard: False
  named_guard: False

- func: is_signed(Tensor self) -> bool
  variants: function, method
  device_guard: False
  named_guard: False

- func: kl_div(Tensor self, Tensor target, int reduction=Mean) -> Tensor

- func: kl_div_backward(Tensor grad_output, Tensor self, Tensor target, int reduction=Mean) -> Tensor
  dispatch:
    CPU: kl_div_backward_cpu
    CUDA: kl_div_backward_cuda

- func: kthvalue(Tensor self, int k, int dim=-1, bool keepdim=False) -> (Tensor values, Tensor indices)
  variants: function, method

- func: kthvalue.values(Tensor self, int k, int dim=-1, bool keepdim=False, *, Tensor(a!) values, Tensor(b!) indices) -> (Tensor(a!) values, Tensor(b!) indices)
  exclude_from_c10_dispatcher: True
  exclude_from_c10_dispatch: True
  dispatch:
    CPU: kthvalue_out_cpu
    CUDA: kthvalue_out_cuda

- func: layer_norm(Tensor input, int[] normalized_shape, Tensor? weight=None, Tensor? bias=None, float eps=1e-05, bool cudnn_enable=True) -> Tensor
  exclude_from_c10_dispatcher: True

- func: native_layer_norm(Tensor input, Tensor? weight, Tensor? bias, int M, int N, float eps) -> (Tensor, Tensor, Tensor)
  exclude_from_c10_dispatcher: True
  dispatch:
    CPU: layer_norm_cpu

- func: native_layer_norm_backward(Tensor grad_out, Tensor input, Tensor mean, Tensor rstd, Tensor? weight, int M, int N, bool[3] output_mask) -> (Tensor, Tensor, Tensor)
  exclude_from_c10_dispatcher: True
  dispatch:
    CPU: layer_norm_backward_cpu

- func: native_layer_norm_double_backward(Tensor? ggI, Tensor? ggW, Tensor? ggb, Tensor gO, Tensor input, Tensor mean, Tensor rstd, Tensor? weight, int M, int N, bool[3] output_mask) -> (Tensor, Tensor, Tensor)
  exclude_from_c10_dispatcher: True
  dispatch:
    CPU: layer_norm_double_backward_cpu

- func: linear(Tensor input, Tensor weight, Tensor? bias=None) -> Tensor
  exclude_from_c10_dispatcher: True
  python_module: nn

- func: mkldnn_linear(Tensor input, Tensor weight, Tensor? bias=None) -> Tensor
  exclude_from_c10_dispatcher: True
  python_module: nn
  dispatch:
    MkldnnCPU: mkldnn_linear

- func: fbgemm_linear_int8_weight(Tensor input, Tensor weight, Tensor packed, Tensor col_offsets, Scalar weight_scale, Scalar weight_zero_point, Tensor bias) -> Tensor

- func: fbgemm_linear_quantize_weight(Tensor input) -> (Tensor, Tensor, float, int)

- func: fbgemm_pack_gemm_matrix_fp16(Tensor input) -> Tensor

- func: fbgemm_linear_fp16_weight(Tensor input, Tensor packed_weight, Tensor bias) -> Tensor

- func: fbgemm_pack_quantized_matrix(Tensor input, int K, int N) -> Tensor

- func: fbgemm_is_cpu_supported() -> bool

- func: linspace(Scalar start, Scalar end, int steps=100, *, ScalarType? dtype=None, Layout? layout=None, Device? device=None, bool? pin_memory=None) -> Tensor
  exclude_from_c10_dispatcher: True

- func: linspace.out(Scalar start, Scalar end, int steps=100, *, Tensor(a!) out) -> Tensor(a!)
  exclude_from_c10_dispatcher: True
  dispatch:
    CPU: linspace_cpu_out
    CUDA: linspace_cuda_out

- func: log(Tensor self) -> Tensor
  named_guard: False
  variants: function, method

- func: log_(Tensor(a!) self) -> Tensor(a!)
  exclude_from_c10_dispatcher: True
  named_guard: False
  variants: function, method
  dispatch:
    CPU: _log__cpu
    CUDA: _log__cuda

- func: log.out(Tensor self, *, Tensor(a!) out) -> Tensor(a!)
  exclude_from_c10_dispatcher: True
  named_guard: False
  dispatch:
    CPU: _log_out_cpu
    CUDA: _log_out_cuda

- func: log10(Tensor self) -> Tensor
  named_guard: False
  variants: function, method

- func: log10_(Tensor(a!) self) -> Tensor(a!)
  exclude_from_c10_dispatcher: True
  named_guard: False
  variants: function, method
  dispatch:
    CPU: _log10__cpu
    CUDA: _log10__cuda

- func: log10.out(Tensor self, *, Tensor(a!) out) -> Tensor(a!)
  exclude_from_c10_dispatcher: True
  named_guard: False
  dispatch:
    CPU: _log10_out_cpu
    CUDA: _log10_out_cuda

- func: log1p(Tensor self) -> Tensor
  named_guard: False
  variants: function, method

- func: log1p_(Tensor(a!) self) -> Tensor(a!)
  exclude_from_c10_dispatcher: True
  named_guard: False
  variants: function, method
  dispatch:
    CPU: _log1p__cpu
    CUDA: _log1p__cuda
    SparseCPU: log1p_sparse_
    SparseCUDA: log1p_sparse_

- func: log1p.out(Tensor self, *, Tensor(a!) out) -> Tensor(a!)
  exclude_from_c10_dispatcher: True
  named_guard: False
  dispatch:
    CPU: _log1p_out_cpu
    CUDA: _log1p_out_cuda
    SparseCPU: log1p_out_sparse
    SparseCUDA: log1p_out_sparse

- func: log2(Tensor self) -> Tensor
  named_guard: False
  variants: function, method

- func: log2_(Tensor(a!) self) -> Tensor(a!)
  exclude_from_c10_dispatcher: True
  named_guard: False
  variants: function, method
  dispatch:
    CPU: _log2__cpu
    CUDA: _log2__cuda

- func: log2.out(Tensor self, *, Tensor(a!) out) -> Tensor(a!)
  exclude_from_c10_dispatcher: True
  named_guard: False
  dispatch:
    CPU: _log2_out_cpu
    CUDA: _log2_out_cuda

- func: logdet(Tensor self) -> Tensor
  variants: function, method

- func: logspace(Scalar start, Scalar end, int steps=100, float base=10.0, *, ScalarType? dtype=None, Layout? layout=None, Device? device=None, bool? pin_memory=None) -> Tensor
  exclude_from_c10_dispatcher: True

- func: logspace.out(Scalar start, Scalar end, int steps=100, float base=10.0, *, Tensor(a!) out) -> Tensor(a!)
  exclude_from_c10_dispatcher: True
  dispatch:
    CPU: logspace_cpu_out
    CUDA: logspace_cuda_out

# log_softmax allows positional dtype, unlike most operators, because kwonly is BC-breaking when loading jit models.
- func: log_softmax(Tensor self, int dim, ScalarType? dtype=None) -> Tensor
  exclude_from_c10_dispatcher: True
  variants: function, method

- func: _log_softmax(Tensor self, int dim, bool half_to_float) -> Tensor
  dispatch:
    CPU: log_softmax_cpu
    CUDA: log_softmax_cuda

- func: _log_softmax_backward_data(Tensor grad_output, Tensor output, int dim, Tensor self) -> Tensor
  dispatch:
    CPU: log_softmax_backward_cpu
    CUDA: log_softmax_backward_cuda

- func: logsumexp(Tensor self, int[1] dim, bool keepdim=False) -> Tensor
  variants: function, method

- func: logsumexp.out(Tensor self, int[1] dim, bool keepdim=False, *, Tensor(a!) out) -> Tensor(a!)
  exclude_from_c10_dispatcher: True

- func: margin_ranking_loss(Tensor input1, Tensor input2, Tensor target, float margin=0.0, int reduction=Mean) -> Tensor

- func: matmul(Tensor self, Tensor other) -> Tensor
  variants: function, method

- func: matmul.out(Tensor self, Tensor other, *, Tensor(a!) out) -> Tensor(a!)
  exclude_from_c10_dispatcher: True

- func: matrix_rank.tol(Tensor self, float tol, bool symmetric=False) -> Tensor

- func: matrix_rank(Tensor self, bool symmetric=False) -> Tensor

- func: matrix_power(Tensor self, int n) -> Tensor
  variants: function, method

- func: max.dim(Tensor self, int dim, bool keepdim=False) -> (Tensor values, Tensor indices)
  variants: function, method

- func: max.dim_max(Tensor self, int dim, bool keepdim=False, *, Tensor(a!) max, Tensor(b!) max_values) -> (Tensor(a!) values, Tensor(b!) indices)
  exclude_from_c10_dispatcher: True

- func: max_values(Tensor self, int[1] dim, bool keepdim=False) -> Tensor
  variants: function, method

# Return: (Tensor output, Tensor indices)
- func: max_pool1d_with_indices(Tensor self, int[1] kernel_size, int[1] stride=[], int[1] padding=0, int[1] dilation=1, bool ceil_mode=False) -> (Tensor, Tensor)

- func: max_pool1d(Tensor self, int[1] kernel_size, int[1] stride=[], int[1] padding=0, int[1] dilation=1, bool ceil_mode=False) -> Tensor

- func: max_pool2d(Tensor self, int[2] kernel_size, int[2] stride=[], int[2] padding=0, int[2] dilation=1, bool ceil_mode=False) -> Tensor

- func: mkldnn_max_pool2d(Tensor self, int[2] kernel_size, int[2] stride=[], int[2] padding=0, int[2] dilation=1, bool ceil_mode=False) -> Tensor
  requires_tensor: True
  dispatch:
    MkldnnCPU: mkldnn_max_pool2d

- func: quantized_max_pool2d(Tensor self, int[2] kernel_size, int[2] stride=[], int[2] padding=0, int[2] dilation=1) -> Tensor
  requires_tensor: True
  dispatch:
    QuantizedCPU: quantized_max_pool2d

- func: max_pool3d(Tensor self, int[3] kernel_size, int[3] stride=[], int[3] padding=0, int[3] dilation=1, bool ceil_mode=False) -> Tensor

- func: mean(Tensor self, *, ScalarType? dtype=None) -> Tensor
  exclude_from_c10_dispatcher: True
  variants: function, method

- func: mean.dim(Tensor self, int[1] dim, bool keepdim=False, *, ScalarType? dtype=None) -> Tensor
  exclude_from_c10_dispatcher: True
  variants: function, method

- func: mean.out(Tensor self, int[1] dim, bool keepdim=False, *, ScalarType? dtype=None, Tensor(a!) out) -> Tensor(a!)
  exclude_from_c10_dispatcher: True

- func: median.dim(Tensor self, int dim, bool keepdim=False) -> (Tensor values, Tensor indices)
  variants: function, method

- func: median.dim_values(Tensor self, int dim, bool keepdim=False, *, Tensor(a!) values, Tensor(b!) indices) -> (Tensor(a!) values, Tensor(b!) indices)
  exclude_from_c10_dispatcher: True

- func: min.dim(Tensor self, int dim, bool keepdim=False) -> (Tensor values, Tensor indices)
  variants: function, method

- func: min.dim_min(Tensor self, int dim, bool keepdim=False, *, Tensor(a!) min, Tensor(b!) min_indices) -> (Tensor(a!) values, Tensor(b!) indices)
  exclude_from_c10_dispatcher: True

- func: min_values(Tensor self, int[1] dim, bool keepdim=False) -> Tensor
  variants: function, method

- func: mkldnn_convolution(Tensor self, Tensor weight, Tensor? bias, int[] padding, int[] stride, int[] dilation, int groups) -> Tensor
  exclude_from_c10_dispatcher: True

- func: mkldnn_convolution_backward_input(int[] self_size, Tensor grad_output, Tensor weight, int[] padding, int[] stride, int[] dilation, int groups, bool bias_defined) -> Tensor

- func: mkldnn_convolution_backward_weights(int[] weight_size, Tensor grad_output, Tensor self, int[] padding, int[] stride, int[] dilation, int groups, bool bias_defined) -> (Tensor, Tensor)

- func: mkldnn_convolution_backward(Tensor self, Tensor grad_output, Tensor weight, int[] padding, int[] stride, int[] dilation, int groups, bool[3] output_mask) -> (Tensor, Tensor, Tensor)

- func: miopen_batch_norm(Tensor input, Tensor weight, Tensor? bias, Tensor? running_mean, Tensor? running_var, bool training, float exponential_average_factor, float epsilon) -> (Tensor, Tensor, Tensor)
  exclude_from_c10_dispatcher: True
  dispatch:
    CUDA: miopen_batch_norm

- func: miopen_batch_norm_backward(Tensor input, Tensor grad_output, Tensor weight, Tensor? running_mean, Tensor? running_var, Tensor? save_mean, Tensor? save_var, float epsilon) -> (Tensor, Tensor, Tensor)
  exclude_from_c10_dispatcher: True
  dispatch:
    CUDA: miopen_batch_norm_backward

- func: miopen_convolution(Tensor self, Tensor weight, Tensor? bias, int[] padding, int[] stride, int[] dilation, int groups, bool benchmark, bool deterministic) -> Tensor
  exclude_from_c10_dispatcher: True
  dispatch:
    CUDA: miopen_convolution

- func: miopen_convolution_backward_input(int[] self_size, Tensor grad_output, Tensor weight, int[] padding, int[] stride, int[] dilation, int groups, bool benchmark, bool deterministic) -> Tensor
  dispatch:
    CUDA: miopen_convolution_backward_input

- func: miopen_convolution_backward(Tensor self, Tensor grad_output, Tensor weight, int[] padding, int[] stride, int[] dilation, int groups, bool benchmark, bool deterministic, bool[3] output_mask) -> (Tensor, Tensor, Tensor)
  dispatch:
    CUDA: miopen_convolution_backward

- func: miopen_convolution_backward_bias(Tensor grad_output) -> Tensor
  dispatch:
    CUDA: miopen_convolution_backward_bias

- func: miopen_convolution_backward_weight(int[] weight_size, Tensor grad_output, Tensor self, int[] padding, int[] stride, int[] dilation, int groups, bool benchmark, bool deterministic) -> Tensor
  dispatch:
    CUDA: miopen_convolution_backward_weight

- func: miopen_convolution_transpose(Tensor self, Tensor weight, Tensor? bias, int[] padding, int[] output_padding, int[] stride, int[] dilation, int groups, bool benchmark, bool deterministic) -> Tensor
  exclude_from_c10_dispatcher: True
  dispatch:
    CUDA: miopen_convolution_transpose

# NB: output_padding not strictly needed here, but it's helpful for the float
# backwards
- func: miopen_convolution_transpose_backward(Tensor self, Tensor grad_output, Tensor weight, int[] padding, int[] output_padding, int[] stride, int[] dilation, int groups, bool benchmark, bool deterministic, bool[3] output_mask) -> (Tensor, Tensor, Tensor)
  dispatch:
    CUDA: miopen_convolution_transpose_backward

- func: miopen_convolution_transpose_backward_input(Tensor grad_output, Tensor weight, int[] padding, int[] stride, int[] dilation, int groups, bool benchmark, bool deterministic) -> Tensor
  dispatch:
    CUDA: miopen_convolution_transpose_backward_input

- func: miopen_convolution_transpose_backward_weight(int[] weight_size, Tensor grad_output, Tensor self, int[] padding, int[] stride, int[] dilation, int groups, bool benchmark, bool deterministic) -> Tensor
  dispatch:
    CUDA: miopen_convolution_transpose_backward_weight

- func: miopen_depthwise_convolution(Tensor self, Tensor weight, Tensor? bias, int[] padding, int[] stride, int[] dilation, int groups, bool benchmark, bool deterministic) -> Tensor
  exclude_from_c10_dispatcher: True
  dispatch:
    CUDA: miopen_depthwise_convolution

- func: miopen_depthwise_convolution_backward_input(int[] self_size, Tensor grad_output, Tensor weight, int[] padding, int[] stride, int[] dilation, int groups, bool benchmark, bool deterministic) -> Tensor
  dispatch:
    CUDA: miopen_depthwise_convolution_backward_input

- func: miopen_depthwise_convolution_backward(Tensor self, Tensor grad_output, Tensor weight, int[] padding, int[] stride, int[] dilation, int groups, bool benchmark, bool deterministic, bool[3] output_mask) -> (Tensor, Tensor, Tensor)
  dispatch:
    CUDA: miopen_depthwise_convolution_backward

- func: miopen_depthwise_convolution_backward_weight(int[] weight_size, Tensor grad_output, Tensor self, int[] padding, int[] stride, int[] dilation, int groups, bool benchmark, bool deterministic) -> Tensor
  dispatch:
    CUDA: miopen_depthwise_convolution_backward_weight

- func: miopen_rnn(Tensor input, Tensor[] weight, int weight_stride0, Tensor hx, Tensor? cx, int mode, int hidden_size, int num_layers, bool batch_first, float dropout, bool train, bool bidirectional, int[] batch_sizes, Tensor? dropout_state) -> (Tensor, Tensor, Tensor, Tensor, Tensor)
  exclude_from_c10_dispatcher: True
  dispatch:
    CUDA: miopen_rnn

- func: miopen_rnn_backward(Tensor input, Tensor[] weight, int weight_stride0, Tensor weight_buf, Tensor hx, Tensor? cx, Tensor output, Tensor? grad_output, Tensor? grad_hy, Tensor? grad_cy, int mode, int hidden_size, int num_layers, bool batch_first, float dropout, bool train, bool bidirectional, int[] batch_sizes, Tensor? dropout_state, Tensor reserve, bool[4] output_mask) -> (Tensor, Tensor, Tensor, Tensor[])
  exclude_from_c10_dispatcher: True
  dispatch:
    CUDA: miopen_rnn_backward

- func: mm(Tensor self, Tensor mat2) -> Tensor
  variants: function, method
  dispatch:
    CPU: legacy::cpu::_th_mm
    CUDA: legacy::cuda::_th_mm
    SparseCPU: _sparse_mm
    SparseCUDA: _sparse_mm

- func: mm.out(Tensor self, Tensor mat2, *, Tensor(a!) out) -> Tensor(a!)
  exclude_from_c10_dispatcher: True
  dispatch:
    CPU: legacy::cpu::_th_mm_out
    CUDA: legacy::cuda::_th_mm_out
    SparseCPU: _sparse_mm_out
    SparseCUDA: _sparse_mm_out

- func: _sparse_mm(Tensor sparse, Tensor dense) -> Tensor

- func: mode(Tensor self, int dim=-1, bool keepdim=False) -> (Tensor values, Tensor indices)
  variants: function, method

- func: mode.values(Tensor self, int dim=-1, bool keepdim=False, *, Tensor(a!) values, Tensor(b!) indices) -> (Tensor(a!) values, Tensor(b!) indices)
  exclude_from_c10_dispatcher: True

- func: mul.Tensor(Tensor self, Tensor other) -> Tensor
  variants: function, method
  dispatch:
    CPU: mul
    CUDA: mul
    SparseCPU: mul
    SparseCUDA: mul
    MkldnnCPU: mkldnn_mul
  named_guard: False


- func: mul_.Tensor(Tensor(a!) self, Tensor other) -> Tensor(a!)
  variants: method
  dispatch:
    CPU: mul_
    CUDA: mul_
    SparseCPU: mul_
    SparseCUDA: mul_
    MkldnnCPU: mkldnn_mul_
  named_guard: False

- func: mul.out(Tensor self, Tensor other, *, Tensor(a!) out) -> Tensor(a!)
  exclude_from_c10_dispatcher: True
  dispatch:
    CPU: mul_out
    CUDA: mul_out
    SparseCPU: mul_out
    SparseCUDA: mul_out
    MkldnnCPU: mkldnn_mul_out
  named_guard: False

  # For C++ only, until we have conversion from C++ numbers to Tensor
- func: mul.Scalar(Tensor self, Scalar other) -> Tensor
  variants: function, method

- func: mul_.Scalar(Tensor(a!) self, Scalar other) -> Tensor(a!)
  variants: method

- func: mv(Tensor self, Tensor vec) -> Tensor
  variants: function, method
  dispatch:
    CPU: legacy::cpu::_th_mv
    CUDA: legacy::cuda::_th_mv

- func: mv.out(Tensor self, Tensor vec, *, Tensor(a!) out) -> Tensor(a!)
  exclude_from_c10_dispatcher: True
  dispatch:
    CPU: legacy::cpu::_th_mv_out
    CUDA: legacy::cuda::_th_mv_out

- func: mvlgamma(Tensor self, int p) -> Tensor
  variants: function, method

- func: mvlgamma_(Tensor(a!) self, int p) -> Tensor(a!)
  variants: method

- func: narrow_copy(Tensor self, int dim, int start, int length) -> Tensor
  variants: method
  dispatch:
    CPU: narrow_copy_dense
    CUDA: narrow_copy_dense
    SparseCPU: narrow_copy_sparse
    SparseCUDA: narrow_copy_sparse

- func: narrow(Tensor(a) self, int dim, int start, int length) -> Tensor(a)
  variants: function, method
  device_guard: False
  named_guard: False

- func: native_batch_norm(Tensor input, Tensor? weight, Tensor? bias, Tensor? running_mean, Tensor? running_var, bool training, float momentum, float eps) -> (Tensor, Tensor, Tensor)
  exclude_from_c10_dispatcher: True
  dispatch:
    CPU: batch_norm_cpu
    CUDA: batch_norm_cuda
    MkldnnCPU: mkldnn_batch_norm

- func: batch_norm_stats(Tensor input, float eps) -> (Tensor, Tensor)
  dispatch:
    CUDA: batch_norm_stats_cuda

- func: batch_norm_elemt(Tensor input, Tensor? weight, Tensor? bias, Tensor mean, Tensor invstd, float eps) -> Tensor
  exclude_from_c10_dispatcher: True
  dispatch:
    CUDA: batch_norm_elemt_cuda

# for backward compatibility
- func: batch_norm_gather_stats(Tensor input, Tensor mean, Tensor invstd, Tensor? running_mean, Tensor? running_var, float momentum, float eps, int count) -> (Tensor, Tensor)
  exclude_from_c10_dispatcher: True
  dispatch:
    CUDA: batch_norm_gather_stats_cuda

- func: batch_norm_gather_stats_with_counts(Tensor input, Tensor mean, Tensor invstd, Tensor? running_mean, Tensor? running_var, float momentum, float eps, int[] counts) -> (Tensor, Tensor)
  exclude_from_c10_dispatcher: True
  dispatch:
    CUDA: batch_norm_gather_stats_with_counts_cuda

- func: native_batch_norm_backward(Tensor grad_out, Tensor input, Tensor? weight, Tensor? running_mean, Tensor? running_var, Tensor? save_mean, Tensor? save_invstd, bool train, float eps, bool[3] output_mask) -> (Tensor, Tensor, Tensor)
  exclude_from_c10_dispatcher: True
  dispatch:
    CPU: batch_norm_backward_cpu
    CUDA: batch_norm_backward_cuda

- func: batch_norm_backward_reduce(Tensor grad_out, Tensor input, Tensor mean, Tensor invstd, bool input_g, bool weight_g, bool bias_g) -> (Tensor, Tensor, Tensor, Tensor)
  dispatch:
    CUDA: batch_norm_backward_reduce_cuda

- func: batch_norm_backward_elemt(Tensor grad_out, Tensor input, Tensor mean, Tensor invstd, Tensor? weight, Tensor mean_dy, Tensor mean_dy_xmu) -> Tensor
  exclude_from_c10_dispatcher: True
  dispatch:
    CUDA: batch_norm_backward_elemt_cuda

- func: batch_norm_update_stats(Tensor input, Tensor? running_mean, Tensor? running_var, float momentum) -> (Tensor, Tensor)
  exclude_from_c10_dispatcher: True
  dispatch:
    CPU: batch_norm_update_stats_cpu
    CUDA: batch_norm_update_stats_cuda

- func: _nnpack_available() -> bool

- func: _nnpack_spatial_convolution(Tensor input, Tensor weight, Tensor? bias, int[2] padding) -> Tensor
  exclude_from_c10_dispatcher: True
  variants: function

- func: _nnpack_spatial_convolution_backward(Tensor input, Tensor grad_output, Tensor weight, int[2] padding, bool[3] output_mask) -> (Tensor, Tensor, Tensor)
  variants: function

- func: _nnpack_spatial_convolution_backward_input(Tensor input, Tensor grad_output, Tensor weight, int[2] padding) -> Tensor
  variants: function

- func: _nnpack_spatial_convolution_backward_weight(Tensor input, int[] weightsize, Tensor grad_output, int[2] padding) -> Tensor
  variants: function

- func: ones(int[] size, *, ScalarType? dtype=None, Layout? layout=None, Device? device=None, bool? pin_memory=None) -> Tensor
  exclude_from_c10_dispatcher: True

- func: ones.out(int[] size, *, Tensor(a!) out) -> Tensor(a!)
  exclude_from_c10_dispatcher: True

- func: ones_like(Tensor self) -> Tensor

- func: ones_like.dtype(Tensor self, *, ScalarType dtype, Layout layout, Device device, bool pin_memory=False) -> Tensor
  exclude_from_c10_dispatcher: True

- func: pairwise_distance(Tensor x1, Tensor x2, float p=2, float eps=1e-06, bool keepdim=False) -> Tensor

- func: cdist(Tensor x1, Tensor x2, float p=2) -> Tensor

- func: _cdist_backward(Tensor grad, Tensor x1, Tensor x2, float p, Tensor cdist) -> Tensor

- func: pdist(Tensor self, float p=2) -> Tensor

- func: _pdist_forward(Tensor self, float p=2) -> Tensor

- func: _pdist_backward(Tensor grad, Tensor self, float p, Tensor pdist) -> Tensor

- func: cosine_similarity(Tensor x1, Tensor x2, int dim=1, float eps=1e-08) -> Tensor
  variants: function

- func: permute(Tensor(a) self, int[] dims) -> Tensor(a)
  variants: method  # This is method-only to match the previous tensor API. In the future we could make this a function too.

# Only exposed from C++ -- in Python,
# we expose it as an attribute `T`, not a function.
#
# I'd like to name this "T" in C++ too, but
# calling a native function "T" causes undefined
# behavior on Windows, for reasons I don't understand
# (maybe related to capital letter collation somehow...)
- func: numpy_T(Tensor(a) self) -> Tensor(a)
  variants: method

- func: pixel_shuffle(Tensor self, int upscale_factor) -> Tensor

- func: is_pinned(Tensor self) -> bool
  variants: method
  named_guard: False

- func: pin_memory(Tensor self) -> Tensor
  variants: method

- func: pinverse(Tensor self, float rcond=1e-15) -> Tensor
  variants: function, method

- func: poisson_nll_loss(Tensor input, Tensor target, bool log_input, bool full, float eps, int reduction) -> Tensor
  variants: function

- func: scalar_tensor(Scalar s, *, ScalarType? dtype=None, Layout? layout=None, Device? device=None, bool? pin_memory=None) -> Tensor
  exclude_from_c10_dispatcher: True

- func: rand(int[] size, *, ScalarType? dtype=None, Layout? layout=None, Device? device=None, bool? pin_memory=None) -> Tensor
  exclude_from_c10_dispatcher: True

- func: rand.generator(int[] size, *, Generator? generator, ScalarType? dtype=None, Layout? layout=None, Device? device=None, bool? pin_memory=None) -> Tensor
  exclude_from_c10_dispatcher: True

- func: rand.out(int[] size, *, Tensor(a!) out) -> Tensor(a!)
  exclude_from_c10_dispatcher: True

- func: rand.generator_out(int[] size, *, Generator? generator, Tensor(a!) out) -> Tensor(a!)
  exclude_from_c10_dispatcher: True

- func: rand_like(Tensor self) -> Tensor

- func: rand_like.dtype(Tensor self, *, ScalarType dtype, Layout layout, Device device, bool pin_memory=False) -> Tensor
  exclude_from_c10_dispatcher: True

- func: randint(int high, int[] size, *, ScalarType? dtype=None, Layout? layout=None, Device? device=None, bool? pin_memory=None) -> Tensor
  exclude_from_c10_dispatcher: True

- func: randint.generator(int high, int[] size, *, Generator? generator, ScalarType? dtype=None, Layout? layout=None, Device? device=None, bool? pin_memory=None) -> Tensor
  exclude_from_c10_dispatcher: True

- func: randint.low(int low, int high, int[] size, *, ScalarType? dtype=None, Layout? layout=None, Device? device=None, bool? pin_memory=None) -> Tensor
  exclude_from_c10_dispatcher: True

- func: randint.low_generator(int low, int high, int[] size, *, Generator? generator, ScalarType? dtype=None, Layout? layout=None, Device? device=None, bool? pin_memory=None) -> Tensor
  exclude_from_c10_dispatcher: True

- func: randint.out(int high, int[] size, *, Tensor(a!) out) -> Tensor(a!)
  exclude_from_c10_dispatcher: True

- func: randint.generator_out(int high, int[] size, *, Generator? generator, Tensor(a!) out) -> Tensor(a!)
  exclude_from_c10_dispatcher: True

- func: randint.low_out(int low, int high, int[] size, *, Tensor(a!) out) -> Tensor(a!)
  exclude_from_c10_dispatcher: True

- func: randint.low_generator_out(int low, int high, int[] size, *, Generator? generator, Tensor(a!) out) -> Tensor(a!)
  exclude_from_c10_dispatcher: True

- func: randint_like(Tensor self, int high) -> Tensor

- func: randint_like.low(Tensor self, int low, int high) -> Tensor

- func: randint_like.dtype(Tensor self, int high, *, ScalarType dtype, Layout layout, Device device, bool pin_memory=False) -> Tensor
  exclude_from_c10_dispatcher: True

- func: randint_like.low_dtype(Tensor self, int low, int high, *, ScalarType dtype, Layout layout, Device device, bool pin_memory=False) -> Tensor
  exclude_from_c10_dispatcher: True

- func: randn(int[] size, *, ScalarType? dtype=None, Layout? layout=None, Device? device=None, bool? pin_memory=None) -> Tensor
  exclude_from_c10_dispatcher: True

- func: randn.generator(int[] size, *, Generator? generator, ScalarType? dtype=None, Layout? layout=None, Device? device=None, bool? pin_memory=None) -> Tensor
  exclude_from_c10_dispatcher: True

- func: randn.out(int[] size, *, Tensor(a!) out) -> Tensor(a!)
  exclude_from_c10_dispatcher: True

- func: randn.generator_out(int[] size, *, Generator? generator, Tensor(a!) out) -> Tensor(a!)
  exclude_from_c10_dispatcher: True

- func: randn_like(Tensor self) -> Tensor

- func: randn_like.dtype(Tensor self, *, ScalarType dtype, Layout layout, Device device, bool pin_memory=False) -> Tensor
  exclude_from_c10_dispatcher: True

- func: randperm(int n, *, ScalarType? dtype=None, Layout? layout=None, Device? device=None, bool? pin_memory=None) -> Tensor
  exclude_from_c10_dispatcher: True

- func: randperm.generator(int n, *, Generator? generator, ScalarType? dtype=None, Layout? layout=None, Device? device=None, bool? pin_memory=None) -> Tensor
  exclude_from_c10_dispatcher: True

- func: randperm.out(int n, *, Tensor(a!) out) -> Tensor(a!)
  exclude_from_c10_dispatcher: True

- func: randperm.generator_out(int n, *, Generator? generator, Tensor(a!) out) -> Tensor(a!)
  exclude_from_c10_dispatcher: True
  dispatch:
    CPU: randperm_out_cpu
    CUDA: randperm_out_cuda

- func: range.step(Scalar start, Scalar end, Scalar step=1, *, ScalarType? dtype=None, Layout? layout=None, Device? device=None, bool? pin_memory=None) -> Tensor
  exclude_from_c10_dispatcher: True

- func: range(Scalar start, Scalar end, *, ScalarType? dtype=None, Layout? layout=None, Device? device=None, bool? pin_memory=None) -> Tensor
  exclude_from_c10_dispatcher: True

- func: range.out(Scalar start, Scalar end, Scalar step=1, *, Tensor(a!) out) -> Tensor(a!)
  exclude_from_c10_dispatcher: True
  dispatch:
    CPU: range_cpu_out
    CUDA: range_cuda_out

- func: reciprocal(Tensor self) -> Tensor
  named_guard: False
  variants: function, method

- func: reciprocal_(Tensor(a!) self) -> Tensor(a!)
  exclude_from_c10_dispatcher: True
  named_guard: False
  variants: function, method
  dispatch:
    CPU: _reciprocal__cpu
    CUDA: _reciprocal__cuda

- func: reciprocal.out(Tensor self, *, Tensor(a!) out) -> Tensor(a!)
  exclude_from_c10_dispatcher: True
  named_guard: False
  dispatch:
    CPU: _reciprocal_out_cpu
    CUDA: _reciprocal_out_cuda

- func: neg(Tensor self) -> Tensor
  named_guard: False
  variants: function, method

- func: neg_(Tensor(a!) self) -> Tensor(a!)
  exclude_from_c10_dispatcher: True
  named_guard: False
  variants: function, method

- func: neg.out(Tensor self, *, Tensor(a!) out) -> Tensor(a!)
  exclude_from_c10_dispatcher: True
  named_guard: False
  dispatch:
    CPU: neg_out
    CUDA: neg_out

- func: repeat(Tensor self, int[] repeats) -> Tensor
  variants: method  # This is method-only to match the previous tensor API. In the future we could make this a function too.

- func: repeat_interleave.Tensor(Tensor repeats) -> Tensor
  variants: function
  dispatch:
    CPU: repeat_interleave_cpu
    CUDA: repeat_interleave_cuda

- func: repeat_interleave.self_Tensor(Tensor self, Tensor repeats, int? dim=None) -> Tensor
  variants: function, method

- func: repeat_interleave.self_int(Tensor self, int repeats, int? dim=None) -> Tensor
  variants: function, method

- func: reshape(Tensor self, int[] shape) -> Tensor
  variants: function, method
  device_guard: False
  named_guard: False

- func: _mkldnn_reshape(Tensor self, int[] shape) -> Tensor
  device_guard: False
  requires_tensor: True
  dispatch:
    MkldnnCPU: mkldnn_reshape

- func: reshape_as(Tensor self, Tensor other) -> Tensor
  variants: method
  device_guard: False

- func: round(Tensor self) -> Tensor
  named_guard: False
  variants: function, method

- func: round_(Tensor(a!) self) -> Tensor(a!)
  exclude_from_c10_dispatcher: True
  named_guard: False
  variants: function, method
  dispatch:
    CPU: _round__cpu
    CUDA: _round__cuda

- func: round.out(Tensor self, *, Tensor(a!) out) -> Tensor(a!)
  exclude_from_c10_dispatcher: True
  named_guard: False
  dispatch:
    CPU: _round_out_cpu
    CUDA: _round_out_cuda

- func: rrelu(Tensor self, Scalar lower=0.125, Scalar upper=0.3333333333333333, bool training=False, Generator? generator=None) -> Tensor
  exclude_from_c10_dispatcher: True

- func: rrelu_(Tensor(a!) self, Scalar lower=0.125, Scalar upper=0.3333333333333333, bool training=False, Generator? generator=None) -> Tensor(a!)
  exclude_from_c10_dispatcher: True

- func: relu(Tensor self) -> Tensor
  variants: function, method
  dispatch:
    CPU: relu
    CUDA: relu
    MkldnnCPU: mkldnn_relu
    QuantizedCPU: quantized_relu

- func: relu_(Tensor(a!) self) -> Tensor(a!)
  exclude_from_c10_dispatcher: True
  named_guard: False
  variants: function, method
  dispatch:
    CPU: relu_
    CUDA: relu_
    MkldnnCPU: mkldnn_relu_

- func: prelu(Tensor self, Tensor weight) -> Tensor
  variants: function, method
  dispatch:
    CPU: prelu_cpu
    CUDA: prelu_cuda

- func: prelu_backward(Tensor grad_output, Tensor self, Tensor weight) -> (Tensor, Tensor)
  variants: function, method
  dispatch:
    CPU: prelu_backward_cpu
    CUDA: prelu_backward_cuda

- func: gelu(Tensor self) -> Tensor
  python_module: nn
  dispatch:
    CPU: gelu_cpu
    CUDA: gelu_cuda

- func: gelu_backward(Tensor grad, Tensor self) -> Tensor
  python_module: nn
  dispatch:
    CPU: gelu_backward_cpu
    CUDA: gelu_backward_cuda

- func: hardshrink(Tensor self, Scalar lambd=0.5) -> Tensor
  variants: function, method
  dispatch:
    CPU: hardshrink_cpu
    CUDA: hardshrink_cuda

- func: hardshrink_backward(Tensor grad_out, Tensor self, Scalar lambd) -> Tensor
  variants: function, method
  dispatch:
    CPU: hardshrink_backward_cpu
    CUDA: hardshrink_backward_cuda

- func: rsqrt(Tensor self) -> Tensor
  named_guard: False
  variants: function, method

- func: rsqrt_(Tensor(a!) self) -> Tensor(a!)
  exclude_from_c10_dispatcher: True
  named_guard: False
  variants: function, method
  dispatch:
    CPU: _rsqrt__cpu
    CUDA: _rsqrt__cuda

- func: rsqrt.out(Tensor self, *, Tensor(a!) out) -> Tensor(a!)
  exclude_from_c10_dispatcher: True
  named_guard: False
  dispatch:
    CPU: _rsqrt_out_cpu
    CUDA: _rsqrt_out_cuda

- func: select.Dimname(Tensor(a) self, Dimname dim, int index) -> Tensor(a)
  variants: function, method
  device_guard: False
  named_guard: False

- func: select.int(Tensor(a) self, int dim, int index) -> Tensor(a)
  variants: function, method
  device_guard: False
  named_guard: False

- func: selu(Tensor self) -> Tensor

- func: selu_(Tensor(a!) self) -> Tensor(a!)
  exclude_from_c10_dispatcher: True

- func: celu(Tensor self, Scalar alpha=1.0) -> Tensor

- func: celu_(Tensor(a!) self, Scalar alpha=1.0) -> Tensor(a!)

- func: sigmoid(Tensor self) -> Tensor
  named_guard: False
  variants: function, method
  dispatch:
    CPU: sigmoid
    CUDA: sigmoid
    MkldnnCPU: mkldnn_sigmoid

- func: sigmoid_(Tensor(a!) self) -> Tensor(a!)
  exclude_from_c10_dispatcher: True
  named_guard: False
  variants: function, method
  dispatch:
    CPU: _sigmoid__cpu
    CUDA: _sigmoid__cuda
    MkldnnCPU: mkldnn_sigmoid_

- func: sigmoid.out(Tensor self, *, Tensor(a!) out) -> Tensor(a!)
  exclude_from_c10_dispatcher: True
  named_guard: False
  dispatch:
    CPU: _sigmoid_out_cpu
    CUDA: _sigmoid_out_cuda

- func: sin(Tensor self) -> Tensor
  named_guard: False
  variants: function, method

- func: sin_(Tensor(a!) self) -> Tensor(a!)
  exclude_from_c10_dispatcher: True
  named_guard: False
  variants: function, method
  dispatch:
    CPU: _sin__cpu
    CUDA: _sin__cuda

- func: sin.out(Tensor self, *, Tensor(a!) out) -> Tensor(a!)
  exclude_from_c10_dispatcher: True
  named_guard: False
  dispatch:
    CPU: _sin_out_cpu
    CUDA: _sin_out_cuda

- func: sinh(Tensor self) -> Tensor
  named_guard: False
  variants: function, method

- func: sinh_(Tensor(a!) self) -> Tensor(a!)
  exclude_from_c10_dispatcher: True
  named_guard: False
  variants: function, method
  dispatch:
    CPU: _sinh__cpu
    CUDA: _sinh__cuda

- func: sinh.out(Tensor self, *, Tensor(a!) out) -> Tensor(a!)
  exclude_from_c10_dispatcher: True
  named_guard: False
  dispatch:
    CPU: _sinh_out_cpu
    CUDA: _sinh_out_cuda

- func: detach(Tensor self) -> Tensor
  variants: function, method

- func: detach_(Tensor(a!) self) -> Tensor(a!)
  exclude_from_c10_dispatcher: True
  variants: function, method

- func: size.int(Tensor self, int dim) -> int
  variants: function, method
  device_guard: False
  named_guard: False

- func: size.Dimname(Tensor self, Dimname dim) -> int
  variants: function, method
  device_guard: False
  named_guard: False

- func: slice.Tensor(Tensor(a) self, int dim=0, int start=0, int end=9223372036854775807, int step=1) -> Tensor(a)
  variants: function, method
  device_guard: False
  named_guard: False

- func: slogdet(Tensor self) -> (Tensor sign, Tensor logabsdet)
  variants: function, method

- func: smm(Tensor self, Tensor mat2) -> Tensor
  variants: function, method

# softmax allows positional dtype, unlike most operators, because kwonly is BC-breaking when loading jit models.
- func: softmax(Tensor self, int dim, ScalarType? dtype=None) -> Tensor
  exclude_from_c10_dispatcher: True
  variants: function, method

- func: _softmax(Tensor self, int dim, bool half_to_float) -> Tensor
  dispatch:
    CPU: softmax_cpu
    CUDA: softmax_cuda
    MkldnnCPU: mkldnn_softmax

- func: _softmax_backward_data(Tensor grad_output, Tensor output, int dim, Tensor self) -> Tensor
  dispatch:
    CPU: softmax_backward_cpu
    CUDA: softmax_backward_cuda

- func: _sparse_add.out(Tensor self, Tensor other, *, Scalar alpha=1, Tensor(a!) out) -> Tensor(a!)
  exclude_from_c10_dispatcher: True
  dispatch:
    SparseCPU: add_out_sparse_cpu
    SparseCUDA: add_out_sparse_cuda

- func: _sparse_dense_add.out(Tensor self, Tensor other, *, Scalar alpha=1, Tensor(a!) out) -> Tensor(a!)
  exclude_from_c10_dispatcher: True
  dispatch:
    CPU: add_out_dense_sparse_cpu
    CUDA: add_out_dense_sparse_cuda

- func: _sparse_div_zerodim.out(Tensor self, Tensor other, *, Tensor(a!) out) -> Tensor(a!)
  exclude_from_c10_dispatcher: True
  dispatch:
    SparseCPU: div_out_sparse_zerodim
    SparseCUDA: div_out_sparse_zerodim

- func: _sparse_div_scalar.out(Tensor self, Scalar other, *, Tensor(a!) out) -> Tensor(a!)
  exclude_from_c10_dispatcher: True
  dispatch:
    SparseCPU: div_out_sparse_scalar
    SparseCUDA: div_out_sparse_scalar

- func: _sparse_mul.out(Tensor self, Tensor other, *, Tensor(a!) out) -> Tensor(a!)
  exclude_from_c10_dispatcher: True
  dispatch:
    SparseCPU: mul_out_sparse_cpu
    SparseCUDA: mul_out_sparse_cuda

- func: _sparse_mul_zerodim.out(Tensor self, Tensor other, *, Tensor(a!) out) -> Tensor(a!)
  exclude_from_c10_dispatcher: True
  dispatch:
    SparseCPU: mul_out_sparse_zerodim
    SparseCUDA: mul_out_sparse_zerodim

- func: _sparse_mul_scalar.out(Tensor self, Scalar other, *, Tensor(a!) out) -> Tensor(a!)
  exclude_from_c10_dispatcher: True
  dispatch:
    SparseCPU: mul_out_sparse_scalar
    SparseCUDA: mul_out_sparse_scalar

- func: split.Tensor(Tensor(a) self, int split_size, int dim=0) -> Tensor(a)[]
  variants: function, method
  device_guard: False
  named_guard: False

- func: split_with_sizes(Tensor self, int[] split_sizes, int dim=0) -> Tensor[]
  variants: function, method
  device_guard: False
  named_guard: False

- func: squeeze(Tensor(a) self) -> Tensor(a)
  variants: function, method
  device_guard: False

- func: squeeze.dim(Tensor(a) self, int dim) -> Tensor(a)
  variants: function, method
  device_guard: False

- func: squeeze_(Tensor(a!) self) -> Tensor(a!)
  exclude_from_c10_dispatcher: True
  variants: method
  device_guard: False

- func: squeeze_.dim(Tensor(a!) self, int dim) -> Tensor(a!)
  variants: method
  device_guard: False

- func: sspaddmm(Tensor self, Tensor mat1, Tensor mat2, *, Scalar beta=1, Scalar alpha=1) -> Tensor
  variants: function, method

- func: sspaddmm.out(Tensor self, Tensor mat1, Tensor mat2, *, Scalar beta=1, Scalar alpha=1, Tensor(a!) out) -> Tensor(a!)
  exclude_from_c10_dispatcher: True
  dispatch:
    CPU: _sspaddmm_out_only_sparse
    CUDA: _sspaddmm_out_only_sparse_cuda
    SparseCPU: _sspaddmm_out_cpu
    SparseCUDA: _sspaddmm_out_cuda

- func: stack(Tensor[] tensors, int dim=0) -> Tensor

- func: stack.out(Tensor[] tensors, int dim=0, *, Tensor(a!) out) -> Tensor(a!)
  exclude_from_c10_dispatcher: True

# The signature is designed to be consistent with librosa except that it is
# missing the `pad_mode` and `center` arguments, which are taken care of at
# `torch.functional.py`. They shall be moved here once we have mapping between
# Python strings and C++ Enum in codegen.
- func: stft(Tensor self, int n_fft, int? hop_length=None, int? win_length=None, Tensor? window=None, bool normalized=False, bool onesided=True) -> Tensor
  exclude_from_c10_dispatcher: True
  variants: function, method

- func: stride.int(Tensor self, int dim) -> int
  variants: function, method
  device_guard: False
  named_guard: False

- func: stride.Dimname(Tensor self, Dimname dim) -> int
  variants: function, method
  device_guard: False
  named_guard: False

- func: sum(Tensor self, *, ScalarType? dtype=None) -> Tensor
  exclude_from_c10_dispatcher: True
  variants: function, method
  named_guard: False

- func: sum.dim_IntList(Tensor self, int[1] dim, bool keepdim=False, *, ScalarType? dtype=None) -> Tensor
  exclude_from_c10_dispatcher: True
  variants: function, method
  named_guard: False

- func: sum.dim_DimnameList(Tensor self, Dimname[1] dim, bool keepdim=False, *, ScalarType? dtype=None) -> Tensor
  exclude_from_c10_dispatcher: True
  variants: function, method
  named_guard: False

- func: sum.IntList_out(Tensor self, int[1] dim, bool keepdim=False, *, ScalarType? dtype=None, Tensor(a!) out) -> Tensor(a!)
  exclude_from_c10_dispatcher: True
  named_guard: False

- func: sum.DimnameList_out(Tensor self, Dimname[1] dim, bool keepdim=False, *, ScalarType? dtype=None, Tensor(a!) out) -> Tensor(a!)
  exclude_from_c10_dispatcher: True
  named_guard: False

- func: sum_to_size(Tensor self, int[] size) -> Tensor
  variants: method
  device_guard: False

- func: sqrt(Tensor self) -> Tensor
  named_guard: False
  variants: function, method

- func: sqrt_(Tensor(a!) self) -> Tensor(a!)
  exclude_from_c10_dispatcher: True
  named_guard: False
  variants: function, method
  dispatch:
    CPU: _sqrt__cpu
    CUDA: _sqrt__cuda

- func: sqrt.out(Tensor self, *, Tensor(a!) out) -> Tensor(a!)
  exclude_from_c10_dispatcher: True
  named_guard: False
  dispatch:
    CPU: _sqrt_out_cpu
    CUDA: _sqrt_out_cuda

- func: std(Tensor self, bool unbiased=True) -> Tensor
  variants: function, method

- func: std.dim(Tensor self, int[1] dim, bool unbiased=True, bool keepdim=False) -> Tensor
  variants: function, method

- func: std_mean(Tensor self, bool unbiased=True) -> (Tensor, Tensor)
  variants: function

- func: std_mean.dim(Tensor self, int[1] dim, bool unbiased=True, bool keepdim=False) -> (Tensor, Tensor)
  variants: function

- func: std.out(Tensor self, int[1] dim, bool unbiased=True, bool keepdim=False, *, Tensor(a!) out) -> Tensor(a!)
  exclude_from_c10_dispatcher: True

- func: prod(Tensor self, *, ScalarType? dtype=None) -> Tensor
  exclude_from_c10_dispatcher: True
  variants: function, method
  named_guard: False

- func: prod.dim_int(Tensor self, int dim, bool keepdim=False, *, ScalarType? dtype=None) -> Tensor
  exclude_from_c10_dispatcher: True
  variants: function, method
  named_guard: False

- func: prod.int_out(Tensor self, int dim, bool keepdim=False, *, ScalarType? dtype=None, Tensor(a!) out) -> Tensor(a!)
  exclude_from_c10_dispatcher: True
  named_guard: False

- func: prod.dim_Dimname(Tensor self, Dimname dim, bool keepdim=False, *, ScalarType? dtype=None) -> Tensor
  exclude_from_c10_dispatcher: True
  variants: function, method
  named_guard: False

- func: prod.Dimname_out(Tensor self, Dimname dim, bool keepdim=False, *, ScalarType? dtype=None, Tensor(a!) out) -> Tensor(a!)
  exclude_from_c10_dispatcher: True
  named_guard: False


- func: t(Tensor(a) self) -> Tensor(a)
  device_guard: False
  variants: function, method

- func: t_(Tensor(a!) self) -> Tensor(a!)
  exclude_from_c10_dispatcher: True
  device_guard: False
  variants: method

- func: tan(Tensor self) -> Tensor
  named_guard: False
  variants: function, method

- func: tan_(Tensor(a!) self) -> Tensor(a!)
  exclude_from_c10_dispatcher: True
  named_guard: False
  variants: function, method
  dispatch:
    CPU: _tan__cpu
    CUDA: _tan__cuda

- func: tan.out(Tensor self, *, Tensor(a!) out) -> Tensor(a!)
  exclude_from_c10_dispatcher: True
  named_guard: False
  dispatch:
    CPU: _tan_out_cpu
    CUDA: _tan_out_cuda

- func: tanh(Tensor self) -> Tensor
  named_guard: False
  variants: function, method

- func: tanh_(Tensor(a!) self) -> Tensor(a!)
  exclude_from_c10_dispatcher: True
  named_guard: False
  variants: function, method
  dispatch:
    CPU: _tanh__cpu
    CUDA: _tanh__cuda

- func: tanh.out(Tensor self, *, Tensor(a!) out) -> Tensor(a!)
  exclude_from_c10_dispatcher: True
  named_guard: False
  dispatch:
    CPU: _tanh_out_cpu
    CUDA: _tanh_out_cuda

- func: tensordot(Tensor self, Tensor other, int[] dims_self, int[] dims_other) -> Tensor
  variants: function

# TODO: namespace threshold in 'nn'
- func: threshold(Tensor self, Scalar threshold, Scalar value) -> Tensor
  variants: function

- func: threshold_(Tensor(a!) self, Scalar threshold, Scalar value) -> Tensor(a!)
  variants: function

- func: threshold.out(Tensor self, Scalar threshold, Scalar value, *, Tensor(a!) out) -> Tensor(a!)
  exclude_from_c10_dispatcher: True

- func: threshold_backward(Tensor grad_output, Tensor self, Scalar threshold) -> Tensor
  variants: function

- func: transpose(Tensor(a) self, int dim0, int dim1) -> Tensor(a)
  variants: function, method
  device_guard: False

- func: _mkldnn_transpose(Tensor self, int dim0, int dim1) -> Tensor
  device_guard: False
  requires_tensor: True
  dispatch:
    MkldnnCPU: mkldnn_transpose

- func: transpose_(Tensor(a!) self, int dim0, int dim1) -> Tensor(a!)
  variants: method
  device_guard: False

- func: _mkldnn_transpose_(Tensor(a!) self, int dim0, int dim1) -> Tensor(a!)
  device_guard: False
  requires_tensor: True
  dispatch:
    MkldnnCPU: mkldnn_transpose_

- func: one_hot(Tensor self, int num_classes=-1) -> Tensor
  python_module: nn
  variants: function

- func: flip(Tensor self, int[] dims) -> Tensor
  variants: function, method
  dispatch:
    CPU: flip_cpu
    CUDA: flip_cuda

- func: roll(Tensor self, int[1] shifts, int[1] dims=[]) -> Tensor
  variants: function, method
  dispatch:
    CPU: roll_cpu
    CUDA: roll_cuda

# default int[] value [0,1] should not add space after comma, since native_parse.py uses ', ' to split args
- func: rot90(Tensor self, int k=1, int[] dims=[0,1]) -> Tensor
  variants: function, method

- func: trapz.x(Tensor y, Tensor x, *, int dim=-1) -> Tensor

- func: trapz.dx(Tensor y, *, float dx=1, int dim=-1) -> Tensor

- func: _trilinear(Tensor i1, Tensor i2, Tensor i3, int[] expand1, int[] expand2, int[] expand3, int[] sumdim, int unroll_dim=1) -> Tensor

- func: triplet_margin_loss(Tensor anchor, Tensor positive, Tensor negative, float margin=1.0, float p=2, float eps=1e-06, bool swap=False, int reduction=Mean) -> Tensor

- func: trunc(Tensor self) -> Tensor
  named_guard: False
  variants: function, method

- func: trunc_(Tensor(a!) self) -> Tensor(a!)
  exclude_from_c10_dispatcher: True
  named_guard: False
  variants: function, method
  dispatch:
    CPU: _trunc__cpu
    CUDA: _trunc__cuda

- func: trunc.out(Tensor self, *, Tensor(a!) out) -> Tensor(a!)
  exclude_from_c10_dispatcher: True
  named_guard: False
  dispatch:
    CPU: _trunc_out_cpu
    CUDA: _trunc_out_cuda

- func: type_as(Tensor self, Tensor other) -> Tensor
  variants: method

- func: _has_compatible_shallow_copy_type(Tensor self, Tensor from) -> bool
  variants: function

- func: _unique(Tensor self, bool sorted=True, bool return_inverse=False) -> (Tensor, Tensor)
  variants: function
  dispatch:
    CPU: _unique_cpu
    CUDA: _unique_cuda

- func: unique_dim(Tensor self, int dim, bool sorted=True, bool return_inverse=False, bool return_counts=False) -> (Tensor, Tensor, Tensor)
  variants: function
  dispatch:
    CPU: unique_dim_cpu
    CUDA: unique_dim_cuda

- func: unique_consecutive(Tensor self, bool return_inverse=False, bool return_counts=False, int? dim=None) -> (Tensor, Tensor, Tensor)
  variants: function
  dispatch:
    CPU: unique_consecutive_cpu
    CUDA: unique_consecutive_cuda

- func: unique_dim_consecutive(Tensor self, int dim, bool return_inverse=False, bool return_counts=False) -> (Tensor, Tensor, Tensor)
  variants: function
  dispatch:
    CPU: unique_dim_consecutive_cpu
    CUDA: unique_dim_consecutive_cuda

# _unique and _unique_dim are fragile and modifying them easily cause internal break
# the below operator is a temporary hack for adding return_counts support
# Please don't rely on these two operators, they will be removed soon

- func: _unique2(Tensor self, bool sorted=True, bool return_inverse=False, bool return_counts=False) -> (Tensor, Tensor, Tensor)
  variants: function
  dispatch:
    CPU: _unique2_cpu
    CUDA: _unique2_cuda

- func: _unsafe_view(Tensor self, int[] size) -> Tensor

- func: unsqueeze(Tensor(a) self, int dim) -> Tensor(a)
  variants: function, method
  device_guard: False

- func: unsqueeze_(Tensor(a!) self, int dim) -> Tensor(a!)
  variants: method
  device_guard: False

- func: var(Tensor self, bool unbiased=True) -> Tensor
  variants: function, method

- func: var.dim(Tensor self, int[1] dim, bool unbiased=True, bool keepdim=False) -> Tensor
  variants: function, method

- func: var.out(Tensor self, int[1] dim, bool unbiased=True, bool keepdim=False, *, Tensor(a!) out) -> Tensor(a!)
  exclude_from_c10_dispatcher: True

- func: var_mean(Tensor self, bool unbiased=True) -> (Tensor, Tensor)
  variants: function

- func: var_mean.dim(Tensor self, int[1] dim, bool unbiased=True, bool keepdim=False) -> (Tensor, Tensor)
  variants: function

- func: view_as(Tensor self, Tensor other) -> Tensor
  variants: method
  device_guard: False

# we define both of these because 'where' does the broadcast and '_s_where' doesn't;
# this allows us to implicitly calculate the broadcast derivative, while only dealing with the
# _s_where derivative.
- func: where.self(Tensor condition, Tensor self, Tensor other) -> Tensor
  variants: function, method

- func: where(Tensor condition) -> Tensor[]
  variants: function

- func: _s_where(Tensor condition, Tensor self, Tensor other) -> Tensor
  variants: function
  dispatch:
    CPU: _s_where_cpu
    CUDA: _s_where_cuda

- func: norm_except_dim(Tensor v, int pow=2, int dim=0) -> Tensor
  variants: function

# VariableType::_weight_norm does not want to be given a gap in the autograd graph,
# so we don't define "dispatch" variants for it.
- func: _weight_norm(Tensor v, Tensor g, int dim=0) -> Tensor
  variants: function

- func: _weight_norm_cuda_interface(Tensor v, Tensor g, int dim=0) -> (Tensor, Tensor)
  variants: function
  dispatch:
    CUDA: weight_norm_cuda

- func: _weight_norm_cuda_interface_backward(Tensor grad_w, Tensor saved_v, Tensor saved_g, Tensor saved_norms, int dim) -> (Tensor, Tensor)
  variants: function
  dispatch:
    CUDA: weight_norm_cuda_backward

- func: _weight_norm_differentiable_backward(Tensor grad_w, Tensor saved_v, Tensor saved_g, Tensor saved_norms, int dim) -> (Tensor, Tensor)
  variants: function

- func: zeros(int[] size, *, ScalarType? dtype=None, Layout? layout=None, Device? device=None, bool? pin_memory=None) -> Tensor
  exclude_from_c10_dispatcher: True

- func: zeros.out(int[] size, *, Tensor(a!) out) -> Tensor(a!)
  exclude_from_c10_dispatcher: True

- func: zeros_like(Tensor self) -> Tensor

- func: zeros_like.dtype(Tensor self, *, ScalarType dtype, Layout layout, Device device, bool pin_memory=False) -> Tensor
  exclude_from_c10_dispatcher: True

- func: _standard_gamma_grad(Tensor self, Tensor output) -> Tensor
  variants: function
  dispatch:
    CPU: _standard_gamma_grad_cpu
    CUDA: _standard_gamma_grad_cuda

- func: _standard_gamma(Tensor self, Generator? generator=None) -> Tensor
  exclude_from_c10_dispatcher: True
  variants: function
  dispatch:
    CPU: _s_gamma_cpu
    CUDA: _s_gamma_cuda

- func: _dirichlet_grad(Tensor x, Tensor alpha, Tensor total) -> Tensor
  dispatch:
    CPU: _dirichlet_grad_cpu
    CUDA: _dirichlet_grad_cuda

- func: _sample_dirichlet(Tensor self, Generator? generator=None) -> Tensor
  exclude_from_c10_dispatcher: True
  variants: function
  dispatch:
    CPU: _s_dirichlet_cpu
    CUDA: _s_dirichlet_cuda

- func: poisson(Tensor self, Generator? generator=None) -> Tensor
  exclude_from_c10_dispatcher: True
  dispatch:
    CPU: _s_poisson_cpu
    CUDA: _s_poisson_cuda

# When more variants get ported to native, this dispatch will get more
# complicated

- func: native_norm(Tensor self, Scalar p=2) -> Tensor
  dispatch:
    SparseCPU: norm_sparse
    SparseCUDA: norm_sparse

# TODO: reduce signatures down to one when optional args is available
- func: _sparse_sum(Tensor self) -> Tensor

- func: _sparse_sum.dtype(Tensor self, *, ScalarType dtype) -> Tensor
  exclude_from_c10_dispatcher: True

- func: _sparse_sum.dim(Tensor self, int[1] dim) -> Tensor

- func: _sparse_sum.dim_dtype(Tensor self, int[1] dim, *, ScalarType dtype) -> Tensor
  exclude_from_c10_dispatcher: True

- func: _sparse_sum_backward(Tensor grad, Tensor self, int[] dim) -> Tensor
  dispatch:
      SparseCPU: _sparse_sum_backward_cpu
      SparseCUDA: _sparse_sum_backward_cuda

- func: norm.ScalarOpt_dtype(Tensor self, Scalar? p, *, ScalarType dtype) -> Tensor
  exclude_from_c10_dispatcher: True
  variants: function, method

- func: norm.Scalar(Tensor self, Scalar p=2) -> Tensor
  variants: function, method

- func: norm.ScalarOpt_dim_dtype(Tensor self, Scalar? p, int[1] dim, bool keepdim, *, ScalarType dtype) -> Tensor
  exclude_from_c10_dispatcher: True
  variants: function, method

- func: norm.ScalarOpt_dim(Tensor self, Scalar? p, int[1] dim, bool keepdim=False) -> Tensor
  variants: function, method

- func: norm.dtype_out(Tensor self, Scalar? p, int[1] dim, bool keepdim, *, ScalarType dtype, Tensor(a!) out) -> Tensor(a!)
  exclude_from_c10_dispatcher: True

- func: norm.out(Tensor self, Scalar? p, int[1] dim, bool keepdim=False, *, Tensor(a!) out) -> Tensor(a!)
  exclude_from_c10_dispatcher: True

- func: frobenius_norm(Tensor self) -> Tensor
  variants: function

- func: frobenius_norm.dim(Tensor self, int[1] dim, bool keepdim=False) -> Tensor
  variants: function

- func: frobenius_norm.out(Tensor self, int[1] dim, bool keepdim=False, *, Tensor(a!) out) -> Tensor(a!)
  exclude_from_c10_dispatcher: True
  variants: function

- func: nuclear_norm(Tensor self, bool keepdim=False) -> Tensor
  variants: function

- func: nuclear_norm.out(Tensor self, bool keepdim=False, *, Tensor(a!) out) -> Tensor(a!)
  exclude_from_c10_dispatcher: True
  variants: function

- func: nuclear_norm.dim(Tensor self, int[2] dim, bool keepdim=False) -> Tensor
  variants: function

- func: nuclear_norm.dim_out(Tensor self, int[2] dim, bool keepdim=False, *, Tensor(a!) out) -> Tensor(a!)
  exclude_from_c10_dispatcher: True
  variants: function

- func: clone(Tensor self) -> Tensor
  variants: function, method
  dispatch:
    CPU: clone
    CUDA: clone
    SparseCPU: clone_sparse
    SparseCUDA: clone_sparse
    MkldnnCPU: mkldnn_clone
    QuantizedCPU: quantized_clone

- func: resize_as_(Tensor(a!) self, Tensor the_template) -> Tensor(a!)
  variants: function, method
  dispatch:
    CPU: resize_as_cpu_
    CUDA: resize_as_cuda_
    SparseCPU: resize_as_sparse_
    SparseCUDA: resize_as_sparse_

- func: pow.Tensor_Scalar_out(Tensor self, Scalar exponent, *, Tensor(a!) out) -> Tensor(a!)
  exclude_from_c10_dispatcher: True
  dispatch:
    CPU: legacy::cpu::_th_pow_out
    CUDA: legacy::cuda::_th_pow_out
    SparseCPU: pow_out_sparse_scalar
    SparseCUDA: pow_out_sparse_scalar

- func: pow.Tensor_Scalar(Tensor self, Scalar exponent) -> Tensor
  variants: function, method
  dispatch:
    CPU: legacy::cpu::_th_pow
    CUDA: legacy::cuda::_th_pow
    SparseCPU: pow_sparse_scalar
    SparseCUDA: pow_sparse_scalar

- func: zero_(Tensor(a!) self) -> Tensor(a!)
  exclude_from_c10_dispatcher: True
  named_guard: False
  variants: method, function
  dispatch:
    CPU: legacy::cpu::_th_zero_
    CUDA: legacy::cuda::_th_zero_
    SparseCPU: zero_sparse_
    SparseCUDA: zero_sparse_
    MkldnnCPU: mkldnn_zero_

- func: sub.out(Tensor self, Tensor other, *, Scalar alpha=1, Tensor(a!) out) -> Tensor(a!)
  exclude_from_c10_dispatcher: True
  named_guard: False

- func: sub.Tensor(Tensor self, Tensor other, *, Scalar alpha=1) -> Tensor
  variants: function, method
  named_guard: False

- func: sub_.Tensor(Tensor(a!) self, Tensor other, *, Scalar alpha=1) -> Tensor(a!)
  variants: method
  named_guard: False

# For C++ only, until we have conversion from C++ numbers to Tensor
- func: sub.Scalar(Tensor self, Scalar other, Scalar alpha=1) -> Tensor
  variants: function, method
  named_guard: False

- func: sub_.Scalar(Tensor(a!) self, Scalar other, Scalar alpha=1) -> Tensor(a!)
  variants: method
  named_guard: False

- func: rsub.Tensor(Tensor self, Tensor other, *, Scalar alpha=1) -> Tensor
  variants: function
  named_guard: False

# For C++ only, until we have conversion from C++ numbers to Tensor
- func: rsub.Scalar(Tensor self, Scalar other, Scalar alpha=1) -> Tensor
  variants: function
  named_guard: False

- func: s_native_addmm.out(Tensor self, Tensor mat1, Tensor mat2, *, Scalar beta=1, Scalar alpha=1, Tensor(a!) out) -> Tensor(a!)
  exclude_from_c10_dispatcher: True
  dispatch:
    CPU: s_addmm_out_sparse_dense_cpu
    CUDA: s_addmm_out_sparse_dense_cuda

- func: s_native_addmm(Tensor self, Tensor mat1, Tensor mat2, *, Scalar beta=1, Scalar alpha=1) -> Tensor
  dispatch:
    CPU: s_addmm_sparse_dense_cpu
    CUDA: s_addmm_sparse_dense_cuda

- func: s_native_addmm_(Tensor(a!) self, Tensor mat1, Tensor mat2, *, Scalar beta=1, Scalar alpha=1) -> Tensor(a!)
  dispatch:
    CPU: s_addmm_sparse_dense_cpu_
    CUDA: s_addmm_sparse_dense_cuda_

- func: _sparse_addmm(Tensor self, Tensor sparse, Tensor dense, *, Scalar beta=1, Scalar alpha=1) -> Tensor

- func: addmm.out(Tensor self, Tensor mat1, Tensor mat2, *, Scalar beta=1, Scalar alpha=1, Tensor(a!) out) -> Tensor(a!)
  exclude_from_c10_dispatcher: True

- func: addmm(Tensor self, Tensor mat1, Tensor mat2, *, Scalar beta=1, Scalar alpha=1) -> Tensor
  variants: function, method

- func: addmm_(Tensor(a!) self, Tensor mat1, Tensor mat2, *, Scalar beta=1, Scalar alpha=1) -> Tensor(a!)
  variants: method


# NOTE [ Sparse: autograd and API ]
#
#
# Sparse Tensor Constructors
# ~~~~~~~~~~~~~~~~~~~~~~~~~~
#
# The API entry points to sparse tensor construction should be
# `sparse_coo tensor` and `_sparse_coo_tensor_unsafe`. Depending on whether the
# indices and values tensors are given, they eventually dispatch to either
# `sparse_coo_tensor_with_dims` or `sparse_coo_tensor_with_dims_and_tensors`.
#
# The autograd support for ctor is implement on `sparse_coo_tensor_with_dims_and_tensors`.
#
# The API methods `sparse_coo tensor` and `_sparse_coo_tensor_unsafe`
# **must not** have specific type dispatches because otherwise codegen will
# consider them as abstract methods (see Note [Abstract ATen methods]), dispatch
# using **Tensor** type, and thus lose autograd tracking on the actual method
# they dispatch to, e.g., `sparse_coo_tensor_with_dims_and_tensors`.
#
# The actual ctors `sparse_coo_tensor_with_dims` and `sparse_coo_tensor_with_dims_and_tensors`,
# on the other hand, need to create `SparseTensorImpl` and know nothing about
# how `VariableType`s work. So they need to be dispatched using Tensor types.
# We thus put `requires_tensor=True` to ensure that `VariableType` will unwrap
# the given variables and call with the Tensor type.
#
#
# Sparse Methods API Design
# ~~~~~~~~~~~~~~~~~~~~~~~~~
#
# Goals: 1. Flexible API for users to write custom sparse ops
#        2. ctor and member accessor with autograd support
#
# To achieve 1, we need to provide a set of *dangerous* APIs (dangerous in the
# sense that misusing them will break sparse tensor invariant and may out in
# unexpected behavior, e.g., crash). These methods are all prefixed with
# underscore "_" to indicate that they should be used with care. We provide:
#
#   + `_indices()`: returns the *raw* indices within the sparse tensor (not just
#                   sharing storage). Any inplace operation will change the
#                   actual indices, including t_, set_, as_strided_, resize_,
#                   etc.
#   + `_values()`: returns the *raw* values within the sparse tensor. Similar
#                  semantics as `_indices()`
#   + `_nnz()`: returns the number of non-zero entries. This will always be
#               determined by the shapes of indices and values.
#   + `_coalesced_(bool)`: inplace sets whether the tensor is coalesced, and
#                          returns itself.
#
# These methods are very useful in writing new operations, e.g., a custom
# autograd Function.
#
# We also provide other public *safe* APIs:
#   + `indices()`: returns a **view** of the indices tensor if the sparse tensor
#                  is **coalesced**.
#   + `values()`: returns a **view** of the values tensor if the containing
#                 sparse tensor is **coalesced**.
#   + `sparse_dim()`: number of sparse dimensions
#   + `dense_dim()`: number of dense dimensions
#   + `is_coalesced()`: whether the sparse tensor is coalesced
#
# `_indices()` and `_values()` should returns the raw indices and values dense
# tensors within a sparse tensor. They can be quite unsafe with inplace
# operations like `t_()`, and exposes uncoalesced indices and values. The public
# recommended API is `indices()` and `values()`, both of which first check that
# the tensor is coalesced and return views on those tensors.
#
#
# Autograd Support
# ~~~~~~~~~~~~~~~~
#
# Autograd is supported on `values()` and sparse tensor ctor with indices and
# values tensors. E.g., `torch.sparse_coo_tensor(i, v).values().sum()` is
# differentiable w.r.t. `v`.
#
# NB: The `values()` and `_values()` operators are special in that they are
# layout-aware, i.e., the output depends not just on the data it represents, but
# also on the input layout details (in this case, the `indices` tensor). See
# NOTE [ as_strided Backward and layout-aware/agnostic autograd ] in Functions.cpp
# for discussion on layout-aware vs layout-agnostic autograd. Since PyTorch ops
# operate in the layout-agnostic mode, similar to `as_strided`, backward of
# these two operators need to consider them in a layout-agnostic way:
#   + `values()`:
#     Input is coalesced.
#     We just pretend having `input.indices()` as an additional argument
#     `input_indices`, then forward is similar to
#     `input.to(kStrided).index_select(input_indices)` regardless of the layout.
#     Note that `values()` normally is layout-aware even if we constrain
#     ourselves on sparse inputs since it may include all zeros values entries
#     as "present" entries.
#   + `_values()`:
#     Input may be uncoalesced.
#     It is not straightforward to construct a layout-agnostic version because
#     duplicate indices entries may exist and additional parameterization is
#     needed to distribute the value into different values entries. Furthermore,
#     this op is intended to provide ways to write custom sparse ops, rather
#     than being used in autograd graph, so it is marked as *non-differentiable*
#     in derivatives.yaml.
#
# Before reading the following, see NOTE [ Autograd Variable Views ] in
# variable.h for details on views that are tracked by autograd, and views that
# are not.
#
# Moreover, these methods return tensors that share storage with inputs, so we
# mark these methods as view ops to support autograd history tracking.
# The sparse tensor ctor output should technically be view of both input indices
# and values tensors, but currently we only support setting as view of a single
# Variable, so it is only view of the values tensor.
# TODO: clone indices in sparse tensor ctor.
#
# For other methods that return outputs that share storage with inputs, i.e.,
# `indices()` and `_indices()`. We mark their outputs as non-differentiable, so
# the view relation is not tracked by autograd, but the version counter is still
# shared. In other words, their outputs are non-differentiable views of the
# sparse tensor.


# FIXME: would be nicer if TensorOptions was optional based; not adding default arguments for options given
# the default would never make sense.
- func: sparse_coo_tensor.size(int[] size, *, ScalarType dtype, Layout layout, Device device, bool pin_memory=False) -> Tensor
  exclude_from_c10_dispatcher: True

- func: sparse_coo_tensor.indices(Tensor indices, Tensor values, *, ScalarType? dtype=None, Layout? layout=None, Device? device=None, bool? pin_memory=None) -> Tensor
  exclude_from_c10_dispatcher: True

- func: sparse_coo_tensor.indices_size(Tensor indices, Tensor values, int[] size, *, ScalarType? dtype=None, Layout? layout=None, Device? device=None, bool? pin_memory=None) -> Tensor
  exclude_from_c10_dispatcher: True

- func: _sparse_coo_tensor_unsafe(Tensor indices, Tensor values, int[] size, *, ScalarType? dtype=None, Layout? layout=None, Device? device=None, bool? pin_memory=None) -> Tensor
  exclude_from_c10_dispatcher: True

- func: _sparse_coo_tensor_with_dims(int sparse_dim, int dense_dim, int[] size, *, ScalarType dtype, Layout layout, Device device, bool pin_memory=False) -> Tensor
  exclude_from_c10_dispatcher: True
  dispatch:
    SparseCPU: new_with_dims_sparse
    SparseCUDA: new_with_dims_sparse
  requires_tensor: True

- func: _sparse_coo_tensor_with_dims_and_tensors(int sparse_dim, int dense_dim, int[] size, Tensor indices, Tensor values, *, ScalarType dtype, Layout layout, Device device, bool pin_memory=False) -> Tensor
  exclude_from_c10_dispatcher: True
  dispatch:
    SparseCPU: new_with_dims_and_tensor_sparse
    SparseCUDA: new_with_dims_and_tensor_sparse
  requires_tensor: True

- func: sparse_resize_(Tensor(a!) self, int[] size, int sparse_dim, int dense_dim) -> Tensor(a!)
  variants: method
  dispatch:
    SparseCPU: sparse_resize_
    SparseCUDA: sparse_resize_
  requires_tensor: True

- func: sparse_resize_and_clear_(Tensor(a!) self, int[] size, int sparse_dim, int dense_dim) -> Tensor(a!)
  variants: method
  dispatch:
    SparseCPU: sparse_resize_and_clear_
    SparseCUDA: sparse_resize_and_clear_
  requires_tensor: True


- func: sparse_mask(Tensor self, Tensor mask) -> Tensor
  variants: method
  dispatch:
    CPU: sparse_mask_cpu
    CUDA: sparse_mask_cuda
  requires_tensor: True


- func: to_dense(Tensor self) -> Tensor
  variants: method
  dispatch:
    SparseCPU: sparse_to_dense
    SparseCUDA: sparse_to_dense
    MkldnnCPU: mkldnn_to_dense
  requires_tensor: True

- func: to_dense_backward(Tensor grad, Tensor input) -> Tensor

- func: sparse_dim(Tensor self) -> int
  variants: method
  dispatch:
    SparseCPU: sparse_dim_sparse
    SparseCUDA: sparse_dim_sparse
  requires_tensor: True
  device_guard: False

# legacy method
- func: _dimI(Tensor self) -> int
  variants: method
  dispatch: sparse_dim_sparse
  requires_tensor: True
  device_guard: False


- func: dense_dim(Tensor self) -> int
  variants: method
  dispatch:
    SparseCPU: dense_dim_sparse
    SparseCUDA: dense_dim_sparse
  requires_tensor: True
  device_guard: False

# legacy method
- func: _dimV(Tensor self) -> int
  variants: method
  dispatch: dense_dim_sparse
  requires_tensor: True
  device_guard: False


- func: _nnz(Tensor self) -> int
  variants: method
  dispatch:
    SparseCPU: _nnz_sparse
    SparseCUDA: _nnz_sparse
  requires_tensor: True
  device_guard: False


- func: coalesce(Tensor self) -> Tensor
  variants: method
  dispatch:
    SparseCPU: coalesce_sparse_cpu
    SparseCUDA: coalesce_sparse_cuda
  requires_tensor: True


- func: is_coalesced(Tensor self) -> bool
  variants: method
  dispatch:
    SparseCPU: is_coalesced_sparse
    SparseCUDA: is_coalesced_sparse
  requires_tensor: True
  device_guard: False
  named_guard: False


- func: _indices(Tensor(a) self) -> Tensor(a)
  variants: method
  dispatch:
    SparseCPU: _indices_sparse
    SparseCUDA: _indices_sparse
  requires_tensor: True
  device_guard: False

- func: _values(Tensor(a) self) -> Tensor(a)
  variants: method
  dispatch:
    SparseCPU: _values_sparse
    SparseCUDA: _values_sparse
  requires_tensor: True
  device_guard: False

# This method doesn't do any check but only directly sets the flag. So it can be
# a bit unsafe. Similar to _indices and _values, this is useful for implementing
# custom sparse operations in Python/C++ extension.
- func: _coalesced_(Tensor(a!) self, bool coalesced) -> Tensor(a!)
  variants: method
  dispatch:
    SparseCPU: _coalesced_sparse_
    SparseCUDA: _coalesced_sparse_
  requires_tensor: True
  device_guard: False

- func: indices(Tensor(a) self) -> Tensor(a)
  variants: method
  dispatch:
    SparseCPU: indices_sparse
    SparseCUDA: indices_sparse
  requires_tensor: True
  device_guard: False

- func: values(Tensor(a) self) -> Tensor(a)
  variants: method
  dispatch:
    SparseCPU: values_sparse
    SparseCUDA: values_sparse
  requires_tensor: True
  device_guard: False


- func: hspmm.out(Tensor mat1, Tensor mat2, *, Tensor(a!) out) -> Tensor(a!)
  exclude_from_c10_dispatcher: True
  dispatch:
    SparseCPU: hspmm_out_sparse_cpu
    SparseCUDA: hspmm_out_sparse_cuda
  requires_tensor: True

- func: hspmm(Tensor mat1, Tensor mat2) -> Tensor
  dispatch:
    SparseCPU: hspmm_sparse_cpu
    SparseCUDA: hspmm_sparse_cuda
  requires_tensor: True

- func: copy_sparse_to_sparse_(Tensor(a!) self, Tensor src, bool non_blocking=False) -> Tensor(a!)
  variants: function
  dispatch:
    SparseCPU: copy_sparse_
    SparseCUDA: copy_sparse_
  requires_tensor: True

- func: numel(Tensor self) -> int
  variants: function, method
  device_guard: False
  named_guard: False

- func: unbind(Tensor(a) self, int dim=0) -> Tensor(a)[]
  variants: function, method

- func: to_sparse.sparse_dim(Tensor self, int sparse_dim) -> Tensor
  variants: method
  dispatch:
    CPU: dense_to_sparse
    CUDA: dense_to_sparse

- func: to_sparse(Tensor self) -> Tensor
  variants: method
  dispatch:
    CPU: dense_to_sparse
    CUDA: dense_to_sparse

- func: to_mkldnn(Tensor self) -> Tensor
  variants: method
  dispatch:
    CPU: dense_to_mkldnn

- func: mkldnn_reorder_conv2d_weight(Tensor self, int[2] padding=0, int[2] stride=1, int[2] dilation=1, int groups=1) -> Tensor
  variants: function
  python_module: nn
  dispatch:
    MkldnnCPU: mkldnn_reorder_conv2d_weight

- func: to_mkldnn_backward(Tensor grad, Tensor input) -> Tensor

- func: quantize_linear(Tensor self, float scale, int zero_point, ScalarType dtype) -> Tensor
  exclude_from_c10_dispatcher: True
  variants: function
  dispatch:
    CPU: quantize_linear_cpu

- func: quantize_linear_per_channel(Tensor self, Tensor scales, Tensor zero_points, int[] axis, ScalarType dtype) -> Tensor
  exclude_from_c10_dispatcher: True
  variants: function
  dispatch:
    CPU: quantize_linear_per_channel_cpu

- func: dequantize(Tensor self) -> Tensor
  variants: function, method
  dispatch:
    QuantizedCPU: dequantize_quant

- func: _dequantize_linear(Tensor self, float scale, int zero_point, ScalarType dtype) -> Tensor
  exclude_from_c10_dispatcher: True
  variants: function
  dispatch:
    CPU: dequantize_linear_cpu

- func: q_scale(Tensor self) -> float
  variants: function, method
  dispatch:
    QuantizedCPU: q_scale_quant

- func: q_zero_point(Tensor self) -> int
  variants: function, method
  dispatch:
    QuantizedCPU: q_zero_point_quant

- func: int_repr(Tensor self) -> Tensor
  variants: function, method
  dispatch:
    QuantizedCPU: int_repr_quant

- func: _per_tensor_affine_qtensor(Tensor self, float scale, int zero_point) -> Tensor
  dispatch:
    CPU: per_tensor_affine_qtensor_cpu

- func: qscheme(Tensor self) -> QScheme
  exclude_from_c10_dispatcher: True
  variants: method
  dispatch:
    QuantizedCPU: qscheme_quant

- func: fake_quantize_per_tensor_affine(Tensor self, float scale, int zero_point, int quant_min, int quant_max) -> Tensor
  variants: function
  dispatch:
    CPU: fake_quantize_per_tensor_affine_cpu
    CUDA: fake_quantize_per_tensor_affine_cuda

- func: fake_quantize_per_tensor_affine_backward(Tensor grad, Tensor self, float scale, int zero_point, int quant_min, int quant_max) -> Tensor
  variants: function
  dispatch:
    CPU: fake_quantize_per_tensor_affine_backward_cpu
    CUDA: fake_quantize_per_tensor_affine_backward_cuda

# to(Device) must not exist because all constructors of Device also works for
# TensorOptions. Otherwise, an ambiguity error is thrown.
# See NOTE [ TensorOptions Constructors ].
- func: to.dtype_layout(Tensor self, *, ScalarType dtype, Layout layout, Device device, bool pin_memory=False, bool non_blocking=False, bool copy=False) -> Tensor
  exclude_from_c10_dispatcher: True
  variants: method
  device_guard: False
  named_guard: False

- func: to.device(Tensor self, Device device, ScalarType dtype, bool non_blocking=False, bool copy=False) -> Tensor
  exclude_from_c10_dispatcher: True
  variants: method
  device_guard: False
  named_guard: False

- func: to.dtype(Tensor self, ScalarType dtype, bool non_blocking=False, bool copy=False) -> Tensor
  exclude_from_c10_dispatcher: True
  variants: method
  device_guard: False
  named_guard: False

- func: to.other(Tensor self, Tensor other, bool non_blocking=False, bool copy=False) -> Tensor
  variants: method
  device_guard: False

- func: meshgrid(Tensor[] tensors) -> Tensor[]

- func: cartesian_prod(Tensor[] tensors) -> Tensor
  variants: function

- func: combinations(Tensor self, int r=2, bool with_replacement=False) -> Tensor
  variants: function

- func: item(Tensor self) -> Scalar
  variants: method
  named_guard: False

# NB: Does NOT check precondition that numel == 1
- func: _local_scalar_dense(Tensor self) -> Scalar
  dispatch:
    CPU: _local_scalar_dense_cpu
    CUDA: _local_scalar_dense_cuda
  variants: function
  named_guard: False

# Fused RNN kernels
- func: _thnn_fused_lstm_cell(Tensor input_gates, Tensor hidden_gates, Tensor cx, Tensor? input_bias=None, Tensor? hidden_bias=None) -> (Tensor, Tensor, Tensor)
  exclude_from_c10_dispatcher: True
  dispatch:
    CUDA: _thnn_fused_lstm_cell_cuda

- func: _thnn_fused_lstm_cell_backward(Tensor? grad_hy, Tensor? grad_cy, Tensor cx, Tensor cy, Tensor workspace, bool has_bias) -> (Tensor, Tensor, Tensor, Tensor, Tensor)
  exclude_from_c10_dispatcher: True
  dispatch:
    CUDA: _thnn_fused_lstm_cell_backward_cuda

- func: _thnn_fused_gru_cell(Tensor input_gates, Tensor hidden_gates, Tensor hx, Tensor? input_bias=None, Tensor? hidden_bias=None) -> (Tensor, Tensor)
  exclude_from_c10_dispatcher: True
  dispatch:
    CUDA: _thnn_fused_gru_cell_cuda

- func: _thnn_fused_gru_cell_backward(Tensor grad_hy, Tensor workspace, bool has_bias) -> (Tensor, Tensor, Tensor, Tensor, Tensor)
  dispatch:
    CUDA: _thnn_fused_gru_cell_backward_cuda

# RNN cells and layers
- func: lstm.input(Tensor input, Tensor[] hx, Tensor[] params, bool has_biases, int num_layers, float dropout, bool train, bool bidirectional, bool batch_first) -> (Tensor, Tensor, Tensor)

- func: lstm.data(Tensor data, Tensor batch_sizes, Tensor[] hx, Tensor[] params, bool has_biases, int num_layers, float dropout, bool train, bool bidirectional) -> (Tensor, Tensor, Tensor)

- func: gru.input(Tensor input, Tensor hx, Tensor[] params, bool has_biases, int num_layers, float dropout, bool train, bool bidirectional, bool batch_first) -> (Tensor, Tensor)

- func: gru.data(Tensor data, Tensor batch_sizes, Tensor hx, Tensor[] params, bool has_biases, int num_layers, float dropout, bool train, bool bidirectional) -> (Tensor, Tensor)

- func: rnn_tanh.input(Tensor input, Tensor hx, Tensor[] params, bool has_biases, int num_layers, float dropout, bool train, bool bidirectional, bool batch_first) -> (Tensor, Tensor)

- func: rnn_tanh.data(Tensor data, Tensor batch_sizes, Tensor hx, Tensor[] params, bool has_biases, int num_layers, float dropout, bool train, bool bidirectional) -> (Tensor, Tensor)

- func: rnn_relu.input(Tensor input, Tensor hx, Tensor[] params, bool has_biases, int num_layers, float dropout, bool train, bool bidirectional, bool batch_first) -> (Tensor, Tensor)

- func: rnn_relu.data(Tensor data, Tensor batch_sizes, Tensor hx, Tensor[] params, bool has_biases, int num_layers, float dropout, bool train, bool bidirectional) -> (Tensor, Tensor)

- func: lstm_cell(Tensor input, Tensor[] hx, Tensor w_ih, Tensor w_hh, Tensor? b_ih=None, Tensor? b_hh=None) -> (Tensor, Tensor)
  exclude_from_c10_dispatcher: True

- func: gru_cell(Tensor input, Tensor hx, Tensor w_ih, Tensor w_hh, Tensor? b_ih=None, Tensor? b_hh=None) -> Tensor
  exclude_from_c10_dispatcher: True

- func: rnn_tanh_cell(Tensor input, Tensor hx, Tensor w_ih, Tensor w_hh, Tensor? b_ih=None, Tensor? b_hh=None) -> Tensor
  exclude_from_c10_dispatcher: True

- func: rnn_relu_cell(Tensor input, Tensor hx, Tensor w_ih, Tensor w_hh, Tensor? b_ih=None, Tensor? b_hh=None) -> Tensor
  exclude_from_c10_dispatcher: True

# Quantized RNN layers
- func: quantized_lstm(Tensor input, Tensor[] hx, Tensor[] params, bool has_biases, int num_layers, float dropout, bool train, bool bidirectional, bool batch_first, *, ScalarType? dtype=None) -> (Tensor, Tensor, Tensor)
  exclude_from_c10_dispatcher: True

# Quantized GRU layers

- func: quantized_gru.input(Tensor input, Tensor hx, Tensor[] params, bool has_biases, int num_layers, float dropout, bool train, bool bidirectional, bool batch_first) -> (Tensor, Tensor)

- func: quantized_gru.data(Tensor data, Tensor batch_sizes, Tensor hx, Tensor[] params, bool has_biases, int num_layers, float dropout, bool train, bool bidirectional) -> (Tensor, Tensor)

# Quantized RNN cells
- func: quantized_lstm_cell(Tensor input, Tensor[] hx, Tensor w_ih, Tensor w_hh, Tensor b_ih, Tensor b_hh, Tensor packed_ih, Tensor packed_hh, Tensor col_offsets_ih, Tensor col_offsets_hh, Scalar scale_ih, Scalar scale_hh, Scalar zero_point_ih, Scalar zero_point_hh) -> (Tensor, Tensor)

- func: quantized_gru_cell(Tensor input, Tensor hx, Tensor w_ih, Tensor w_hh, Tensor b_ih, Tensor b_hh, Tensor packed_ih, Tensor packed_hh, Tensor col_offsets_ih, Tensor col_offsets_hh, Scalar scale_ih, Scalar scale_hh, Scalar zero_point_ih, Scalar zero_point_hh) -> Tensor

- func: quantized_rnn_relu_cell(Tensor input, Tensor hx, Tensor w_ih, Tensor w_hh, Tensor b_ih, Tensor b_hh, Tensor packed_ih, Tensor packed_hh, Tensor col_offsets_ih, Tensor col_offsets_hh, Scalar scale_ih, Scalar scale_hh, Scalar zero_point_ih, Scalar zero_point_hh) -> Tensor

- func: quantized_rnn_tanh_cell(Tensor input, Tensor hx, Tensor w_ih, Tensor w_hh, Tensor b_ih, Tensor b_hh, Tensor packed_ih, Tensor packed_hh, Tensor col_offsets_ih, Tensor col_offsets_hh, Scalar scale_ih, Scalar scale_hh, Scalar zero_point_ih, Scalar zero_point_hh) -> Tensor


# PackedSequence utilities
- func: _pack_padded_sequence(Tensor input, Tensor lengths, bool batch_first) -> (Tensor, Tensor)

- func: _pack_padded_sequence_backward(Tensor grad, int[] input_size, Tensor batch_sizes, bool batch_first) -> Tensor

- func: _pad_packed_sequence(Tensor data, Tensor batch_sizes, bool batch_first, Scalar padding_value, int total_length) -> (Tensor, Tensor)

# wrappers for legacy TH methods

- func: set_.source_Storage(Tensor(a!) self, Storage source) -> Tensor(a!)
  exclude_from_c10_dispatcher: True
  variants: method
  device_guard: False
  dispatch:
    CPU: legacy::cpu::_th_set_
    CUDA: legacy::cuda::_th_set_

- func: set_.source_Storage_storage_offset(Tensor(a!) self, Storage source, int storage_offset, int[] size, int[] stride=[]) -> Tensor(a!)
  exclude_from_c10_dispatcher: True
  variants: method
  device_guard: False
  dispatch:
    CPU: legacy::cpu::_th_set_
    CUDA: legacy::cuda::_th_set_
    QuantizedCPU: set_storage

- func: set_.source_Tensor(Tensor(a!) self, Tensor source) -> Tensor(a!)
  variants: method
  device_guard: False
  dispatch:
    CPU: legacy::cpu::_th_set_
    CUDA: legacy::cuda::_th_set_

- func: set_(Tensor(a!) self) -> Tensor(a!)
  exclude_from_c10_dispatcher: True
  variants: method
  dispatch:
    CPU: legacy::cpu::_th_set_
    CUDA: legacy::cuda::_th_set_

- func: set_quantizer_(Tensor(a!) self, ConstQuantizerPtr quantizer) -> Tensor(a!)
  exclude_from_c10_dispatcher: True
  variants: method
  dispatch:
    QuantizedCPU: set_quantizer_

- func: is_set_to(Tensor self, Tensor tensor) -> bool
  variants: method
  device_guard: False
  dispatch:
    CPU: legacy::cpu::_th_is_set_to
    CUDA: legacy::cuda::_th_is_set_to

- func: masked_fill_.Scalar(Tensor(a!) self, Tensor mask, Scalar value) -> Tensor(a!)
  variants: method
  dispatch:
    CPU: masked_fill__cpu
    CUDA: masked_fill__cuda

- func: masked_fill.Scalar(Tensor self, Tensor mask, Scalar value) -> Tensor
  variants: function, method

- func: masked_fill_.Tensor(Tensor(a!) self, Tensor mask, Tensor value) -> Tensor(a!)
  variants: method
  dispatch:
    CPU: masked_fill__cpu
    CUDA: masked_fill__cuda

- func: masked_fill.Tensor(Tensor self, Tensor mask, Tensor value) -> Tensor
  variants: function, method

- func: masked_scatter_(Tensor(a!) self, Tensor mask, Tensor source) -> Tensor(a!)
  variants: method
  dispatch:
    CPU: masked_scatter__cpu
    CUDA: masked_scatter__cuda

- func: masked_scatter(Tensor self, Tensor mask, Tensor source) -> Tensor
  variants: function, method

- func: view(Tensor(a) self, int[] size) -> Tensor(a)
  variants: method
  device_guard: False
  dispatch:
    CPU: view
    CUDA: view
    MkldnnCPU: mkldnn_view
    QuantizedCPU: view

- func: put_(Tensor(a!) self, Tensor index, Tensor source, bool accumulate=False) -> Tensor(a!)
  variants: method
  dispatch:
    CPU: legacy::cpu::_th_put_
    CUDA: legacy::cuda::_th_put_

- func: index_add_(Tensor(a!) self, int dim, Tensor index, Tensor source) -> Tensor(a!)
  variants: method
  dispatch:
    CPU: legacy::cpu::_th_index_add_
    CUDA: legacy::cuda::_th_index_add_

- func: index_add(Tensor self, int dim, Tensor index, Tensor source) -> Tensor
  variants: function, method

- func: index_fill_.Scalar(Tensor(a!) self, int dim, Tensor index, Scalar value) -> Tensor(a!)
  variants: method
  dispatch:
    CPU: legacy::cpu::_th_index_fill_
    CUDA: legacy::cuda::_th_index_fill_

- func: index_fill.Scalar(Tensor self, int dim, Tensor index, Scalar value) -> Tensor
  variants: function, method

- func: index_fill_.Tensor(Tensor(a!) self, int dim, Tensor index, Tensor value) -> Tensor(a!)
  variants: method
  dispatch:
    CPU: legacy::cpu::_th_index_fill_
    CUDA: legacy::cuda::_th_index_fill_

- func: index_fill.Tensor(Tensor self, int dim, Tensor index, Tensor value) -> Tensor
  variants: function, method

- func: scatter_.src(Tensor(a!) self, int dim, Tensor index, Tensor src) -> Tensor(a!)
  variants: method
  dispatch:
    CPU: legacy::cpu::_th_scatter_
    CUDA: legacy::cuda::_th_scatter_

- func: scatter.src(Tensor self, int dim, Tensor index, Tensor src) -> Tensor
  variants: function, method

- func: scatter_.value(Tensor(a!) self, int dim, Tensor index, Scalar value) -> Tensor(a!)
  variants: method
  dispatch:
    CPU: legacy::cpu::_th_scatter_
    CUDA: legacy::cuda::_th_scatter_

- func: scatter.value(Tensor self, int dim, Tensor index, Scalar value) -> Tensor
  variants: function, method

- func: scatter_add_(Tensor(a!) self, int dim, Tensor index, Tensor src) -> Tensor(a!)
  variants: method
  dispatch:
    CPU: legacy::cpu::_th_scatter_add_
    CUDA: legacy::cuda::_th_scatter_add_

- func: scatter_add(Tensor self, int dim, Tensor index, Tensor src) -> Tensor
  variants: function, method

- func: lt_.Scalar(Tensor(a!) self, Scalar other) -> Tensor(a!)
  variants: method
  dispatch:
    CPU: legacy::cpu::_th_lt_
    CUDA: legacy::cuda::_th_lt_

- func: lt_.Tensor(Tensor(a!) self, Tensor other) -> Tensor(a!)
  variants: method
  dispatch:
    CPU: legacy::cpu::_th_lt_
    CUDA: legacy::cuda::_th_lt_

- func: gt_.Scalar(Tensor(a!) self, Scalar other) -> Tensor(a!)
  variants: method
  dispatch:
    CPU: legacy::cpu::_th_gt_
    CUDA: legacy::cuda::_th_gt_

- func: gt_.Tensor(Tensor(a!) self, Tensor other) -> Tensor(a!)
  variants: method
  dispatch:
    CPU: legacy::cpu::_th_gt_
    CUDA: legacy::cuda::_th_gt_

- func: le_.Scalar(Tensor(a!) self, Scalar other) -> Tensor(a!)
  variants: method
  dispatch:
    CPU: legacy::cpu::_th_le_
    CUDA: legacy::cuda::_th_le_

- func: le_.Tensor(Tensor(a!) self, Tensor other) -> Tensor(a!)
  variants: method
  dispatch:
    CPU: legacy::cpu::_th_le_
    CUDA: legacy::cuda::_th_le_

- func: ge_.Scalar(Tensor(a!) self, Scalar other) -> Tensor(a!)
  variants: method
  dispatch:
    CPU: legacy::cpu::_th_ge_
    CUDA: legacy::cuda::_th_ge_

- func: ge_.Tensor(Tensor(a!) self, Tensor other) -> Tensor(a!)
  variants: method
  dispatch:
    CPU: legacy::cpu::_th_ge_
    CUDA: legacy::cuda::_th_ge_

- func: eq_.Scalar(Tensor(a!) self, Scalar other) -> Tensor(a!)
  variants: method
  dispatch:
    CPU: legacy::cpu::_th_eq_
    CUDA: legacy::cuda::_th_eq_

- func: eq_.Tensor(Tensor(a!) self, Tensor other) -> Tensor(a!)
  variants: method
  dispatch:
    CPU: legacy::cpu::_th_eq_
    CUDA: legacy::cuda::_th_eq_

- func: ne_.Scalar(Tensor(a!) self, Scalar other) -> Tensor(a!)
  variants: method
  dispatch:
    CPU: legacy::cpu::_th_ne_
    CUDA: legacy::cuda::_th_ne_

- func: ne_.Tensor(Tensor(a!) self, Tensor other) -> Tensor(a!)
  variants: method
  dispatch:
    CPU: legacy::cpu::_th_ne_
    CUDA: legacy::cuda::_th_ne_

- func: __and__.Scalar(Tensor self, Scalar other) -> Tensor
  variants: method, function
  dispatch:
    CPU: legacy::cpu::_th_and
    CUDA: legacy::cuda::_th_and

- func: __and__.Tensor(Tensor self, Tensor other) -> Tensor
  variants: method, function
  dispatch:
    CPU: legacy::cpu::_th_and
    CUDA: legacy::cuda::_th_and

- func: __iand__.Scalar(Tensor(a!) self, Scalar other) -> Tensor(a!)
  variants: method
  dispatch:
    CPU: legacy::cpu::_th_iand_
    CUDA: legacy::cuda::_th_iand_

- func: __iand__.Tensor(Tensor(a!) self, Tensor other) -> Tensor(a!)
  variants: method
  dispatch:
    CPU: legacy::cpu::_th_iand_
    CUDA: legacy::cuda::_th_iand_

- func: __or__.Scalar(Tensor self, Scalar other) -> Tensor
  variants: method, function
  dispatch:
    CPU: legacy::cpu::_th_or
    CUDA: legacy::cuda::_th_or

- func: __or__.Tensor(Tensor self, Tensor other) -> Tensor
  variants: method, function
  dispatch:
    CPU: legacy::cpu::_th_or
    CUDA: legacy::cuda::_th_or

- func: __ior__.Scalar(Tensor(a!) self, Scalar other) -> Tensor(a!)
  variants: method
  dispatch:
    CPU: legacy::cpu::_th_ior_
    CUDA: legacy::cuda::_th_ior_

- func: __ior__.Tensor(Tensor(a!) self, Tensor other) -> Tensor(a!)
  variants: method
  dispatch:
    CPU: legacy::cpu::_th_ior_
    CUDA: legacy::cuda::_th_ior_

- func: __xor__.Scalar(Tensor self, Scalar other) -> Tensor
  variants: method, function
  dispatch:
    CPU: legacy::cpu::_th_xor
    CUDA: legacy::cuda::_th_xor

- func: __xor__.Tensor(Tensor self, Tensor other) -> Tensor
  variants: method, function
  dispatch:
    CPU: legacy::cpu::_th_xor
    CUDA: legacy::cuda::_th_xor

- func: __ixor__.Scalar(Tensor(a!) self, Scalar other) -> Tensor(a!)
  variants: method
  dispatch:
    CPU: legacy::cpu::_th_ixor_
    CUDA: legacy::cuda::_th_ixor_

- func: __ixor__.Tensor(Tensor(a!) self, Tensor other) -> Tensor(a!)
  variants: method
  dispatch:
    CPU: legacy::cpu::_th_ixor_
    CUDA: legacy::cuda::_th_ixor_

- func: __lshift__.Scalar(Tensor self, Scalar other) -> Tensor
  variants: method, function
  dispatch:
    CPU: legacy::cpu::_th_lshift
    CUDA: legacy::cuda::_th_lshift

- func: __lshift__.Tensor(Tensor self, Tensor other) -> Tensor
  variants: method, function
  dispatch:
    CPU: legacy::cpu::_th_lshift
    CUDA: legacy::cuda::_th_lshift

- func: __ilshift__.Scalar(Tensor(a!) self, Scalar other) -> Tensor(a!)
  variants: method
  dispatch:
    CPU: legacy::cpu::_th_ilshift_
    CUDA: legacy::cuda::_th_ilshift_

- func: __ilshift__.Tensor(Tensor(a!) self, Tensor other) -> Tensor(a!)
  variants: method
  dispatch:
    CPU: legacy::cpu::_th_ilshift_
    CUDA: legacy::cuda::_th_ilshift_

- func: __rshift__.Scalar(Tensor self, Scalar other) -> Tensor
  variants: method, function
  dispatch:
    CPU: legacy::cpu::_th_rshift
    CUDA: legacy::cuda::_th_rshift

- func: __rshift__.Tensor(Tensor self, Tensor other) -> Tensor
  variants: method, function
  dispatch:
    CPU: legacy::cpu::_th_rshift
    CUDA: legacy::cuda::_th_rshift

- func: __irshift__.Scalar(Tensor(a!) self, Scalar other) -> Tensor(a!)
  variants: method
  dispatch:
    CPU: legacy::cpu::_th_irshift_
    CUDA: legacy::cuda::_th_irshift_

- func: __irshift__.Tensor(Tensor(a!) self, Tensor other) -> Tensor(a!)
  variants: method
  dispatch:
    CPU: legacy::cpu::_th_irshift_
    CUDA: legacy::cuda::_th_irshift_

- func: lgamma_(Tensor(a!) self) -> Tensor(a!)
  exclude_from_c10_dispatcher: True
  named_guard: False
  variants: method
  dispatch:
    CPU: legacy::cpu::_th_lgamma_
    CUDA: legacy::cuda::_th_lgamma_

- func: atan2_(Tensor(a!) self, Tensor other) -> Tensor(a!)
  variants: method
  dispatch:
    CPU: legacy::cpu::_th_atan2_
    CUDA: legacy::cuda::_th_atan2_

- func: tril_(Tensor(a!) self, int diagonal=0) -> Tensor(a!)
  variants: method
  dispatch:
    CPU: tril_cpu_
    CUDA: tril_cuda_

- func: triu_(Tensor(a!) self, int diagonal=0) -> Tensor(a!)
  variants: method
  dispatch:
    CPU: triu_cpu_
    CUDA: triu_cuda_

- func: digamma_(Tensor(a!) self) -> Tensor(a!)
  exclude_from_c10_dispatcher: True
  named_guard: False
  variants: method
  dispatch:
    CPU: legacy::cpu::_th_digamma_
    CUDA: legacy::cuda::_th_digamma_

- func: polygamma_(Tensor(a!) self, int n) -> Tensor(a!)
  named_guard: False
  variants: method
  dispatch:
    CPU: legacy::cpu::_th_polygamma_
    CUDA: legacy::cuda::_th_polygamma_

- func: erfinv_(Tensor(a!) self) -> Tensor(a!)
  exclude_from_c10_dispatcher: True
  named_guard: False
  variants: method
  dispatch:
    CPU: legacy::cpu::_th_erfinv_
    CUDA: legacy::cuda::_th_erfinv_

- func: renorm_(Tensor(a!) self, Scalar p, int dim, Scalar maxnorm) -> Tensor(a!)
  variants: method
  dispatch:
    CPU: legacy::cpu::_th_renorm_
    CUDA: legacy::cuda::_th_renorm_

- func: pow_.Scalar(Tensor(a!) self, Scalar exponent) -> Tensor(a!)
  variants: method
  dispatch:
    CPU: legacy::cpu::_th_pow_
    CUDA: legacy::cuda::_th_pow_

- func: pow_.Tensor(Tensor(a!) self, Tensor exponent) -> Tensor(a!)
  variants: method
  dispatch:
    CPU: legacy::cpu::_th_pow_
    CUDA: legacy::cuda::_th_pow_

- func: lerp_.Scalar(Tensor(a!) self, Tensor end, Scalar weight) -> Tensor(a!)
  variants: method
  dispatch:
    CPU: lerp_cpu_scalar_
    CUDA: lerp_cuda_scalar_

- func: lerp_.Tensor(Tensor(a!) self, Tensor end, Tensor weight) -> Tensor(a!)
  variants: method
  dispatch:
    CPU: lerp_cpu_tensor_
    CUDA: lerp_cuda_tensor_

- func: sign_(Tensor(a!) self) -> Tensor(a!)
  exclude_from_c10_dispatcher: True
  variants: method
  dispatch:
    CPU: legacy::cpu::_th_sign_
    CUDA: legacy::cuda::_th_sign_
  named_guard: False

- func: fmod_.Scalar(Tensor(a!) self, Scalar other) -> Tensor(a!)
  variants: method
  dispatch:
    CPU: legacy::cpu::_th_fmod_
    CUDA: legacy::cuda::_th_fmod_

- func: fmod_.Tensor(Tensor(a!) self, Tensor other) -> Tensor(a!)
  variants: method
  dispatch:
    CPU: legacy::cpu::_th_fmod_
    CUDA: legacy::cuda::_th_fmod_

- func: remainder_.Scalar(Tensor(a!) self, Scalar other) -> Tensor(a!)
  variants: method
  dispatch:
    CPU: legacy::cpu::_th_remainder_
    CUDA: legacy::cuda::_th_remainder_

- func: remainder_.Tensor(Tensor(a!) self, Tensor other) -> Tensor(a!)
  variants: method
  dispatch:
    CPU: legacy::cpu::_th_remainder_
    CUDA: legacy::cuda::_th_remainder_

- func: addbmm_(Tensor(a!) self, Tensor batch1, Tensor batch2, *, Scalar beta=1, Scalar alpha=1) -> Tensor(a!)
  variants: method
  dispatch:
    CPU: legacy::cpu::_th_addbmm_
    CUDA: legacy::cuda::_th_addbmm_

- func: addbmm.out(Tensor self, Tensor batch1, Tensor batch2, *, Scalar beta=1, Scalar alpha=1, Tensor(a!) out) -> Tensor(a!)
  exclude_from_c10_dispatcher: True
  dispatch:
    CPU: legacy::cpu::_th_addbmm_out
    CUDA: legacy::cuda::_th_addbmm_out

- func: addbmm(Tensor self, Tensor batch1, Tensor batch2, *, Scalar beta=1, Scalar alpha=1) -> Tensor
  variants: method, function
  dispatch:
    CPU: legacy::cpu::_th_addbmm
    CUDA: legacy::cuda::_th_addbmm

- func: addcdiv_(Tensor(a!) self, Tensor tensor1, Tensor tensor2, *, Scalar value=1) -> Tensor(a!)
  variants: method
  dispatch:
    CPU: legacy::cpu::_th_addcdiv_
    CUDA: legacy::cuda::_th_addcdiv_

- func: random_.from(Tensor(a!) self, int from, int to, *, Generator? generator=None) -> Tensor(a!)
  exclude_from_c10_dispatcher: True
  variants: method
  dispatch:
    CPU: legacy::cpu::_th_random_
    CUDA: clamped_random_cuda_
  named_guard: False

- func: random_.to(Tensor(a!) self, int to, *, Generator? generator=None) -> Tensor(a!)
  exclude_from_c10_dispatcher: True
  variants: method
  dispatch:
    CPU: legacy::cpu::_th_random_
    CUDA: capped_random_cuda_
  named_guard: False

- func: random_(Tensor(a!) self, *, Generator? generator=None) -> Tensor(a!)
  exclude_from_c10_dispatcher: True
  variants: method
  dispatch:
    CPU: legacy::cpu::_th_random_
    CUDA: random_cuda_
  named_guard: False

- func: uniform_(Tensor(a!) self, float from=0, float to=1, *, Generator? generator=None) -> Tensor(a!)
  exclude_from_c10_dispatcher: True
  variants: method
  dispatch:
    CPU: legacy::cpu::_th_uniform_
    CUDA: uniform_cuda_
  named_guard: False

- func: normal_(Tensor(a!) self, float mean=0, float std=1, *, Generator? generator=None) -> Tensor(a!)
  exclude_from_c10_dispatcher: True
  variants: method
  dispatch:
    CPU: legacy::cpu::_th_normal_
    CUDA: normal_cuda_
  named_guard: False

- func: cauchy_(Tensor(a!) self, float median=0, float sigma=1, *, Generator? generator=None) -> Tensor(a!)
  exclude_from_c10_dispatcher: True
  variants: method
  dispatch:
    CPU: legacy::cpu::_th_cauchy_
    CUDA: cauchy_cuda_
  named_guard: False

- func: log_normal_(Tensor(a!) self, float mean=1, float std=2, *, Generator? generator=None) -> Tensor(a!)
  exclude_from_c10_dispatcher: True
  variants: method
  dispatch:
    CPU: legacy::cpu::_th_log_normal_
    CUDA: log_normal_cuda_
  named_guard: False

- func: exponential_(Tensor(a!) self, float lambd=1, *, Generator? generator=None) -> Tensor(a!)
  exclude_from_c10_dispatcher: True
  variants: method
  dispatch:
    CPU: legacy::cpu::_th_exponential_
    CUDA: exponential_cuda_
  named_guard: False

- func: geometric_(Tensor(a!) self, float p, *, Generator? generator=None) -> Tensor(a!)
  exclude_from_c10_dispatcher: True
  variants: method
  dispatch:
    CPU: legacy::cpu::_th_geometric_
    CUDA: geometric_cuda_
  named_guard: False

# wrappers for TH functions

- func: diag.out(Tensor self, int diagonal=0, *, Tensor(a!) out) -> Tensor(a!)
  exclude_from_c10_dispatcher: True
  dispatch:
    CPU: legacy::cpu::_th_diag_out
    CUDA: legacy::cuda::_th_diag_out

- func: diag(Tensor self, int diagonal=0) -> Tensor
  variants: method, function
  dispatch:
    CPU: legacy::cpu::_th_diag
    CUDA: legacy::cuda::_th_diag

- func: cross.out(Tensor self, Tensor other, int? dim=None, *, Tensor(a!) out) -> Tensor(a!)
  exclude_from_c10_dispatcher: True

- func: cross(Tensor self, Tensor other, int? dim=None) -> Tensor
  variants: method, function

- func: triu.out(Tensor self, int diagonal=0, *, Tensor(a!) out) -> Tensor(a!)
  exclude_from_c10_dispatcher: True
  dispatch:
    CPU: triu_cpu_out
    CUDA: triu_cuda_out

- func: triu(Tensor self, int diagonal=0) -> Tensor
  variants: method, function

- func: tril.out(Tensor self, int diagonal=0, *, Tensor(a!) out) -> Tensor(a!)
  exclude_from_c10_dispatcher: True
  dispatch:
    CPU: tril_cpu_out
    CUDA: tril_cuda_out

- func: tril(Tensor self, int diagonal=0) -> Tensor
  variants: method, function

- func: tril_indices(int row, int col, int offset=0, *, ScalarType? dtype=long, Layout? layout=None, Device? device=None, bool? pin_memory=None) -> Tensor
  exclude_from_c10_dispatcher: True
  dispatch:
    CPU: tril_indices_cpu
    CUDA: tril_indices_cuda

- func: triu_indices(int row, int col, int offset=0, *, ScalarType? dtype=long, Layout? layout=None, Device? device=None, bool? pin_memory=None) -> Tensor
  exclude_from_c10_dispatcher: True
  dispatch:
    CPU: triu_indices_cpu
    CUDA: triu_indices_cuda

- func: trace(Tensor self) -> Tensor
  variants: method, function
  dispatch:
    CPU: legacy::cpu::_th_trace
    CUDA: legacy::cuda::_th_trace

- func: ne.Scalar_out(Tensor self, Scalar other, *, Tensor(a!) out) -> Tensor(a!)
  exclude_from_c10_dispatcher: True
  dispatch:
    CPU: ne_scalar_out_cpu
    CUDA: ne_scalar_out_cuda

- func: ne.Scalar(Tensor self, Scalar other) -> Tensor
  variants: method, function
  dispatch:
    CPU: legacy::cpu::_th_ne
    CUDA: legacy::cuda::_th_ne

- func: ne.Tensor_out(Tensor self, Tensor other, *, Tensor(a!) out) -> Tensor(a!)
  exclude_from_c10_dispatcher: True
  dispatch:
    CPU: ne_out_cpu
    CUDA: ne_out_cuda

- func: ne.Tensor(Tensor self, Tensor other) -> Tensor
  variants: method, function
  dispatch:
    CPU: legacy::cpu::_th_ne
    CUDA: legacy::cuda::_th_ne

- func: eq.Scalar_out(Tensor self, Scalar other, *, Tensor(a!) out) -> Tensor(a!)
  exclude_from_c10_dispatcher: True
  dispatch:
    CPU: eq_scalar_out_cpu
    CUDA: eq_scalar_out_cuda

- func: eq.Scalar(Tensor self, Scalar other) -> Tensor
  variants: method, function
  dispatch:
    CPU: legacy::cpu::_th_eq
    CUDA: legacy::cuda::_th_eq

- func: eq.Tensor_out(Tensor self, Tensor other, *, Tensor(a!) out) -> Tensor(a!)
  exclude_from_c10_dispatcher: True
  dispatch:
    CPU: eq_out_cpu
    CUDA: eq_out_cuda

- func: eq.Tensor(Tensor self, Tensor other) -> Tensor
  variants: method, function
  dispatch:
    CPU: legacy::cpu::_th_eq
    CUDA: legacy::cuda::_th_eq

- func: ge.Scalar_out(Tensor self, Scalar other, *, Tensor(a!) out) -> Tensor(a!)
  exclude_from_c10_dispatcher: True
  dispatch:
    CPU: ge_scalar_out_cpu
    CUDA: ge_scalar_out_cuda

- func: ge.Scalar(Tensor self, Scalar other) -> Tensor
  variants: method, function
  dispatch:
    CPU: legacy::cpu::_th_ge
    CUDA: legacy::cuda::_th_ge

- func: ge.Tensor_out(Tensor self, Tensor other, *, Tensor(a!) out) -> Tensor(a!)
  exclude_from_c10_dispatcher: True
  dispatch:
    CPU: ge_out_cpu
    CUDA: ge_out_cuda

- func: ge.Tensor(Tensor self, Tensor other) -> Tensor
  variants: method, function
  dispatch:
    CPU: legacy::cpu::_th_ge
    CUDA: legacy::cuda::_th_ge

- func: le.Scalar_out(Tensor self, Scalar other, *, Tensor(a!) out) -> Tensor(a!)
  exclude_from_c10_dispatcher: True
  dispatch:
    CPU: le_scalar_out_cpu
    CUDA: le_scalar_out_cuda

- func: le.Scalar(Tensor self, Scalar other) -> Tensor
  variants: method, function
  dispatch:
    CPU: legacy::cpu::_th_le
    CUDA: legacy::cuda::_th_le

- func: le.Tensor_out(Tensor self, Tensor other, *, Tensor(a!) out) -> Tensor(a!)
  exclude_from_c10_dispatcher: True
  dispatch:
    CPU: le_out_cpu
    CUDA: le_out_cuda

- func: le.Tensor(Tensor self, Tensor other) -> Tensor
  variants: method, function
  dispatch:
    CPU: legacy::cpu::_th_le
    CUDA: legacy::cuda::_th_le

- func: gt.Scalar_out(Tensor self, Scalar other, *, Tensor(a!) out) -> Tensor(a!)
  exclude_from_c10_dispatcher: True
  dispatch:
    CPU: gt_scalar_out_cpu
    CUDA: gt_scalar_out_cuda

- func: gt.Scalar(Tensor self, Scalar other) -> Tensor
  variants: method, function
  dispatch:
    CPU: legacy::cpu::_th_gt
    CUDA: legacy::cuda::_th_gt

- func: gt.Tensor_out(Tensor self, Tensor other, *, Tensor(a!) out) -> Tensor(a!)
  exclude_from_c10_dispatcher: True
  dispatch:
    CPU: gt_out_cpu
    CUDA: gt_out_cuda

- func: gt.Tensor(Tensor self, Tensor other) -> Tensor
  variants: method, function
  dispatch:
    CPU: legacy::cpu::_th_gt
    CUDA: legacy::cuda::_th_gt

- func: lt.Scalar_out(Tensor self, Scalar other, *, Tensor(a!) out) -> Tensor(a!)
  exclude_from_c10_dispatcher: True
  dispatch:
    CPU: lt_scalar_out_cpu
    CUDA: lt_scalar_out_cuda

- func: lt.Scalar(Tensor self, Scalar other) -> Tensor
  variants: method, function
  dispatch:
    CPU: legacy::cpu::_th_lt
    CUDA: legacy::cuda::_th_lt

- func: lt.Tensor_out(Tensor self, Tensor other, *, Tensor(a!) out) -> Tensor(a!)
  exclude_from_c10_dispatcher: True
  dispatch:
    CPU: lt_out_cpu
    CUDA: lt_out_cuda

- func: lt.Tensor(Tensor self, Tensor other) -> Tensor
  variants: method, function
  dispatch:
    CPU: legacy::cpu::_th_lt
    CUDA: legacy::cuda::_th_lt

- func: take.out(Tensor self, Tensor index, *, Tensor(a!) out) -> Tensor(a!)
  exclude_from_c10_dispatcher: True
  dispatch:
    CPU: legacy::cpu::_th_take_out
    CUDA: legacy::cuda::_th_take_out

- func: take(Tensor self, Tensor index) -> Tensor
  variants: method, function
  dispatch:
    CPU: legacy::cpu::_th_take
    CUDA: legacy::cuda::_th_take

- func: index_select.out(Tensor self, int dim, Tensor index, *, Tensor(a!) out) -> Tensor(a!)
  exclude_from_c10_dispatcher: True
  dispatch:
    CPU: legacy::cpu::_th_index_select_out
    CUDA: legacy::cuda::_th_index_select_out

- func: index_select(Tensor self, int dim, Tensor index) -> Tensor
  variants: method, function
  dispatch:
    CPU: legacy::cpu::_th_index_select
    CUDA: legacy::cuda::_th_index_select

- func: masked_select.out(Tensor self, Tensor mask, *, Tensor(a!) out) -> Tensor(a!)
  exclude_from_c10_dispatcher: True
  dispatch:
    CPU: masked_select_out_cpu
    CUDA: masked_select_out_cuda

- func: masked_select(Tensor self, Tensor mask) -> Tensor
  variants: method, function
  dispatch:
    CPU: masked_select_cpu
    CUDA: masked_select_cuda

- func: nonzero.out(Tensor self, *, Tensor(a!) out) -> Tensor(a!)
  exclude_from_c10_dispatcher: True
  dispatch:
    CPU: legacy::cpu::_th_nonzero_out
    CUDA: legacy::cuda::_th_nonzero_out

- func: nonzero(Tensor self) -> Tensor
  variants: method, function
  dispatch:
    CPU: legacy::cpu::_th_nonzero
    CUDA: legacy::cuda::_th_nonzero

- func: nonzero_numpy(Tensor self) -> Tensor[]
  variants: method, function

- func: gather.out(Tensor self, int dim, Tensor index, *, bool sparse_grad=False, Tensor(a!) out) -> Tensor(a!)
  exclude_from_c10_dispatcher: True
  dispatch:
    CPU: gather_out_cpu
    CUDA: gather_out_cuda

- func: gather(Tensor self, int dim, Tensor index, *, bool sparse_grad=False) -> Tensor
  variants: method, function
  dispatch:
    CPU: gather_cpu
    CUDA: gather_cuda

- func: _gather_sparse_backward(Tensor self, int dim, Tensor index, Tensor grad) -> Tensor

- func: addcmul.out(Tensor self, Tensor tensor1, Tensor tensor2, *, Scalar value=1, Tensor(a!) out) -> Tensor(a!)
  exclude_from_c10_dispatcher: True
  dispatch:
    CPU: addcmul_cpu_out
    CUDA: legacy::cuda::_th_addcmul_out

- func: addcmul(Tensor self, Tensor tensor1, Tensor tensor2, *, Scalar value=1) -> Tensor
  variants: method, function
  dispatch:
    CPU: addcmul_cpu
    CUDA: legacy::cuda::_th_addcmul

- func: addcmul_(Tensor(a!) self, Tensor tensor1, Tensor tensor2, *, Scalar value=1) -> Tensor(a!)
  variants: method
  dispatch:
    CPU: addcmul_cpu_
    CUDA: legacy::cuda::_th_addcmul_

- func: addcdiv.out(Tensor self, Tensor tensor1, Tensor tensor2, *, Scalar value=1, Tensor(a!) out) -> Tensor(a!)
  exclude_from_c10_dispatcher: True
  dispatch:
    CPU: legacy::cpu::_th_addcdiv_out
    CUDA: legacy::cuda::_th_addcdiv_out

- func: addcdiv(Tensor self, Tensor tensor1, Tensor tensor2, *, Scalar value=1) -> Tensor
  variants: method, function
  dispatch:
    CPU: legacy::cpu::_th_addcdiv
    CUDA: legacy::cuda::_th_addcdiv

- func: lstsq.X(Tensor self, Tensor A, *, Tensor(a!) X, Tensor(b!) qr) -> (Tensor(a!) solution, Tensor(b!) QR)
  exclude_from_c10_dispatcher: True
  dispatch:
    CPU: legacy::cpu::_th_gels_out
    CUDA: legacy::cuda::_th_gels_out

- func: lstsq(Tensor self, Tensor A) -> (Tensor solution, Tensor QR)
  variants: method, function
  dispatch:
    CPU: legacy::cpu::_th_gels
    CUDA: legacy::cuda::_th_gels

- func: triangular_solve.X(Tensor self, Tensor A, bool upper=True, bool transpose=False, bool unitriangular=False, *, Tensor(a!) X, Tensor(b!) M) -> (Tensor(a!) solution, Tensor(b!) cloned_coefficient)
  exclude_from_c10_dispatcher: True

- func: triangular_solve(Tensor self, Tensor A, bool upper=True, bool transpose=False, bool unitriangular=False) -> (Tensor solution, Tensor cloned_coefficient)
  variants: method, function

- func: _triangular_solve_helper(Tensor self, Tensor A, bool upper, bool transpose, bool unitriangular) -> (Tensor, Tensor)
  variants: function
  dispatch:
    CPU: _triangular_solve_helper_cpu
    CUDA: _triangular_solve_helper_cuda

- func: symeig.e(Tensor self, bool eigenvectors=False, bool upper=True, *, Tensor(a!) e, Tensor(b!) V) -> (Tensor(a!) eigenvalues, Tensor(b!) eigenvectors)
  exclude_from_c10_dispatcher: True

- func: symeig(Tensor self, bool eigenvectors=False, bool upper=True) -> (Tensor eigenvalues, Tensor eigenvectors)
  variants: method, function

- func: _symeig_helper(Tensor self, bool eigenvectors, bool upper) -> (Tensor, Tensor)
  variants: function
  dispatch:
    CPU: _symeig_helper_cpu
    CUDA: _symeig_helper_cuda

- func: eig.e(Tensor self, bool eigenvectors=False, *, Tensor(a!) e, Tensor(b!) v) -> (Tensor(a!) eigenvalues, Tensor(b!) eigenvectors)
  exclude_from_c10_dispatcher: True
  dispatch:
    CPU: legacy::cpu::_th_eig_out
    CUDA: legacy::cuda::_th_eig_out

- func: eig(Tensor self, bool eigenvectors=False) -> (Tensor eigenvalues, Tensor eigenvectors)
  variants: method, function
  dispatch:
    CPU: legacy::cpu::_th_eig
    CUDA: legacy::cuda::_th_eig

- func: svd.U(Tensor self, bool some=True, bool compute_uv=True, *, Tensor(a!) U, Tensor(b!) S, Tensor(c!) V) -> (Tensor(a!) U, Tensor(b!) S, Tensor(c!) V)
  exclude_from_c10_dispatcher: True

- func: svd(Tensor self, bool some=True, bool compute_uv=True) -> (Tensor U, Tensor S, Tensor V)
  variants: method, function

- func: _svd_helper(Tensor self, bool some, bool compute_uv) -> (Tensor, Tensor, Tensor)
  variants: function
  dispatch:
    CPU: _svd_helper_cpu
    CUDA: _svd_helper_cuda

- func: cholesky.out(Tensor self, bool upper=False, *, Tensor(a!) out) -> Tensor(a!)
  exclude_from_c10_dispatcher: True

- func: cholesky(Tensor self, bool upper=False) -> Tensor
  variants: method, function

- func: _cholesky_helper(Tensor self, bool upper) -> Tensor
  variants: function
  dispatch:
    CPU: _cholesky_helper_cpu
    CUDA: _cholesky_helper_cuda

- func: cholesky_solve.out(Tensor self, Tensor input2, bool upper=False, *, Tensor(a!) out) -> Tensor(a!)
  exclude_from_c10_dispatcher: True

- func: cholesky_solve(Tensor self, Tensor input2, bool upper=False) -> Tensor
  variants: method, function

- func: _cholesky_solve_helper(Tensor self, Tensor A, bool upper) -> Tensor
  variants: function
  dispatch:
    CPU: _cholesky_solve_helper_cpu
    CUDA: _cholesky_solve_helper_cuda

- func: solve(Tensor self, Tensor A) -> (Tensor solution, Tensor LU)
  variants: function, method

- func: solve.solution(Tensor self, Tensor A, *, Tensor(a!) solution, Tensor(b!) lu) -> (Tensor(a!) solution, Tensor(b!) LU)
  exclude_from_c10_dispatcher: True

- func: _solve_helper(Tensor self, Tensor A) -> (Tensor, Tensor)
  variants: function
  dispatch:
    CPU: _solve_helper_cpu
    CUDA: _solve_helper_cuda

- func: cholesky_inverse.out(Tensor self, bool upper=False, *, Tensor(a!) out) -> Tensor(a!)
  exclude_from_c10_dispatcher: True
  dispatch:
    CPU: legacy::cpu::_th_potri_out
    CUDA: legacy::cuda::_th_potri_out

- func: cholesky_inverse(Tensor self, bool upper=False) -> Tensor
  variants: method, function
  dispatch:
    CPU: legacy::cpu::_th_potri
    CUDA: legacy::cuda::_th_potri

- func: qr.Q(Tensor self, bool some=True, *, Tensor(a!) Q, Tensor(b!) R) -> (Tensor(a!) Q, Tensor(b!) R)
  exclude_from_c10_dispatcher: True

- func: qr(Tensor self, bool some=True) -> (Tensor Q, Tensor R)
  variants: method, function

- func: _qr_helper(Tensor self, bool some) -> (Tensor, Tensor)
  variants: function
  dispatch:
    CPU: _qr_helper_cpu
    CUDA: _qr_helper_cuda

- func: geqrf.a(Tensor self, *, Tensor(a!) a, Tensor(b!) tau) -> (Tensor(a!) a, Tensor(b!) tau)
  exclude_from_c10_dispatcher: True
  dispatch:
    CPU: legacy::cpu::_th_geqrf_out
    CUDA: legacy::cuda::_th_geqrf_out

- func: geqrf(Tensor self) -> (Tensor a, Tensor tau)
  variants: method, function
  dispatch:
    CPU: legacy::cpu::_th_geqrf
    CUDA: legacy::cuda::_th_geqrf

- func: orgqr.out(Tensor self, Tensor input2, *, Tensor(a!) out) -> Tensor(a!)
  exclude_from_c10_dispatcher: True
  dispatch:
    CPU: legacy::cpu::_th_orgqr_out

- func: orgqr(Tensor self, Tensor input2) -> Tensor
  variants: method, function
  dispatch:
    CPU: legacy::cpu::_th_orgqr

- func: ormqr.out(Tensor self, Tensor input2, Tensor input3, bool left=True, bool transpose=False, *, Tensor(a!) out) -> Tensor(a!)
  exclude_from_c10_dispatcher: True
  dispatch:
    CPU: legacy::cpu::_th_ormqr_out

- func: ormqr(Tensor self, Tensor input2, Tensor input3, bool left=True, bool transpose=False) -> Tensor
  variants: method, function
  dispatch:
    CPU: legacy::cpu::_th_ormqr

- func: _lu_with_info(Tensor self, bool pivot=True, bool check_errors=True) -> (Tensor, Tensor, Tensor)
  variants: function
  dispatch:
    CPU: _lu_with_info_cpu
    CUDA: _lu_with_info_cuda

- func: lu_solve.out(Tensor self, Tensor LU_data, Tensor LU_pivots, *, Tensor(a!) out) -> Tensor(a!)
  exclude_from_c10_dispatcher: True

- func: lu_solve(Tensor self, Tensor LU_data, Tensor LU_pivots) -> Tensor
  variants: method, function

- func: _lu_solve_helper(Tensor self, Tensor LU_data, Tensor LU_pivots) -> Tensor
  variants: function
  dispatch:
    CPU: _lu_solve_helper_cpu
    CUDA: _lu_solve_helper_cuda

- func: multinomial.out(Tensor self, int num_samples, bool replacement=False, *, Generator? generator=None, Tensor(a!) out) -> Tensor(a!)
  exclude_from_c10_dispatcher: True
  dispatch:
    CPU: legacy::cpu::_th_multinomial_out
    CUDA: legacy::cuda::_th_multinomial_out

- func: multinomial(Tensor self, int num_samples, bool replacement=False, *, Generator? generator=None) -> Tensor
  exclude_from_c10_dispatcher: True
  variants: method, function
  dispatch:
    CPU: legacy::cpu::_th_multinomial
    CUDA: legacy::cuda::_th_multinomial

- func: _multinomial_alias_setup(Tensor probs) -> (Tensor, Tensor)
  variants: function
  dispatch:
    CPU: legacy::cpu::_th_multinomial_alias_setup
    CUDA: legacy::cuda::_th_multinomial_alias_setup

- func: _multinomial_alias_draw(Tensor J, Tensor q, int num_samples, *, Generator? generator=None) -> Tensor
  exclude_from_c10_dispatcher: True
  variants: function
  dispatch:
    CPU: legacy::cpu::_th_multinomial_alias_draw
    CUDA: legacy::cuda::_th_multinomial_alias_draw

- func: lgamma.out(Tensor self, *, Tensor(a!) out) -> Tensor(a!)
  exclude_from_c10_dispatcher: True
  named_guard: False
  dispatch:
    CPU: legacy::cpu::_th_lgamma_out
    CUDA: legacy::cuda::_th_lgamma_out

- func: lgamma(Tensor self) -> Tensor
  named_guard: False
  variants: method, function
  dispatch:
    CPU: legacy::cpu::_th_lgamma
    CUDA: legacy::cuda::_th_lgamma

- func: digamma.out(Tensor self, *, Tensor(a!) out) -> Tensor(a!)
  exclude_from_c10_dispatcher: True
  named_guard: False
  dispatch:
    CPU: legacy::cpu::_th_digamma_out
    CUDA: legacy::cuda::_th_digamma_out

- func: digamma(Tensor self) -> Tensor
  named_guard: False
  variants: method, function
  dispatch:
    CPU: legacy::cpu::_th_digamma
    CUDA: legacy::cuda::_th_digamma

- func: polygamma.out(int n, Tensor self, *, Tensor(a!) out) -> Tensor(a!)
  exclude_from_c10_dispatcher: True
  named_guard: False
  dispatch:
    CPU: legacy::cpu::_th_polygamma_out
    CUDA: legacy::cuda::_th_polygamma_out

- func: polygamma(int n, Tensor self) -> Tensor
  named_guard: False
  variants: method, function
  dispatch:
    CPU: legacy::cpu::_th_polygamma
    CUDA: legacy::cuda::_th_polygamma

- func: erfinv.out(Tensor self, *, Tensor(a!) out) -> Tensor(a!)
  exclude_from_c10_dispatcher: True
  named_guard: False
  dispatch:
    CPU: legacy::cpu::_th_erfinv_out
    CUDA: legacy::cuda::_th_erfinv_out

- func: erfinv(Tensor self) -> Tensor
  named_guard: False
  variants: method, function
  dispatch:
    CPU: legacy::cpu::_th_erfinv
    CUDA: legacy::cuda::_th_erfinv

- func: dist(Tensor self, Tensor other, Scalar p=2) -> Tensor
  variants: method, function
  dispatch:
    CPU: legacy::cpu::_th_dist
    CUDA: legacy::cuda::_th_dist

- func: atan2.out(Tensor self, Tensor other, *, Tensor(a!) out) -> Tensor(a!)
  exclude_from_c10_dispatcher: True
  dispatch:
    CPU: legacy::cpu::_th_atan2_out
    CUDA: legacy::cuda::_th_atan2_out

- func: atan2(Tensor self, Tensor other) -> Tensor
  variants: method, function
  dispatch:
    CPU: legacy::cpu::_th_atan2
    CUDA: legacy::cuda::_th_atan2

- func: lerp.Scalar_out(Tensor self, Tensor end, Scalar weight, *, Tensor(a!) out) -> Tensor(a!)
  exclude_from_c10_dispatcher: True
  dispatch:
    CPU: lerp_cpu_scalar_out
    CUDA: lerp_cuda_scalar_out

- func: lerp.Tensor_out(Tensor self, Tensor end, Tensor weight, *, Tensor(a!) out) -> Tensor(a!)
  exclude_from_c10_dispatcher: True
  dispatch:
    CPU: lerp_cpu_tensor_out
    CUDA: lerp_cuda_tensor_out

- func: lerp.Scalar(Tensor self, Tensor end, Scalar weight) -> Tensor
  variants: method, function
  dispatch:
    CPU: lerp_cpu_scalar
    CUDA: lerp_cuda_scalar

- func: lerp.Tensor(Tensor self, Tensor end, Tensor weight) -> Tensor
  variants: method, function
  dispatch:
    CPU: lerp_cpu_tensor
    CUDA: lerp_cuda_tensor

- func: histc.out(Tensor self, int bins=100, Scalar min=0, Scalar max=0, *, Tensor(a!) out) -> Tensor(a!)
  exclude_from_c10_dispatcher: True
  dispatch:
    CPU: legacy::cpu::_th_histc_out
    CUDA: _histc_out_cuda

- func: histc(Tensor self, int bins=100, Scalar min=0, Scalar max=0) -> Tensor
  variants: method, function
  dispatch:
    CPU: legacy::cpu::_th_histc
    CUDA: _histc_cuda

- func: sign.out(Tensor self, *, Tensor(a!) out) -> Tensor(a!)
  exclude_from_c10_dispatcher: True
  dispatch:
    CPU: legacy::cpu::_th_sign_out
    CUDA: legacy::cuda::_th_sign_out
  named_guard: False

- func: sign(Tensor self) -> Tensor
  variants: method, function
  dispatch:
    CPU: legacy::cpu::_th_sign
    CUDA: legacy::cuda::_th_sign
  named_guard: False

- func: fmod.Scalar_out(Tensor self, Scalar other, *, Tensor(a!) out) -> Tensor(a!)
  exclude_from_c10_dispatcher: True
  dispatch:
    CPU: legacy::cpu::_th_fmod_out
    CUDA: legacy::cuda::_th_fmod_out

- func: fmod.Scalar(Tensor self, Scalar other) -> Tensor
  variants: method, function
  dispatch:
    CPU: legacy::cpu::_th_fmod
    CUDA: legacy::cuda::_th_fmod

- func: fmod.Tensor_out(Tensor self, Tensor other, *, Tensor(a!) out) -> Tensor(a!)
  exclude_from_c10_dispatcher: True
  dispatch:
    CPU: legacy::cpu::_th_fmod_out
    CUDA: legacy::cuda::_th_fmod_out

- func: fmod.Tensor(Tensor self, Tensor other) -> Tensor
  variants: method, function
  dispatch:
    CPU: legacy::cpu::_th_fmod
    CUDA: legacy::cuda::_th_fmod

- func: remainder.Scalar_out(Tensor self, Scalar other, *, Tensor(a!) out) -> Tensor(a!)
  exclude_from_c10_dispatcher: True
  dispatch:
    CPU: legacy::cpu::_th_remainder_out
    CUDA: legacy::cuda::_th_remainder_out

- func: remainder.Scalar(Tensor self, Scalar other) -> Tensor
  variants: method, function
  dispatch:
    CPU: legacy::cpu::_th_remainder
    CUDA: legacy::cuda::_th_remainder

- func: remainder.Tensor_out(Tensor self, Tensor other, *, Tensor(a!) out) -> Tensor(a!)
  exclude_from_c10_dispatcher: True
  dispatch:
    CPU: legacy::cpu::_th_remainder_out
    CUDA: legacy::cuda::_th_remainder_out

- func: remainder.Tensor(Tensor self, Tensor other) -> Tensor
  variants: method, function
  dispatch:
    CPU: legacy::cpu::_th_remainder
    CUDA: legacy::cuda::_th_remainder

- func: min.out(Tensor self, Tensor other, *, Tensor(a!) out) -> Tensor(a!)
  exclude_from_c10_dispatcher: True
  dispatch:
    CPU: legacy::cpu::_th_min_out
    CUDA: legacy::cuda::_th_min_out

- func: min.other(Tensor self, Tensor other) -> Tensor
  variants: method, function
  dispatch:
    CPU: legacy::cpu::_th_min
    CUDA: legacy::cuda::_th_min

- func: min(Tensor self) -> Tensor
  variants: method, function
  dispatch:
    CPU: legacy::cpu::_th_min
    CUDA: legacy::cuda::_th_min
    QuantizedCPU: min_quant

- func: max.out(Tensor self, Tensor other, *, Tensor(a!) out) -> Tensor(a!)
  exclude_from_c10_dispatcher: True
  dispatch:
    CPU: legacy::cpu::_th_max_out
    CUDA: legacy::cuda::_th_max_out

- func: max.other(Tensor self, Tensor other) -> Tensor
  variants: method, function
  dispatch:
    CPU: legacy::cpu::_th_max
    CUDA: legacy::cuda::_th_max

- func: max(Tensor self) -> Tensor
  variants: method, function
  dispatch:
    CPU: legacy::cpu::_th_max
    CUDA: legacy::cuda::_th_max
    QuantizedCPU: max_quant

- func: median(Tensor self) -> Tensor
  variants: method, function
  dispatch:
    CPU: median_cpu
    CUDA: median_cuda

- func: sort.values(Tensor self, int dim=-1, bool descending=False, *, Tensor(a!) values, Tensor(b!) indices) -> (Tensor(a!) values, Tensor(b!) indices)
  exclude_from_c10_dispatcher: True
  dispatch:
    CPU: legacy::cpu::_th_sort_out
    CUDA: legacy::cuda::_th_sort_out

- func: sort(Tensor self, int dim=-1, bool descending=False) -> (Tensor values, Tensor indices)
  variants: method, function
  dispatch:
    CPU: legacy::cpu::_th_sort
    CUDA: legacy::cuda::_th_sort
    QuantizedCPU: sort_quant

- func: argsort(Tensor self, int dim=-1, bool descending=False) -> Tensor
  variants: method, function

- func: topk.values(Tensor self, int k, int dim=-1, bool largest=True, bool sorted=True, *, Tensor(a!) values, Tensor(b!) indices) ->(Tensor(a!) values, Tensor(b!) indices)
  exclude_from_c10_dispatcher: True
  dispatch:
    CPU: topk_out_cpu
    CUDA: legacy::cuda::_th_topk_out

- func: topk(Tensor self, int k, int dim=-1, bool largest=True, bool sorted=True) -> (Tensor values, Tensor indices)
  variants: method, function

- func: all(Tensor self) -> Tensor
  variants: method, function

- func: any(Tensor self) -> Tensor
  variants: method, function

- func: renorm.out(Tensor self, Scalar p, int dim, Scalar maxnorm, *, Tensor(a!) out) -> Tensor(a!)
  exclude_from_c10_dispatcher: True
  dispatch:
    CPU: legacy::cpu::_th_renorm_out
    CUDA: legacy::cuda::_th_renorm_out

- func: renorm(Tensor self, Scalar p, int dim, Scalar maxnorm) -> Tensor
  variants: method, function
  dispatch:
    CPU: legacy::cpu::_th_renorm
    CUDA: legacy::cuda::_th_renorm

- func: unfold(Tensor(a) self, int dimension, int size, int step) -> Tensor(a)
  variants: method
  dispatch:
    CPU: legacy::cpu::_th_unfold
    CUDA: legacy::cuda::_th_unfold

- func: equal(Tensor self, Tensor other) -> bool
  variants: method, function
  dispatch:
    CPU: legacy::cpu::_th_equal
    CUDA: legacy::cuda::_th_equal

- func: pow.Tensor_Tensor_out(Tensor self, Tensor exponent, *, Tensor(a!) out) -> Tensor(a!)
  exclude_from_c10_dispatcher: True
  dispatch:
    CPU: legacy::cpu::_th_pow_out
    CUDA: legacy::cuda::_th_pow_out

- func: pow.Tensor_Tensor(Tensor self, Tensor exponent) -> Tensor
  variants: method, function
  dispatch:
    CPU: legacy::cpu::_th_pow
    CUDA: legacy::cuda::_th_pow

- func: pow.Scalar_out(Scalar self, Tensor exponent, *, Tensor(a!) out) -> Tensor(a!)
  exclude_from_c10_dispatcher: True
  dispatch:
    CPU: legacy::cpu::_th_pow_out
    CUDA: legacy::cuda::_th_pow_out

- func: pow.Scalar(Scalar self, Tensor exponent) -> Tensor
  dispatch:
    CPU: legacy::cpu::_th_pow
    CUDA: legacy::cuda::_th_pow

- func: normal.Tensor_float_out(Tensor mean, float std=1, *, Generator? generator=None, Tensor(a!) out) -> Tensor(a!)
  exclude_from_c10_dispatcher: True
  dispatch:
    CPU: legacy::cpu::_th_normal_out
    CUDA: normal_out_cuda

- func: normal.Tensor_float(Tensor mean, float std=1, *, Generator? generator=None) -> Tensor
  exclude_from_c10_dispatcher: True
  dispatch:
    CPU: legacy::cpu::_th_normal
    CUDA: normal_cuda

- func: normal.float_Tensor_out(float mean, Tensor std, *, Generator? generator=None, Tensor(a!) out) -> Tensor(a!)
  exclude_from_c10_dispatcher: True
  dispatch:
    CPU: legacy::cpu::_th_normal_out
    CUDA: normal_out_cuda

- func: normal.float_Tensor(float mean, Tensor std, *, Generator? generator=None) -> Tensor
  exclude_from_c10_dispatcher: True
  dispatch:
    CPU: legacy::cpu::_th_normal
    CUDA: normal_cuda

- func: normal.Tensor_Tensor_out(Tensor mean, Tensor std, *, Generator? generator=None, Tensor(a!) out) -> Tensor(a!)
  exclude_from_c10_dispatcher: True
  dispatch:
    CPU: legacy::cpu::_th_normal_out
    CUDA: normal_out_cuda

- func: normal.Tensor_Tensor(Tensor mean, Tensor std, *, Generator? generator=None) -> Tensor
  exclude_from_c10_dispatcher: True
  dispatch:
    CPU: legacy::cpu::_th_normal
    CUDA: normal_cuda

- func: normal.float_float(float mean, float std, int[] size, *, Generator? generator=None, ScalarType? dtype=None, Layout? layout=None, Device? device=None, bool? pin_memory=None) -> Tensor
  exclude_from_c10_dispatcher: True

- func: normal.float_float_out(float mean, float std, int[] size, *, Generator? generator=None, Tensor(a!) out) -> Tensor(a!)
  exclude_from_c10_dispatcher: True

- func: alias(Tensor(a) self) -> Tensor(a)
  variants: method, function

- func: _addr(Tensor self, Tensor vec1, Tensor vec2, *, Scalar beta=1, Scalar alpha=1) -> Tensor
  dispatch:
    CPU: legacy::cpu::_th_addr
    CUDA: legacy::cuda::_th_addr

- func: _addr_(Tensor(a!) self, Tensor vec1, Tensor vec2, *, Scalar beta=1, Scalar alpha=1) -> Tensor(a!)
  dispatch:
    CPU: legacy::cpu::_th_addr_
    CUDA: legacy::cuda::_th_addr_

- func: _addr.out(Tensor self, Tensor vec1, Tensor vec2, *, Scalar beta=1, Scalar alpha=1, Tensor(a!) out) -> Tensor(a!)
  exclude_from_c10_dispatcher: True
  dispatch:
    CPU: legacy::cpu::_th_addr_out
    CUDA: legacy::cuda::_th_addr_out

- func: _index_copy_(Tensor(a!) self, int dim, Tensor index, Tensor source) -> Tensor(a!)
  dispatch:
    CPU: legacy::cpu::_th_index_copy_
    CUDA: legacy::cuda::_th_index_copy_

- func: _cumsum(Tensor self, int dim) -> Tensor
  dispatch:
    CPU: legacy::cpu::_th_cumsum
    CUDA: legacy::cuda::_th_cumsum

- func: _cumsum.out(Tensor self, int dim, *, Tensor(a!) out) -> Tensor(a!)
  exclude_from_c10_dispatcher: True
  dispatch:
    CPU: legacy::cpu::_th_cumsum_out
    CUDA: legacy::cuda::_th_cumsum_out

- func: _cumprod(Tensor self, int dim) -> Tensor
  dispatch:
    CPU: legacy::cpu::_th_cumprod
    CUDA: legacy::cuda::_th_cumprod

- func: _cumprod.out(Tensor self, int dim, *, Tensor(a!) out) -> Tensor(a!)
  exclude_from_c10_dispatcher: True
  dispatch:
    CPU: legacy::cpu::_th_cumprod_out
    CUDA: legacy::cuda::_th_cumprod_out

- func: _var(Tensor self, bool unbiased=True) -> Tensor
  dispatch:
    CPU: legacy::cpu::_th_var
    CUDA: legacy::cuda::_th_var

- func: _std(Tensor self, bool unbiased=True) -> Tensor
  dispatch:
    CPU: legacy::cpu::_th_std
    CUDA: legacy::cuda::_th_std

- func: _addmm.out(Tensor self, Tensor mat1, Tensor mat2, *, Scalar beta=1, Scalar alpha=1, Tensor(a!) out) -> Tensor(a!)
  exclude_from_c10_dispatcher: True
  dispatch:
    CPU: legacy::cpu::_th_addmm_out
    CUDA: legacy::cuda::_th_addmm_out

- func: _addmm(Tensor self, Tensor mat1, Tensor mat2, *, Scalar beta=1, Scalar alpha=1) -> Tensor
  dispatch:
    CPU: legacy::cpu::_th_addmm
    CUDA: legacy::cuda::_th_addmm

- func: _addmm_(Tensor(a!) self, Tensor mat1, Tensor mat2, *, Scalar beta=1, Scalar alpha=1) -> Tensor(a!)
  dispatch:
    CPU: legacy::cpu::_th_addmm_
    CUDA: legacy::cuda::_th_addmm_

- func: _cat(Tensor[] tensors, int dim=0) -> Tensor
  dispatch:
    CPU: legacy::cpu::_th_cat
    CUDA: legacy::cuda::_th_cat

- func: _cat.out(Tensor[] tensors, int dim=0, *, Tensor(a!) out) -> Tensor(a!)
  exclude_from_c10_dispatcher: True
  dispatch:
    CPU: legacy::cpu::_th_cat_out
    CUDA: legacy::cuda::_th_cat_out

- func: _mode(Tensor self, int dim=-1, bool keepdim=False) -> (Tensor, Tensor)
  dispatch:
    CPU: legacy::cpu::_th_mode
    CUDA: legacy::cuda::_th_mode

- func: _mode.values(Tensor self, int dim=-1, bool keepdim=False, *, Tensor(a!) values, Tensor(b!) indices) -> (Tensor(a!), Tensor(b!))
  exclude_from_c10_dispatcher: True
  dispatch:
    CPU: legacy::cpu::_th_mode_out
    CUDA: legacy::cuda::_th_mode_out

- func: _max(Tensor self, int dim, bool keepdim=False) -> (Tensor, Tensor)
  dispatch:
    CPU: legacy::cpu::_th_max
    CUDA: legacy::cuda::_th_max

- func: _max.max(Tensor self, int dim, bool keepdim=False, *, Tensor(a!) max, Tensor(b!) max_indices) -> (Tensor(a!), Tensor(b!))
  exclude_from_c10_dispatcher: True
  dispatch:
    CPU: legacy::cpu::_th_max_out
    CUDA: legacy::cuda::_th_max_out

- func: _min(Tensor self, int dim, bool keepdim=False) -> (Tensor, Tensor)
  dispatch:
    CPU: legacy::cpu::_th_min
    CUDA: legacy::cuda::_th_min

- func: _min.min(Tensor self, int dim, bool keepdim=False, *, Tensor(a!) min, Tensor(b!) min_indices) -> (Tensor(a!), Tensor(b!))
  exclude_from_c10_dispatcher: True
  dispatch:
    CPU: legacy::cpu::_th_min_out
    CUDA: legacy::cuda::_th_min_out

## NN wrappers

- func: binary_cross_entropy.out(Tensor self, Tensor target, Tensor? weight=None, int reduction=Mean, *, Tensor(a!) out) -> Tensor(a!)
  exclude_from_c10_dispatcher: True
  python_module: nn
  dispatch:
    CPU: legacy::cpu::_thnn_binary_cross_entropy_forward_out
    CUDA: legacy::cuda::_thnn_binary_cross_entropy_forward_out

- func: binary_cross_entropy(Tensor self, Tensor target, Tensor? weight=None, int reduction=Mean) -> Tensor
  exclude_from_c10_dispatcher: True
  python_module: nn
  dispatch:
    CPU: legacy::cpu::_thnn_binary_cross_entropy_forward
    CUDA: legacy::cuda::_thnn_binary_cross_entropy_forward

- func: binary_cross_entropy_backward.grad_input(Tensor grad_output, Tensor self, Tensor target, Tensor? weight=None, int reduction=Mean, *, Tensor(a!) grad_input) -> Tensor(a!)
  exclude_from_c10_dispatcher: True
  python_module: nn
  dispatch:
    CPU: legacy::cpu::_thnn_binary_cross_entropy_backward_out
    CUDA: legacy::cuda::_thnn_binary_cross_entropy_backward_out

- func: binary_cross_entropy_backward(Tensor grad_output, Tensor self, Tensor target, Tensor? weight=None, int reduction=Mean) -> Tensor
  exclude_from_c10_dispatcher: True
  python_module: nn
  dispatch:
    CPU: legacy::cpu::_thnn_binary_cross_entropy_backward
    CUDA: legacy::cuda::_thnn_binary_cross_entropy_backward

- func: mse_loss.out(Tensor self, Tensor target, int reduction=Mean, *, Tensor(a!) out) -> Tensor(a!)
  exclude_from_c10_dispatcher: True
  python_module: nn
  dispatch:
    CPU: legacy::cpu::_thnn_mse_loss_forward_out
    CUDA: legacy::cuda::_thnn_mse_loss_forward_out

- func: mse_loss(Tensor self, Tensor target, int reduction=Mean) -> Tensor
  python_module: nn
  dispatch:
    CPU: legacy::cpu::_thnn_mse_loss_forward
    CUDA: legacy::cuda::_thnn_mse_loss_forward

- func: mse_loss_backward.grad_input(Tensor grad_output, Tensor self, Tensor target, int reduction, *, Tensor(a!) grad_input) -> Tensor(a!)
  exclude_from_c10_dispatcher: True
  python_module: nn
  dispatch:
    CPU: legacy::cpu::_thnn_mse_loss_backward_out
    CUDA: legacy::cuda::_thnn_mse_loss_backward_out

- func: mse_loss_backward(Tensor grad_output, Tensor self, Tensor target, int reduction) -> Tensor
  python_module: nn
  dispatch:
    CPU: legacy::cpu::_thnn_mse_loss_backward
    CUDA: legacy::cuda::_thnn_mse_loss_backward

- func: l1_loss.out(Tensor self, Tensor target, int reduction=Mean, *, Tensor(a!) out) -> Tensor(a!)
  exclude_from_c10_dispatcher: True
  python_module: nn
  dispatch:
    CPU: legacy::cpu::_thnn_l1_loss_forward_out
    CUDA: legacy::cuda::_thnn_l1_loss_forward_out

- func: l1_loss(Tensor self, Tensor target, int reduction=Mean) -> Tensor
  python_module: nn
  dispatch:
    CPU: legacy::cpu::_thnn_l1_loss_forward
    CUDA: legacy::cuda::_thnn_l1_loss_forward

- func: l1_loss_backward.grad_input(Tensor grad_output, Tensor self, Tensor target, int reduction, *, Tensor(a!) grad_input) -> Tensor(a!)
  exclude_from_c10_dispatcher: True
  python_module: nn
  dispatch:
    CPU: legacy::cpu::_thnn_l1_loss_backward_out
    CUDA: legacy::cuda::_thnn_l1_loss_backward_out

- func: l1_loss_backward(Tensor grad_output, Tensor self, Tensor target, int reduction) -> Tensor
  python_module: nn
  dispatch:
    CPU: legacy::cpu::_thnn_l1_loss_backward
    CUDA: legacy::cuda::_thnn_l1_loss_backward

- func: multi_margin_loss.out(Tensor self, Tensor target, Scalar p=1, Scalar margin=1, Tensor? weight=None, int reduction=Mean, *, Tensor(a!) out) -> Tensor(a!)
  exclude_from_c10_dispatcher: True
  python_module: nn
  dispatch:
    CPU: legacy::cpu::_thnn_multi_margin_loss_forward_out
    CUDA: legacy::cuda::_thnn_multi_margin_loss_forward_out

- func: multi_margin_loss(Tensor self, Tensor target, Scalar p=1, Scalar margin=1, Tensor? weight=None, int reduction=Mean) -> Tensor
  exclude_from_c10_dispatcher: True
  python_module: nn
  dispatch:
    CPU: legacy::cpu::_thnn_multi_margin_loss_forward
    CUDA: legacy::cuda::_thnn_multi_margin_loss_forward

- func: multi_margin_loss_backward.grad_input(Tensor grad_output, Tensor self, Tensor target, Scalar p, Scalar margin, Tensor? weight=None, int reduction=Mean, *, Tensor(a!) grad_input) -> Tensor(a!)
  exclude_from_c10_dispatcher: True
  python_module: nn
  dispatch:
    CPU: legacy::cpu::_thnn_multi_margin_loss_backward_out
    CUDA: legacy::cuda::_thnn_multi_margin_loss_backward_out

- func: multi_margin_loss_backward(Tensor grad_output, Tensor self, Tensor target, Scalar p, Scalar margin, Tensor? weight=None, int reduction=Mean) -> Tensor
  exclude_from_c10_dispatcher: True
  python_module: nn
  dispatch:
    CPU: legacy::cpu::_thnn_multi_margin_loss_backward
    CUDA: legacy::cuda::_thnn_multi_margin_loss_backward

- func: multilabel_margin_loss.out(Tensor self, Tensor target, int reduction=Mean, *, Tensor(a!) out) -> Tensor(a!)
  exclude_from_c10_dispatcher: True
  python_module: nn

- func: multilabel_margin_loss(Tensor self, Tensor target, int reduction=Mean) -> Tensor
  python_module: nn

- func: multilabel_margin_loss_forward.output(Tensor self, Tensor target, int reduction, *, Tensor(a!) output, Tensor(b!) is_target) -> (Tensor(a!), Tensor(b!))
  exclude_from_c10_dispatcher: True
  python_module: nn
  dispatch:
    CPU: legacy::cpu::_thnn_multilabel_margin_loss_forward_out
    CUDA: legacy::cuda::_thnn_multilabel_margin_loss_forward_out

- func: multilabel_margin_loss_forward(Tensor self, Tensor target, int reduction) -> (Tensor output, Tensor is_target)
  python_module: nn
  dispatch:
    CPU: legacy::cpu::_thnn_multilabel_margin_loss_forward
    CUDA: legacy::cuda::_thnn_multilabel_margin_loss_forward

- func: multilabel_margin_loss_backward.grad_input(Tensor grad_output, Tensor self, Tensor target, int reduction, Tensor is_target, *, Tensor(a!) grad_input) -> Tensor(a!)
  exclude_from_c10_dispatcher: True
  python_module: nn
  dispatch:
    CPU: legacy::cpu::_thnn_multilabel_margin_loss_backward_out
    CUDA: legacy::cuda::_thnn_multilabel_margin_loss_backward_out

- func: multilabel_margin_loss_backward(Tensor grad_output, Tensor self, Tensor target, int reduction, Tensor is_target) -> Tensor
  python_module: nn
  dispatch:
    CPU: legacy::cpu::_thnn_multilabel_margin_loss_backward
    CUDA: legacy::cuda::_thnn_multilabel_margin_loss_backward

- func: nll_loss.out(Tensor self, Tensor target, Tensor? weight=None, int reduction=Mean, int ignore_index=-100, *, Tensor(a!) out) -> Tensor(a!)
  exclude_from_c10_dispatcher: True
  python_module: nn

- func: nll_loss(Tensor self, Tensor target, Tensor? weight=None, int reduction=Mean, int ignore_index=-100) -> Tensor
  exclude_from_c10_dispatcher: True
  python_module: nn

- func: nll_loss_forward.output(Tensor self, Tensor target, Tensor? weight, int reduction, int ignore_index, *, Tensor(a!) output, Tensor(b!) total_weight) -> (Tensor(a!), Tensor(b!))
  exclude_from_c10_dispatcher: True
  python_module: nn
  dispatch:
    CPU: legacy::cpu::_thnn_nll_loss_forward_out
    CUDA: legacy::cuda::_thnn_nll_loss_forward_out

- func: nll_loss_forward(Tensor self, Tensor target, Tensor? weight, int reduction, int ignore_index) -> (Tensor output, Tensor total_weight)
  exclude_from_c10_dispatcher: True
  python_module: nn
  dispatch:
    CPU: legacy::cpu::_thnn_nll_loss_forward
    CUDA: legacy::cuda::_thnn_nll_loss_forward

- func: nll_loss_backward.grad_input(Tensor grad_output, Tensor self, Tensor target, Tensor? weight, int reduction, int ignore_index, Tensor total_weight, *, Tensor(a!) grad_input) -> Tensor(a!)
  exclude_from_c10_dispatcher: True
  python_module: nn
  dispatch:
    CPU: legacy::cpu::_thnn_nll_loss_backward_out
    CUDA: legacy::cuda::_thnn_nll_loss_backward_out

- func: nll_loss_backward(Tensor grad_output, Tensor self, Tensor target, Tensor? weight, int reduction, int ignore_index, Tensor total_weight) -> Tensor
  exclude_from_c10_dispatcher: True
  python_module: nn
  dispatch:
    CPU: legacy::cpu::_thnn_nll_loss_backward
    CUDA: legacy::cuda::_thnn_nll_loss_backward

- func: nll_loss2d.out(Tensor self, Tensor target, Tensor? weight=None, int reduction=Mean, int ignore_index=-100, *, Tensor(a!) out) -> Tensor(a!)
  exclude_from_c10_dispatcher: True
  python_module: nn

- func: nll_loss2d(Tensor self, Tensor target, Tensor? weight=None, int reduction=Mean, int ignore_index=-100) -> Tensor
  exclude_from_c10_dispatcher: True
  python_module: nn

- func: nll_loss2d_forward.output(Tensor self, Tensor target, Tensor? weight, int reduction, int ignore_index, *, Tensor(a!) output, Tensor(b!) total_weight) -> (Tensor(a!), Tensor(b!))
  exclude_from_c10_dispatcher: True
  python_module: nn
  dispatch:
    CPU: legacy::cpu::_thnn_nll_loss2d_forward_out
    CUDA: legacy::cuda::_thnn_nll_loss2d_forward_out

- func: nll_loss2d_forward(Tensor self, Tensor target, Tensor? weight, int reduction, int ignore_index) -> (Tensor output, Tensor total_weight)
  exclude_from_c10_dispatcher: True
  python_module: nn
  dispatch:
    CPU: legacy::cpu::_thnn_nll_loss2d_forward
    CUDA: legacy::cuda::_thnn_nll_loss2d_forward

- func: nll_loss2d_backward.grad_input(Tensor grad_output, Tensor self, Tensor target, Tensor? weight, int reduction, int ignore_index, Tensor total_weight, *, Tensor(a!) grad_input) -> Tensor(a!)
  exclude_from_c10_dispatcher: True
  python_module: nn
  dispatch:
    CPU: legacy::cpu::_thnn_nll_loss2d_backward_out
    CUDA: legacy::cuda::_thnn_nll_loss2d_backward_out

- func: nll_loss2d_backward(Tensor grad_output, Tensor self, Tensor target, Tensor? weight, int reduction, int ignore_index, Tensor total_weight) -> Tensor
  exclude_from_c10_dispatcher: True
  python_module: nn
  dispatch:
    CPU: legacy::cpu::_thnn_nll_loss2d_backward
    CUDA: legacy::cuda::_thnn_nll_loss2d_backward

- func: smooth_l1_loss.out(Tensor self, Tensor target, int reduction=Mean, *, Tensor(a!) out) -> Tensor(a!)
  exclude_from_c10_dispatcher: True
  python_module: nn
  dispatch:
    CPU: legacy::cpu::_thnn_smooth_l1_loss_forward_out
    CUDA: legacy::cuda::_thnn_smooth_l1_loss_forward_out

- func: smooth_l1_loss(Tensor self, Tensor target, int reduction=Mean) -> Tensor
  python_module: nn
  dispatch:
    CPU: legacy::cpu::_thnn_smooth_l1_loss_forward
    CUDA: legacy::cuda::_thnn_smooth_l1_loss_forward

- func: smooth_l1_loss_backward.grad_input(Tensor grad_output, Tensor self, Tensor target, int reduction, *, Tensor(a!) grad_input) -> Tensor(a!)
  exclude_from_c10_dispatcher: True
  python_module: nn
  dispatch:
    CPU: legacy::cpu::_thnn_smooth_l1_loss_backward_out
    CUDA: legacy::cuda::_thnn_smooth_l1_loss_backward_out

- func: smooth_l1_loss_backward(Tensor grad_output, Tensor self, Tensor target, int reduction) -> Tensor
  python_module: nn
  dispatch:
    CPU: legacy::cpu::_thnn_smooth_l1_loss_backward
    CUDA: legacy::cuda::_thnn_smooth_l1_loss_backward

- func: soft_margin_loss.out(Tensor self, Tensor target, int reduction=Mean, *, Tensor(a!) out) -> Tensor(a!)
  exclude_from_c10_dispatcher: True
  python_module: nn
  dispatch:
    CPU: legacy::cpu::_thnn_soft_margin_loss_forward_out
    CUDA: legacy::cuda::_thnn_soft_margin_loss_forward_out

- func: soft_margin_loss(Tensor self, Tensor target, int reduction=Mean) -> Tensor
  python_module: nn
  dispatch:
    CPU: legacy::cpu::_thnn_soft_margin_loss_forward
    CUDA: legacy::cuda::_thnn_soft_margin_loss_forward

- func: soft_margin_loss_backward.grad_input(Tensor grad_output, Tensor self, Tensor target, int reduction, *, Tensor(a!) grad_input) -> Tensor(a!)
  exclude_from_c10_dispatcher: True
  python_module: nn
  dispatch:
    CPU: legacy::cpu::_thnn_soft_margin_loss_backward_out
    CUDA: legacy::cuda::_thnn_soft_margin_loss_backward_out

- func: soft_margin_loss_backward(Tensor grad_output, Tensor self, Tensor target, int reduction) -> Tensor
  python_module: nn
  dispatch:
    CPU: legacy::cpu::_thnn_soft_margin_loss_backward
    CUDA: legacy::cuda::_thnn_soft_margin_loss_backward

- func: elu.out(Tensor self, Scalar alpha=1, Scalar scale=1, Scalar input_scale=1, *, Tensor(a!) out) -> Tensor(a!)
  exclude_from_c10_dispatcher: True
  python_module: nn
  dispatch:
    CPU: legacy::cpu::_thnn_elu_forward_out
    CUDA: legacy::cuda::_thnn_elu_forward_out

- func: elu(Tensor self, Scalar alpha=1, Scalar scale=1, Scalar input_scale=1) -> Tensor
  python_module: nn
  dispatch:
    CPU: legacy::cpu::_thnn_elu_forward
    CUDA: legacy::cuda::_thnn_elu_forward

- func: elu_backward.grad_input(Tensor grad_output, Scalar alpha, Scalar scale, Scalar input_scale, Tensor output, *, Tensor(a!) grad_input) -> Tensor(a!)
  exclude_from_c10_dispatcher: True
  python_module: nn
  dispatch:
    CPU: legacy::cpu::_thnn_elu_backward_out
    CUDA: legacy::cuda::_thnn_elu_backward_out

- func: elu_backward(Tensor grad_output, Scalar alpha, Scalar scale, Scalar input_scale, Tensor output) -> Tensor
  python_module: nn
  dispatch:
    CPU: legacy::cpu::_thnn_elu_backward
    CUDA: legacy::cuda::_thnn_elu_backward

- func: elu_(Tensor(a!) self, Scalar alpha=1, Scalar scale=1, Scalar input_scale=1) -> Tensor(a!)
  python_module: nn
  dispatch:
    CPU: legacy::cpu::_thnn_elu_forward_
    CUDA: legacy::cuda::_thnn_elu_forward_

- func: glu.out(Tensor self, int dim=-1, *, Tensor(a!) out) -> Tensor(a!)
  exclude_from_c10_dispatcher: True
  python_module: nn
  dispatch:
    CPU: legacy::cpu::_thnn_glu_forward_out
    CUDA: legacy::cuda::_thnn_glu_forward_out

- func: glu(Tensor self, int dim=-1) -> Tensor
  python_module: nn
  dispatch:
    CPU: legacy::cpu::_thnn_glu_forward
    CUDA: legacy::cuda::_thnn_glu_forward

- func: glu_backward.grad_input(Tensor grad_output, Tensor self, int dim, *, Tensor(a!) grad_input) -> Tensor(a!)
  exclude_from_c10_dispatcher: True
  python_module: nn
  dispatch:
    CPU: legacy::cpu::_thnn_glu_backward_out
    CUDA: legacy::cuda::_thnn_glu_backward_out

- func: glu_backward(Tensor grad_output, Tensor self, int dim) -> Tensor
  python_module: nn
  dispatch:
    CPU: legacy::cpu::_thnn_glu_backward
    CUDA: legacy::cuda::_thnn_glu_backward

- func: hardtanh.out(Tensor self, Scalar min_val=-1, Scalar max_val=1, *, Tensor(a!) out) -> Tensor(a!)
  exclude_from_c10_dispatcher: True
  python_module: nn
  dispatch:
    CPU: legacy::cpu::_thnn_hardtanh_forward_out
    CUDA: legacy::cuda::_thnn_hardtanh_forward_out

- func: hardtanh(Tensor self, Scalar min_val=-1, Scalar max_val=1) -> Tensor
  python_module: nn
  dispatch:
    CPU: legacy::cpu::_thnn_hardtanh_forward
    CUDA: legacy::cuda::_thnn_hardtanh_forward

- func: hardtanh_backward.grad_input(Tensor grad_output, Tensor self, Scalar min_val, Scalar max_val, *, Tensor(a!) grad_input) -> Tensor(a!)
  exclude_from_c10_dispatcher: True
  python_module: nn
  dispatch:
    CPU: legacy::cpu::_thnn_hardtanh_backward_out
    CUDA: legacy::cuda::_thnn_hardtanh_backward_out

- func: hardtanh_backward(Tensor grad_output, Tensor self, Scalar min_val, Scalar max_val) -> Tensor
  python_module: nn
  dispatch:
    CPU: legacy::cpu::_thnn_hardtanh_backward
    CUDA: legacy::cuda::_thnn_hardtanh_backward

- func: hardtanh_(Tensor(a!) self, Scalar min_val=-1, Scalar max_val=1) -> Tensor(a!)
  python_module: nn
  dispatch:
    CPU: legacy::cpu::_thnn_hardtanh_forward_
    CUDA: legacy::cuda::_thnn_hardtanh_forward_

- func: leaky_relu.out(Tensor self, Scalar negative_slope=0.01, *, Tensor(a!) out) -> Tensor(a!)
  exclude_from_c10_dispatcher: True
  python_module: nn
  dispatch:
    CPU: legacy::cpu::_thnn_leaky_relu_forward_out
    CUDA: legacy::cuda::_thnn_leaky_relu_forward_out

- func: leaky_relu(Tensor self, Scalar negative_slope=0.01) -> Tensor
  python_module: nn
  dispatch:
    CPU: legacy::cpu::_thnn_leaky_relu_forward
    CUDA: legacy::cuda::_thnn_leaky_relu_forward

- func: leaky_relu_backward.grad_input(Tensor grad_output, Tensor self, Scalar negative_slope, *, Tensor(a!) grad_input) -> Tensor(a!)
  exclude_from_c10_dispatcher: True
  python_module: nn
  dispatch:
    CPU: legacy::cpu::_thnn_leaky_relu_backward_out
    CUDA: legacy::cuda::_thnn_leaky_relu_backward_out

- func: leaky_relu_backward(Tensor grad_output, Tensor self, Scalar negative_slope) -> Tensor
  python_module: nn
  dispatch:
    CPU: legacy::cpu::_thnn_leaky_relu_backward
    CUDA: legacy::cuda::_thnn_leaky_relu_backward

- func: leaky_relu_(Tensor(a!) self, Scalar negative_slope=0.01) -> Tensor(a!)
  python_module: nn
  dispatch:
    CPU: legacy::cpu::_thnn_leaky_relu_forward_
    CUDA: legacy::cuda::_thnn_leaky_relu_forward_

- func: log_sigmoid.out(Tensor self, *, Tensor(a!) out) -> Tensor(a!)
  exclude_from_c10_dispatcher: True
  python_module: nn

- func: log_sigmoid(Tensor self) -> Tensor
  python_module: nn

- func: log_sigmoid_forward.output(Tensor self, *, Tensor(a!) output, Tensor(b!) buffer) -> (Tensor(a!), Tensor(b!))
  exclude_from_c10_dispatcher: True
  python_module: nn
  dispatch:
    CPU: legacy::cpu::_thnn_log_sigmoid_forward_out
    CUDA: legacy::cuda::_thnn_log_sigmoid_forward_out

- func: log_sigmoid_forward(Tensor self) -> (Tensor output, Tensor buffer)
  python_module: nn
  dispatch:
    CPU: legacy::cpu::_thnn_log_sigmoid_forward
    CUDA: legacy::cuda::_thnn_log_sigmoid_forward

- func: log_sigmoid_backward.grad_input(Tensor grad_output, Tensor self, Tensor buffer, *, Tensor(a!) grad_input) -> Tensor(a!)
  exclude_from_c10_dispatcher: True
  python_module: nn
  dispatch:
    CPU: legacy::cpu::_thnn_log_sigmoid_backward_out
    CUDA: legacy::cuda::_thnn_log_sigmoid_backward_out

- func: log_sigmoid_backward(Tensor grad_output, Tensor self, Tensor buffer) -> Tensor
  python_module: nn
  dispatch:
    CPU: legacy::cpu::_thnn_log_sigmoid_backward
    CUDA: legacy::cuda::_thnn_log_sigmoid_backward

- func: rrelu_with_noise.out(Tensor self, Tensor noise, Scalar lower=0.125, Scalar upper=0.3333333333333333, bool training=False, Generator? generator=None, *, Tensor(a!) out) -> Tensor(a!)
  exclude_from_c10_dispatcher: True
  python_module: nn
  dispatch:
    CPU: legacy::cpu::_thnn_rrelu_with_noise_forward_out
    CUDA: legacy::cuda::_thnn_rrelu_with_noise_forward_out

- func: rrelu_with_noise(Tensor self, Tensor noise, Scalar lower=0.125, Scalar upper=0.3333333333333333, bool training=False, Generator? generator=None) -> Tensor
  exclude_from_c10_dispatcher: True
  python_module: nn
  dispatch:
    CPU: legacy::cpu::_thnn_rrelu_with_noise_forward
    CUDA: legacy::cuda::_thnn_rrelu_with_noise_forward

- func: rrelu_with_noise_backward.grad_input(Tensor grad_output, Tensor self, Tensor noise, Scalar lower, Scalar upper, bool training, *, Tensor(a!) grad_input) -> Tensor(a!)
  exclude_from_c10_dispatcher: True
  python_module: nn
  dispatch:
    CPU: legacy::cpu::_thnn_rrelu_with_noise_backward_out
    CUDA: legacy::cuda::_thnn_rrelu_with_noise_backward_out

- func: rrelu_with_noise_backward(Tensor grad_output, Tensor self, Tensor noise, Scalar lower, Scalar upper, bool training) -> Tensor
  python_module: nn
  dispatch:
    CPU: legacy::cpu::_thnn_rrelu_with_noise_backward
    CUDA: legacy::cuda::_thnn_rrelu_with_noise_backward

- func: rrelu_with_noise_(Tensor(a!) self, Tensor noise, Scalar lower=0.125, Scalar upper=0.3333333333333333, bool training=False, Generator? generator=None) -> Tensor(a!)
  exclude_from_c10_dispatcher: True
  python_module: nn
  dispatch:
    CPU: legacy::cpu::_thnn_rrelu_with_noise_forward_
    CUDA: legacy::cuda::_thnn_rrelu_with_noise_forward_

- func: softplus.out(Tensor self, Scalar beta=1, Scalar threshold=20, *, Tensor(a!) out) -> Tensor(a!)
  exclude_from_c10_dispatcher: True
  python_module: nn
  dispatch:
    CPU: legacy::cpu::_thnn_softplus_forward_out
    CUDA: legacy::cuda::_thnn_softplus_forward_out

- func: softplus(Tensor self, Scalar beta=1, Scalar threshold=20) -> Tensor
  python_module: nn
  dispatch:
    CPU: legacy::cpu::_thnn_softplus_forward
    CUDA: legacy::cuda::_thnn_softplus_forward

- func: softplus_backward.grad_input(Tensor grad_output, Tensor self, Scalar beta, Scalar threshold, Tensor output, *, Tensor(a!) grad_input) -> Tensor(a!)
  exclude_from_c10_dispatcher: True
  python_module: nn
  dispatch:
    CPU: legacy::cpu::_thnn_softplus_backward_out
    CUDA: legacy::cuda::_thnn_softplus_backward_out

- func: softplus_backward(Tensor grad_output, Tensor self, Scalar beta, Scalar threshold, Tensor output) -> Tensor
  python_module: nn
  dispatch:
    CPU: legacy::cpu::_thnn_softplus_backward
    CUDA: legacy::cuda::_thnn_softplus_backward

- func: softshrink.out(Tensor self, Scalar lambd=0.5, *, Tensor(a!) out) -> Tensor(a!)
  exclude_from_c10_dispatcher: True
  python_module: nn
  dispatch:
    CPU: legacy::cpu::_thnn_softshrink_forward_out
    CUDA: legacy::cuda::_thnn_softshrink_forward_out

- func: softshrink(Tensor self, Scalar lambd=0.5) -> Tensor
  python_module: nn
  dispatch:
    CPU: legacy::cpu::_thnn_softshrink_forward
    CUDA: legacy::cuda::_thnn_softshrink_forward

- func: softshrink_backward.grad_input(Tensor grad_output, Tensor self, Scalar lambd, *, Tensor(a!) grad_input) -> Tensor(a!)
  exclude_from_c10_dispatcher: True
  python_module: nn
  dispatch:
    CPU: legacy::cpu::_thnn_softshrink_backward_out
    CUDA: legacy::cuda::_thnn_softshrink_backward_out

- func: softshrink_backward(Tensor grad_output, Tensor self, Scalar lambd) -> Tensor
  python_module: nn
  dispatch:
    CPU: legacy::cpu::_thnn_softshrink_backward
    CUDA: legacy::cuda::_thnn_softshrink_backward

- func: adaptive_avg_pool2d.out(Tensor self, int[2] output_size, *, Tensor(a!) out) -> Tensor(a!)
  exclude_from_c10_dispatcher: True
  python_module: nn
  dispatch:
    CPU: adaptive_avg_pool2d_out_cpu
    CUDA: adaptive_avg_pool2d_out_cuda
    MkldnnCPU: mkldnn_adaptive_avg_pool2d_out
    QuantizedCPU: quantized_adaptive_avg_pool2d_out

- func: adaptive_avg_pool2d(Tensor self, int[2] output_size) -> Tensor
  python_module: nn

- func: mkldnn_adaptive_avg_pool2d(Tensor self, int[2] output_size) -> Tensor
  dispatch:
    MkldnnCPU: mkldnn_adaptive_avg_pool2d
  requires_tensor: True

- func: _adaptive_avg_pool2d(Tensor self, int[2] output_size) -> Tensor
  dispatch:
    CPU: adaptive_avg_pool2d_cpu
    CUDA: adaptive_avg_pool2d_cuda
    QuantizedCPU: quantized_adaptive_avg_pool2d

- func: _adaptive_avg_pool2d_backward(Tensor grad_output, Tensor self) -> Tensor
  python_module: nn
  dispatch:
    CPU: adaptive_avg_pool2d_backward_cpu
    CUDA: adaptive_avg_pool2d_backward_cuda

- func: adaptive_avg_pool3d.out(Tensor self, int[3] output_size, *, Tensor(a!) out) -> Tensor(a!)
  exclude_from_c10_dispatcher: True
  python_module: nn
  dispatch:
    CPU: adaptive_avg_pool3d_out_cpu
    CUDA: adaptive_avg_pool3d_out_cuda

- func: adaptive_avg_pool3d(Tensor self, int[3] output_size) -> Tensor
  python_module: nn
  dispatch:
    CPU: adaptive_avg_pool3d_cpu
    CUDA: adaptive_avg_pool3d_cuda

- func: adaptive_avg_pool3d_backward.grad_input(Tensor grad_output, Tensor self, *, Tensor(a!) grad_input) -> Tensor(a!)
  exclude_from_c10_dispatcher: True
  python_module: nn
  dispatch:
    CPU: adaptive_avg_pool3d_backward_out_cpu
    CUDA: adaptive_avg_pool3d_backward_out_cuda

- func: adaptive_avg_pool3d_backward(Tensor grad_output, Tensor self) -> Tensor
  python_module: nn
  dispatch:
    CPU: adaptive_avg_pool3d_backward_cpu
    CUDA: adaptive_avg_pool3d_backward_cuda

# Return: (Tensor output, Tensor indices)
- func: adaptive_max_pool2d.out(Tensor self, int[2] output_size, *, Tensor(a!) out, Tensor(b!) indices) -> (Tensor(a!), Tensor(b!))
  exclude_from_c10_dispatcher: True
  python_module: nn
  dispatch:
    CPU: adaptive_max_pool2d_out_cpu
    CUDA: adaptive_max_pool2d_out_cuda

# Return: (Tensor output, Tensor indices)
- func: adaptive_max_pool2d(Tensor self, int[2] output_size) -> (Tensor, Tensor)
  python_module: nn
  dispatch:
    CPU: adaptive_max_pool2d_cpu
    CUDA: adaptive_max_pool2d_cuda

- func: adaptive_max_pool2d_backward.grad_input(Tensor grad_output, Tensor self, Tensor indices, *, Tensor(a!) grad_input) -> Tensor(a!)
  exclude_from_c10_dispatcher: True
  python_module: nn
  dispatch:
    CPU: adaptive_max_pool2d_backward_out_cpu
    CUDA: adaptive_max_pool2d_backward_out_cuda

- func: adaptive_max_pool2d_backward(Tensor grad_output, Tensor self, Tensor indices) -> Tensor
  python_module: nn
  dispatch:
    CPU: adaptive_max_pool2d_backward_cpu
    CUDA: adaptive_max_pool2d_backward_cuda

# Return: (Tensor output, Tensor indices)
- func: adaptive_max_pool3d.out(Tensor self, int[3] output_size, *, Tensor(a!) out, Tensor(b!) indices) -> (Tensor(a!), Tensor(b!))
  exclude_from_c10_dispatcher: True
  python_module: nn
  dispatch:
    CPU: adaptive_max_pool3d_out_cpu
    CUDA: adaptive_max_pool3d_out_cuda

# Return: (Tensor output, Tensor indices)
- func: adaptive_max_pool3d(Tensor self, int[3] output_size) -> (Tensor, Tensor)
  python_module: nn
  dispatch:
    CPU: adaptive_max_pool3d_cpu
    CUDA: adaptive_max_pool3d_cuda

- func: adaptive_max_pool3d_backward.grad_input(Tensor grad_output, Tensor self, Tensor indices, *, Tensor(a!) grad_input) -> Tensor(a!)
  exclude_from_c10_dispatcher: True
  python_module: nn
  dispatch:
    CPU: adaptive_max_pool3d_backward_out_cpu
    CUDA: adaptive_max_pool3d_backward_out_cuda

- func: adaptive_max_pool3d_backward(Tensor grad_output, Tensor self, Tensor indices) -> Tensor
  python_module: nn
  dispatch:
    CPU: adaptive_max_pool3d_backward_cpu
    CUDA: adaptive_max_pool3d_backward_cuda

- func: avg_pool2d.out(Tensor self, int[2] kernel_size, int[2] stride=[], int[2] padding=0, bool ceil_mode=False, bool count_include_pad=True, int? divisor_override=None, *, Tensor(a!) out) -> Tensor(a!)
  exclude_from_c10_dispatcher: True
  python_module: nn
  dispatch:
    CPU: avg_pool2d_out_cpu
    CUDA: avg_pool2d_out_cuda
    MkldnnCPU: mkldnn_avg_pool2d_out

- func: avg_pool2d(Tensor self, int[2] kernel_size, int[2] stride=[], int[2] padding=0, bool ceil_mode=False, bool count_include_pad=True, int? divisor_override=None) -> Tensor
  python_module: nn
  dispatch:
    CPU: avg_pool2d_cpu
    CUDA: avg_pool2d_cuda
    MkldnnCPU: mkldnn_avg_pool2d

- func: avg_pool2d_backward.grad_input(Tensor grad_output, Tensor self, int[2] kernel_size, int[2] stride, int[2] padding, bool ceil_mode, bool count_include_pad, int? divisor_override, *, Tensor(a!) grad_input) -> Tensor(a!)
  exclude_from_c10_dispatcher: True
  python_module: nn
  dispatch:
    CPU: avg_pool2d_backward_out_cpu
    CUDA: avg_pool2d_backward_out_cuda

- func: avg_pool2d_backward(Tensor grad_output, Tensor self, int[2] kernel_size, int[2] stride, int[2] padding, bool ceil_mode, bool count_include_pad, int? divisor_override) -> Tensor
  python_module: nn
  dispatch:
    CPU: avg_pool2d_backward_cpu
    CUDA: avg_pool2d_backward_cuda

- func: avg_pool3d.out(Tensor self, int[3] kernel_size, int[3] stride=[], int[3] padding=0, bool ceil_mode=False, bool count_include_pad=True, int? divisor_override=None, *, Tensor(a!) out) -> Tensor(a!)
  exclude_from_c10_dispatcher: True
  python_module: nn
  dispatch:
    CPU: avg_pool3d_out_cpu
    CUDA: avg_pool3d_out_cuda

- func: avg_pool3d(Tensor self, int[3] kernel_size, int[3] stride=[], int[3] padding=0, bool ceil_mode=False, bool count_include_pad=True, int? divisor_override=None) -> Tensor
  python_module: nn
  dispatch:
    CPU: avg_pool3d_cpu
    CUDA: avg_pool3d_cuda

- func: avg_pool3d_backward.grad_input(Tensor grad_output, Tensor self, int[3] kernel_size, int[3] stride, int[3] padding, bool ceil_mode, bool count_include_pad, int? divisor_override, *, Tensor(a!) grad_input) -> Tensor(a!)
  exclude_from_c10_dispatcher: True
  python_module: nn
  dispatch:
    CPU: avg_pool3d_backward_out_cpu
    CUDA: avg_pool3d_backward_out_cuda

- func: avg_pool3d_backward(Tensor grad_output, Tensor self, int[3] kernel_size, int[3] stride, int[3] padding, bool ceil_mode, bool count_include_pad, int? divisor_override) -> Tensor
  python_module: nn
  dispatch:
    CPU: avg_pool3d_backward_cpu
    CUDA: avg_pool3d_backward_cuda

# Return: (Tensor output, Tensor indices)
- func: fractional_max_pool2d.output(Tensor self, int[2] kernel_size, int[2] output_size, Tensor random_samples, *, Tensor(a!) output, Tensor(b!) indices) -> (Tensor(a!), Tensor(b!))
  exclude_from_c10_dispatcher: True
  python_module: nn
  dispatch:
    CPU: fractional_max_pool2d_out_cpu
    CUDA: fractional_max_pool2d_out_cuda

# Return: (Tensor output, Tensor indices)
- func: fractional_max_pool2d(Tensor self, int[2] kernel_size, int[2] output_size, Tensor random_samples) -> (Tensor, Tensor)
  python_module: nn
  dispatch:
    CPU: fractional_max_pool2d_cpu
    CUDA: fractional_max_pool2d_cuda

- func: fractional_max_pool2d_backward.grad_input(Tensor grad_output, Tensor self, int[2] kernel_size, int[2] output_size, Tensor indices, *, Tensor(a!) grad_input) -> Tensor(a!)
  exclude_from_c10_dispatcher: True
  python_module: nn
  dispatch:
    CPU: fractional_max_pool2d_backward_out_cpu
    CUDA: fractional_max_pool2d_backward_out_cuda

- func: fractional_max_pool2d_backward(Tensor grad_output, Tensor self, int[2] kernel_size, int[2] output_size, Tensor indices) -> Tensor
  python_module: nn
  dispatch:
    CPU: fractional_max_pool2d_backward_cpu
    CUDA: fractional_max_pool2d_backward_cuda

# Return: (Tensor output, Tensor indices)
- func: fractional_max_pool3d.output(Tensor self, int[3] kernel_size, int[3] output_size, Tensor random_samples, *, Tensor(a!) output, Tensor(b!) indices) -> (Tensor(a!), Tensor(b!))
  exclude_from_c10_dispatcher: True
  python_module: nn
  dispatch:
    CPU: fractional_max_pool3d_out_cpu
    CUDA: fractional_max_pool3d_out_cuda

# Return: (Tensor output, Tensor indices)
- func: fractional_max_pool3d(Tensor self, int[3] kernel_size, int[3] output_size, Tensor random_samples) -> (Tensor, Tensor)
  python_module: nn
  dispatch:
    CPU: fractional_max_pool3d_cpu
    CUDA: fractional_max_pool3d_cuda

- func: fractional_max_pool3d_backward.grad_input(Tensor grad_output, Tensor self, int[3] kernel_size, int[3] output_size, Tensor indices, *, Tensor(a!) grad_input) -> Tensor(a!)
  exclude_from_c10_dispatcher: True
  python_module: nn
  dispatch:
    CPU: fractional_max_pool3d_backward_out_cpu
    CUDA: fractional_max_pool3d_backward_out_cuda

- func: fractional_max_pool3d_backward(Tensor grad_output, Tensor self, int[3] kernel_size, int[3] output_size, Tensor indices) -> Tensor
  python_module: nn
  dispatch:
    CPU: fractional_max_pool3d_backward_cpu
    CUDA: fractional_max_pool3d_backward_cuda

# Return: (Tensor output, Tensor indices)
- func: max_pool2d_with_indices.out(Tensor self, int[2] kernel_size, int[2] stride=[], int[2] padding=0, int[2] dilation=1, bool ceil_mode=False, *, Tensor(a!) out, Tensor(b!) indices) -> (Tensor(a!), Tensor(b!))
  exclude_from_c10_dispatcher: True
  python_module: nn
  dispatch:
    CPU: max_pool2d_with_indices_out_cpu
    CUDA: max_pool2d_with_indices_out_cuda

# Return: (Tensor output, Tensor indices)
- func: max_pool2d_with_indices(Tensor self, int[2] kernel_size, int[2] stride=[], int[2] padding=0, int[2] dilation=1, bool ceil_mode=False) -> (Tensor, Tensor)
  python_module: nn
  dispatch:
    CPU: max_pool2d_with_indices_cpu
    CUDA: max_pool2d_with_indices_cuda

- func: max_pool2d_with_indices_backward.grad_input(Tensor grad_output, Tensor self, int[2] kernel_size, int[2] stride, int[2] padding, int[2] dilation, bool ceil_mode, Tensor indices, *, Tensor(a!) grad_input) -> Tensor(a!)
  exclude_from_c10_dispatcher: True
  python_module: nn
  dispatch:
    CPU: max_pool2d_with_indices_backward_out_cpu
    CUDA: max_pool2d_with_indices_backward_out_cuda

- func: max_pool2d_with_indices_backward(Tensor grad_output, Tensor self, int[2] kernel_size, int[2] stride, int[2] padding, int[2] dilation, bool ceil_mode, Tensor indices) -> Tensor
  python_module: nn
  dispatch:
    CPU: max_pool2d_with_indices_backward_cpu
    CUDA: max_pool2d_with_indices_backward_cuda

# Return: (Tensor output, Tensor indices)
- func: max_pool3d_with_indices.out(Tensor self, int[3] kernel_size, int[3] stride=[], int[3] padding=0, int[3] dilation=1, bool ceil_mode=False, *, Tensor(a!) out, Tensor(b!) indices) -> (Tensor(a!), Tensor(b!))
  exclude_from_c10_dispatcher: True
  python_module: nn
  dispatch:
    CPU: max_pool3d_with_indices_out_cpu
    CUDA: max_pool3d_with_indices_out_cuda

# Return: (Tensor output, Tensor indices)
- func: max_pool3d_with_indices(Tensor self, int[3] kernel_size, int[3] stride=[], int[3] padding=0, int[3] dilation=1, bool ceil_mode=False) -> (Tensor, Tensor)
  python_module: nn
  dispatch:
    CPU: max_pool3d_with_indices_cpu
    CUDA: max_pool3d_with_indices_cuda

- func: max_pool3d_with_indices_backward.grad_input(Tensor grad_output, Tensor self, int[3] kernel_size, int[3] stride, int[3] padding, int[3] dilation, bool ceil_mode, Tensor indices, *, Tensor(a!) grad_input) -> Tensor(a!)
  exclude_from_c10_dispatcher: True
  python_module: nn
  dispatch:
    CPU: max_pool3d_with_indices_backward_out_cpu
    CUDA: max_pool3d_with_indices_backward_out_cuda

- func: max_pool3d_with_indices_backward(Tensor grad_output, Tensor self, int[3] kernel_size, int[3] stride, int[3] padding, int[3] dilation, bool ceil_mode, Tensor indices) -> Tensor
  python_module: nn
  dispatch:
    CPU: max_pool3d_with_indices_backward_cpu
    CUDA: max_pool3d_with_indices_backward_cuda

- func: max_unpool2d.out(Tensor self, Tensor indices, int[2] output_size, *, Tensor(a!) out) -> Tensor(a!)
  exclude_from_c10_dispatcher: True
  python_module: nn
  dispatch:
    CPU: max_unpooling2d_forward_out_cpu
    CUDA: max_unpooling2d_forward_out_cuda

- func: max_unpool2d(Tensor self, Tensor indices, int[2] output_size) -> Tensor
  python_module: nn
  dispatch:
    CPU: max_unpooling2d_forward_cpu
    CUDA: max_unpooling2d_forward_cuda

- func: max_unpool2d_backward.grad_input(Tensor grad_output, Tensor self, Tensor indices, int[2] output_size, *, Tensor(a!) grad_input) -> Tensor(a!)
  exclude_from_c10_dispatcher: True
  python_module: nn
  dispatch:
    CPU: max_unpooling2d_backward_out_cpu
    CUDA: max_unpooling2d_backward_out_cuda

- func: max_unpool2d_backward(Tensor grad_output, Tensor self, Tensor indices, int[2] output_size) -> Tensor
  python_module: nn
  dispatch:
    CPU: max_unpooling2d_backward_cpu
    CUDA: max_unpooling2d_backward_cuda

- func: max_unpool3d.out(Tensor self, Tensor indices, int[3] output_size, int[3] stride, int[3] padding, *, Tensor(a!) out) -> Tensor(a!)
  exclude_from_c10_dispatcher: True
  python_module: nn
  dispatch:
    CPU: max_unpooling3d_forward_out_cpu
    CUDA: max_unpooling3d_forward_out_cuda

- func: max_unpool3d(Tensor self, Tensor indices, int[3] output_size, int[3] stride, int[3] padding) -> Tensor
  python_module: nn
  dispatch:
    CPU: max_unpooling3d_forward_cpu
    CUDA: max_unpooling3d_forward_cuda

- func: max_unpool3d_backward.grad_input(Tensor grad_output, Tensor self, Tensor indices, int[3] output_size, int[3] stride, int[3] padding, *, Tensor(a!) grad_input) -> Tensor(a!)
  exclude_from_c10_dispatcher: True
  python_module: nn
  dispatch:
    CPU: max_unpooling3d_backward_out_cpu
    CUDA: max_unpooling3d_backward_out_cuda

- func: max_unpool3d_backward(Tensor grad_output, Tensor self, Tensor indices, int[3] output_size, int[3] stride, int[3] padding) -> Tensor
  python_module: nn
  dispatch:
    CPU: max_unpooling3d_backward_cpu
    CUDA: max_unpooling3d_backward_cuda

- func: reflection_pad1d.out(Tensor self, int[2] padding, *, Tensor(a!) out) -> Tensor(a!)
  exclude_from_c10_dispatcher: True
  python_module: nn
  dispatch:
    CPU: reflection_pad1d_out_cpu
    CUDA: reflection_pad1d_out_cuda

- func: reflection_pad1d(Tensor self, int[2] padding) -> Tensor
  python_module: nn
  dispatch:
    CPU: reflection_pad1d_cpu
    CUDA: reflection_pad1d_cuda

- func: reflection_pad1d_backward.grad_input(Tensor grad_output, Tensor self, int[2] padding, *, Tensor(a!) grad_input) -> Tensor(a!)
  exclude_from_c10_dispatcher: True
  python_module: nn
  dispatch:
    CPU: reflection_pad1d_backward_out_cpu
    CUDA: reflection_pad1d_backward_out_cuda

- func: reflection_pad1d_backward(Tensor grad_output, Tensor self, int[2] padding) -> Tensor
  python_module: nn
  dispatch:
    CPU: reflection_pad1d_backward_cpu
    CUDA: reflection_pad1d_backward_cuda

- func: reflection_pad2d.out(Tensor self, int[4] padding, *, Tensor(a!) out) -> Tensor(a!)
  exclude_from_c10_dispatcher: True
  python_module: nn
  dispatch:
    CPU: reflection_pad2d_out_cpu
    CUDA: reflection_pad2d_out_cuda

- func: reflection_pad2d(Tensor self, int[4] padding) -> Tensor
  python_module: nn
  dispatch:
    CPU: reflection_pad2d_cpu
    CUDA: reflection_pad2d_cuda

- func: reflection_pad2d_backward.grad_input(Tensor grad_output, Tensor self, int[4] padding, *, Tensor(a!) grad_input) -> Tensor(a!)
  exclude_from_c10_dispatcher: True
  python_module: nn
  dispatch:
    CPU: reflection_pad2d_backward_out_cpu
    CUDA: reflection_pad2d_backward_out_cuda

- func: reflection_pad2d_backward(Tensor grad_output, Tensor self, int[4] padding) -> Tensor
  python_module: nn
  dispatch:
    CPU: reflection_pad2d_backward_cpu
    CUDA: reflection_pad2d_backward_cuda

- func: replication_pad1d.out(Tensor self, int[2] padding, *, Tensor(a!) out) -> Tensor(a!)
  exclude_from_c10_dispatcher: True
  python_module: nn
  dispatch:
    CPU: replication_pad1d_out_cpu
    CUDA: replication_pad1d_out_cuda

- func: replication_pad1d(Tensor self, int[2] padding) -> Tensor
  python_module: nn
  dispatch:
    CPU: replication_pad1d_cpu
    CUDA: replication_pad1d_cuda

- func: replication_pad1d_backward.grad_input(Tensor grad_output, Tensor self, int[2] padding, *, Tensor(a!) grad_input) -> Tensor(a!)
  exclude_from_c10_dispatcher: True
  python_module: nn
  dispatch:
    CPU: replication_pad1d_backward_out_cpu
    CUDA: replication_pad1d_backward_out_cuda

- func: replication_pad1d_backward(Tensor grad_output, Tensor self, int[2] padding) -> Tensor
  python_module: nn
  dispatch:
    CPU: replication_pad1d_backward_cpu
    CUDA: replication_pad1d_backward_cuda

- func: replication_pad2d.out(Tensor self, int[4] padding, *, Tensor(a!) out) -> Tensor(a!)
  exclude_from_c10_dispatcher: True
  python_module: nn
  dispatch:
    CPU: replication_pad2d_out_cpu
    CUDA: replication_pad2d_out_cuda

- func: replication_pad2d(Tensor self, int[4] padding) -> Tensor
  python_module: nn
  dispatch:
    CPU: replication_pad2d_cpu
    CUDA: replication_pad2d_cuda

- func: replication_pad2d_backward.grad_input(Tensor grad_output, Tensor self, int[4] padding, *, Tensor(a!) grad_input) -> Tensor(a!)
  exclude_from_c10_dispatcher: True
  python_module: nn
  dispatch:
    CPU: replication_pad2d_backward_out_cpu
    CUDA: replication_pad2d_backward_out_cuda

- func: replication_pad2d_backward(Tensor grad_output, Tensor self, int[4] padding) -> Tensor
  python_module: nn
  dispatch:
    CPU: replication_pad2d_backward_cpu
    CUDA: replication_pad2d_backward_cuda

- func: replication_pad3d.out(Tensor self, int[6] padding, *, Tensor(a!) out) -> Tensor(a!)
  exclude_from_c10_dispatcher: True
  python_module: nn
  dispatch:
    CPU: replication_pad3d_out_cpu
    CUDA: replication_pad3d_out_cuda

- func: replication_pad3d(Tensor self, int[6] padding) -> Tensor
  python_module: nn
  dispatch:
    CPU: replication_pad3d_cpu
    CUDA: replication_pad3d_cuda

- func: replication_pad3d_backward.grad_input(Tensor grad_output, Tensor self, int[6] padding, *, Tensor(a!) grad_input) -> Tensor(a!)
  exclude_from_c10_dispatcher: True
  python_module: nn
  dispatch:
    CPU: replication_pad3d_backward_out_cpu
    CUDA: replication_pad3d_backward_out_cuda

- func: replication_pad3d_backward(Tensor grad_output, Tensor self, int[6] padding) -> Tensor
  python_module: nn
  dispatch:
    CPU: replication_pad3d_backward_cpu
    CUDA: replication_pad3d_backward_cuda

- func: upsample_linear1d.out(Tensor self, int[1] output_size, bool align_corners, *, Tensor(a!) out) -> Tensor(a!)
  exclude_from_c10_dispatcher: True
  python_module: nn
  dispatch:
    CPU: upsample_linear1d_out_cpu
    CUDA: upsample_linear1d_out_cuda

- func: upsample_linear1d(Tensor self, int[1] output_size, bool align_corners) -> Tensor
  python_module: nn
  dispatch:
    CPU: upsample_linear1d_cpu
    CUDA: upsample_linear1d_cuda

- func: upsample_linear1d_backward.grad_input(Tensor grad_output, int[1] output_size, int[3] input_size, bool align_corners, *, Tensor(a!) grad_input) -> Tensor(a!)
  exclude_from_c10_dispatcher: True
  python_module: nn
  dispatch:
    CPU: upsample_linear1d_backward_out_cpu
    CUDA: upsample_linear1d_backward_out_cuda

- func: upsample_linear1d_backward(Tensor grad_output, int[1] output_size, int[3] input_size, bool align_corners) -> Tensor
  python_module: nn
  dispatch:
    CPU: upsample_linear1d_backward_cpu
    CUDA: upsample_linear1d_backward_cuda

- func: upsample_bilinear2d.out(Tensor self, int[2] output_size, bool align_corners, *, Tensor(a!) out) -> Tensor(a!)
  exclude_from_c10_dispatcher: True
  python_module: nn
  dispatch:
    CPU: upsample_bilinear2d_out_cpu
    CUDA: upsample_bilinear2d_out_cuda

- func: upsample_bilinear2d(Tensor self, int[2] output_size, bool align_corners) -> Tensor
  python_module: nn
  dispatch:
    CPU: upsample_bilinear2d_cpu
    CUDA: upsample_bilinear2d_cuda

- func: upsample_bilinear2d_backward.grad_input(Tensor grad_output, int[2] output_size, int[4] input_size, bool align_corners, *, Tensor(a!) grad_input) -> Tensor(a!)
  exclude_from_c10_dispatcher: True
  python_module: nn
  dispatch:
    CPU: upsample_bilinear2d_backward_out_cpu
    CUDA: upsample_bilinear2d_backward_out_cuda

- func: upsample_bilinear2d_backward(Tensor grad_output, int[2] output_size, int[4] input_size, bool align_corners) -> Tensor
  python_module: nn
  dispatch:
    CPU: upsample_bilinear2d_backward_cpu
    CUDA: upsample_bilinear2d_backward_cuda

- func: upsample_bicubic2d.out(Tensor self, int[2] output_size, bool align_corners, *, Tensor(a!) out) -> Tensor(a!)
  exclude_from_c10_dispatcher: True
  python_module: nn
  dispatch:
    CPU: upsample_bicubic2d_out_cpu
    CUDA: upsample_bicubic2d_out_cuda

- func: upsample_bicubic2d(Tensor self, int[2] output_size, bool align_corners) -> Tensor
  python_module: nn
  dispatch:
    CPU: upsample_bicubic2d_cpu
    CUDA: upsample_bicubic2d_cuda

- func: upsample_bicubic2d_backward.grad_input(Tensor grad_output, int[2] output_size, int[4] input_size, bool align_corners, *, Tensor(a!) grad_input) -> Tensor(a!)
  exclude_from_c10_dispatcher: True
  python_module: nn
  dispatch:
    CPU: upsample_bicubic2d_backward_out_cpu
    CUDA: upsample_bicubic2d_backward_out_cuda

- func: upsample_bicubic2d_backward(Tensor grad_output, int[2] output_size, int[4] input_size, bool align_corners) -> Tensor
  python_module: nn
  dispatch:
    CPU: upsample_bicubic2d_backward_cpu
    CUDA: upsample_bicubic2d_backward_cuda

- func: upsample_trilinear3d.out(Tensor self, int[3] output_size, bool align_corners, *, Tensor(a!) out) -> Tensor(a!)
  exclude_from_c10_dispatcher: True
  python_module: nn
  dispatch:
    CPU: upsample_trilinear3d_out_cpu
    CUDA: upsample_trilinear3d_out_cuda

- func: upsample_trilinear3d(Tensor self, int[3] output_size, bool align_corners) -> Tensor
  python_module: nn
  dispatch:
    CPU: upsample_trilinear3d_cpu
    CUDA: upsample_trilinear3d_cuda

- func: upsample_trilinear3d_backward.grad_input(Tensor grad_output, int[3] output_size, int[5] input_size, bool align_corners, *, Tensor(a!) grad_input) -> Tensor(a!)
  exclude_from_c10_dispatcher: True
  python_module: nn
  dispatch:
    CPU: upsample_trilinear3d_backward_out_cpu
    CUDA: upsample_trilinear3d_backward_out_cuda

- func: upsample_trilinear3d_backward(Tensor grad_output, int[3] output_size, int[5] input_size, bool align_corners) -> Tensor
  python_module: nn
  dispatch:
    CPU: upsample_trilinear3d_backward_cpu
    CUDA: upsample_trilinear3d_backward_cuda

- func: upsample_nearest1d.out(Tensor self, int[1] output_size, *, Tensor(a!) out) -> Tensor(a!)
  exclude_from_c10_dispatcher: True
  python_module: nn
  dispatch:
    CPU: upsample_nearest1d_out_cpu
    CUDA: upsample_nearest1d_out_cuda

- func: upsample_nearest1d(Tensor self, int[1] output_size) -> Tensor
  python_module: nn
  dispatch:
    CPU: upsample_nearest1d_cpu
    CUDA: upsample_nearest1d_cuda

- func: upsample_nearest1d_backward.grad_input(Tensor grad_output, int[1] output_size, int[3] input_size, *, Tensor(a!) grad_input) -> Tensor(a!)
  exclude_from_c10_dispatcher: True
  python_module: nn
  dispatch:
    CPU: upsample_nearest1d_backward_out_cpu
    CUDA: upsample_nearest1d_backward_out_cuda

- func: upsample_nearest1d_backward(Tensor grad_output, int[1] output_size, int[3] input_size) -> Tensor
  python_module: nn
  dispatch:
    CPU: upsample_nearest1d_backward_cpu
    CUDA: upsample_nearest1d_backward_cuda

- func: upsample_nearest2d.out(Tensor self, int[2] output_size, *, Tensor(a!) out) -> Tensor(a!)
  exclude_from_c10_dispatcher: True
  python_module: nn
  dispatch:
    CPU: upsample_nearest2d_out_cpu
    CUDA: upsample_nearest2d_out_cuda

- func: upsample_nearest2d(Tensor self, int[2] output_size) -> Tensor
  python_module: nn
  dispatch:
    CPU: upsample_nearest2d_cpu
    CUDA: upsample_nearest2d_cuda

- func: upsample_nearest2d_backward.grad_input(Tensor grad_output, int[2] output_size, int[4] input_size, *, Tensor(a!) grad_input) -> Tensor(a!)
  exclude_from_c10_dispatcher: True
  python_module: nn
  dispatch:
    CPU: upsample_nearest2d_backward_out_cpu
    CUDA: upsample_nearest2d_backward_out_cuda

- func: upsample_nearest2d_backward(Tensor grad_output, int[2] output_size, int[4] input_size) -> Tensor
  python_module: nn
  dispatch:
    CPU: upsample_nearest2d_backward_cpu
    CUDA: upsample_nearest2d_backward_cuda

- func: upsample_nearest3d.out(Tensor self, int[3] output_size, *, Tensor(a!) out) -> Tensor(a!)
  exclude_from_c10_dispatcher: True
  python_module: nn
  dispatch:
    CPU: upsample_nearest3d_out_cpu
    CUDA: upsample_nearest3d_out_cuda

- func: upsample_nearest3d(Tensor self, int[3] output_size) -> Tensor
  python_module: nn
  dispatch:
    CPU: upsample_nearest3d_cpu
    CUDA: upsample_nearest3d_cuda

- func: upsample_nearest3d_backward.grad_input(Tensor grad_output, int[3] output_size, int[5] input_size, *, Tensor(a!) grad_input) -> Tensor(a!)
  exclude_from_c10_dispatcher: True
  python_module: nn
  dispatch:
    CPU: upsample_nearest3d_backward_out_cpu
    CUDA: upsample_nearest3d_backward_out_cuda

- func: upsample_nearest3d_backward(Tensor grad_output, int[3] output_size, int[5] input_size) -> Tensor
  python_module: nn
  dispatch:
    CPU: upsample_nearest3d_backward_cpu
    CUDA: upsample_nearest3d_backward_cuda

- func: sigmoid_backward.grad_input(Tensor grad_output, Tensor output, *, Tensor(a!) grad_input) -> Tensor(a!)
  exclude_from_c10_dispatcher: True
  python_module: nn
  dispatch:
    CPU: legacy::cpu::_thnn_sigmoid_backward_out
    CUDA: legacy::cuda::_thnn_sigmoid_backward_out

- func: sigmoid_backward(Tensor grad_output, Tensor output) -> Tensor
  python_module: nn
  dispatch:
    CPU: legacy::cpu::_thnn_sigmoid_backward
    CUDA: legacy::cuda::_thnn_sigmoid_backward

- func: tanh_backward.grad_input(Tensor grad_output, Tensor output, *, Tensor(a!) grad_input) -> Tensor(a!)
  exclude_from_c10_dispatcher: True
  python_module: nn
  dispatch:
    CPU: legacy::cpu::_thnn_tanh_backward_out
    CUDA: legacy::cuda::_thnn_tanh_backward_out

- func: tanh_backward(Tensor grad_output, Tensor output) -> Tensor
  python_module: nn
  dispatch:
    CPU: legacy::cpu::_thnn_tanh_backward
    CUDA: legacy::cuda::_thnn_tanh_backward

# What's a thnn_conv_ versus a slow_conv_?
#
# Historically, we have inefficient implementations of convolutions
# coming from the THNN/THCUNN library.  These convolutions typically
# operated by computing the Toeplitz matrix and then doing a matrix
# multiply with the input; this is very memory inefficient!  However,
# occasionally, we really don't have anything better, so it's helpful
# to have these fallbacks when there is no more optimized implementation
# in cudnn or mkldnn, etc.  Both thnn_ and slow_ convolutions fall
# into this bucket.
#
# The difference between these two designations, is that thnn_ refers
# to a convolution that is still written in the "legacy" style; that is,
# C code in the THNN/ or THCUNN/ directory.  A slow_ convolution is
# one that is written in the native style: modern C++.  Algorithmically,
# these are the same thing, but we give them different prefixes to
# make the operational distinction clear.

- func: slow_conv_transpose2d.out(Tensor self, Tensor weight, int[2] kernel_size, Tensor? bias=None, int[2] stride=1, int[2] padding=0, int[2] output_padding=0, int[2] dilation=1, *, Tensor(a!) out) -> Tensor(a!)
  exclude_from_c10_dispatcher: True
  python_module: nn
  dispatch:
    CPU: slow_conv_transpose2d_out_cpu
    CUDA: slow_conv_transpose2d_out_cuda

- func: slow_conv_transpose2d(Tensor self, Tensor weight, int[2] kernel_size, Tensor? bias=None, int[2] stride=1, int[2] padding=0, int[2] output_padding=0, int[2] dilation=1) -> Tensor
  exclude_from_c10_dispatcher: True
  python_module: nn
  dispatch:
    CPU: slow_conv_transpose2d_cpu
    CUDA: slow_conv_transpose2d_cuda

- func: slow_conv_transpose2d_backward.grad_output(Tensor grad_output, Tensor self, Tensor weight, int[2] kernel_size, int[2] stride, int[2] padding, int[2] output_padding, int[2] dilation, Tensor columns, Tensor ones, *, Tensor?(a!) grad_input, Tensor?(b!) grad_weight, Tensor?(c!) grad_bias) -> (Tensor(a!), Tensor(b!), Tensor(c!))
  exclude_from_c10_dispatcher: True
  python_module: nn
  dispatch:
    CPU: slow_conv_transpose2d_backward_out_cpu
    CUDA: slow_conv_transpose2d_backward_out_cuda

<<<<<<< HEAD
- func: conv_transpose2d_backward.output_mask(Tensor grad_output, Tensor self, Tensor weight, int[2] kernel_size, int[2] stride, int[2] padding, int[2] output_padding, int[2] dilation, Tensor columns, Tensor ones, bool[3] output_mask) -> (Tensor grad_input, Tensor grad_weight, Tensor grad_bias)
=======
- func: slow_conv_transpose2d_backward.output_mask(Tensor grad_output, Tensor self, Tensor weight, int[2] kernel_size, int[2] stride, int[2] padding, int[2] output_padding, int[2] dilation, Tensor columns, Tensor ones, bool[3] output_mask) -> (Tensor grad_input, Tensor grad_weight, Tensor grad_bias)
  exclude_from_c10_dispatcher: True
>>>>>>> d8854e8f
  python_module: nn
  dispatch:
    CPU: slow_conv_transpose2d_backward_cpu
    CUDA: slow_conv_transpose2d_backward_cuda

- func: slow_conv_transpose3d.out(Tensor self, Tensor weight, int[3] kernel_size, Tensor? bias=None, int[3] stride=1, int[3] padding=0, int[3] output_padding=0, int[3] dilation=1, *, Tensor(a!) out) -> Tensor(a!)
  exclude_from_c10_dispatcher: True
  python_module: nn
  dispatch:
    CPU: slow_conv_transpose3d_out_cpu
    CUDA: slow_conv_transpose3d_out_cuda

- func: slow_conv_transpose3d(Tensor self, Tensor weight, int[3] kernel_size, Tensor? bias=None, int[3] stride=1, int[3] padding=0, int[3] output_padding=0, int[3] dilation=1) -> Tensor
  exclude_from_c10_dispatcher: True
  python_module: nn
  dispatch:
    CPU: slow_conv_transpose3d_cpu
    CUDA: slow_conv_transpose3d_cuda

- func: slow_conv_transpose3d_backward.grad_output(Tensor grad_output, Tensor self, Tensor weight, int[3] kernel_size, int[3] stride, int[3] padding, int[3] output_padding, int[3] dilation, Tensor finput, Tensor fgrad_input, *, Tensor?(a!) grad_input, Tensor?(b!) grad_weight, Tensor?(c!) grad_bias) -> (Tensor(a!), Tensor(b!), Tensor(c!))
  exclude_from_c10_dispatcher: True
  python_module: nn
  dispatch:
    CPU: slow_conv_transpose3d_backward_out_cpu
    CUDA: slow_conv_transpose3d_backward_out_cuda

<<<<<<< HEAD
- func: conv_transpose3d_backward.output_mask(Tensor grad_output, Tensor self, Tensor weight, int[3] kernel_size, int[3] stride, int[3] padding, int[3] output_padding, int[3] dilation, Tensor finput, Tensor fgrad_input, bool[3] output_mask) -> (Tensor grad_input, Tensor grad_weight, Tensor grad_bias)
=======
- func: slow_conv_transpose3d_backward.output_mask(Tensor grad_output, Tensor self, Tensor weight, int[3] kernel_size, int[3] stride, int[3] padding, int[3] output_padding, int[3] dilation, Tensor finput, Tensor fgrad_input, bool[3] output_mask) -> (Tensor grad_input, Tensor grad_weight, Tensor grad_bias)
  exclude_from_c10_dispatcher: True
>>>>>>> d8854e8f
  python_module: nn
  dispatch:
    CPU: slow_conv_transpose3d_backward_cpu
    CUDA: slow_conv_transpose3d_backward_cuda

- func: thnn_conv2d.out(Tensor self, Tensor weight, int[2] kernel_size, Tensor? bias=None, int[2] stride=1, int[2] padding=0, *, Tensor(a!) out) -> Tensor(a!)
  exclude_from_c10_dispatcher: True
  python_module: nn

- func: thnn_conv2d(Tensor self, Tensor weight, int[2] kernel_size, Tensor? bias=None, int[2] stride=1, int[2] padding=0) -> Tensor
  exclude_from_c10_dispatcher: True
  python_module: nn

- func: thnn_conv2d_forward.output(Tensor self, Tensor weight, int[2] kernel_size, Tensor? bias, int[2] stride, int[2] padding, *, Tensor(a!) output, Tensor(b!) finput, Tensor(c!) fgrad_input) -> (Tensor(a!), Tensor(b!), Tensor(c!))
  exclude_from_c10_dispatcher: True
  python_module: nn
  dispatch:
    CPU: legacy::cpu::_thnn_conv2d_forward_out
    CUDA: legacy::cuda::_thnn_conv2d_forward_out

- func: thnn_conv2d_forward(Tensor self, Tensor weight, int[2] kernel_size, Tensor? bias, int[2] stride, int[2] padding) -> (Tensor output, Tensor finput, Tensor fgrad_input)
  exclude_from_c10_dispatcher: True
  python_module: nn
  dispatch:
    CPU: legacy::cpu::_thnn_conv2d_forward
    CUDA: legacy::cuda::_thnn_conv2d_forward

- func: thnn_conv2d_backward.grad_input(Tensor grad_output, Tensor self, Tensor weight, int[2] kernel_size, int[2] stride, int[2] padding, Tensor finput, Tensor fgrad_input, *, Tensor?(a!) grad_input, Tensor?(b!) grad_weight, Tensor?(c!) grad_bias) -> (Tensor(a!), Tensor(b!), Tensor(c!))
  exclude_from_c10_dispatcher: True
  python_module: nn
  dispatch:
    CPU: legacy::cpu::_thnn_conv2d_backward_out
    CUDA: legacy::cuda::_thnn_conv2d_backward_out

- func: thnn_conv2d_backward.output_mask(Tensor grad_output, Tensor self, Tensor weight, int[2] kernel_size, int[2] stride, int[2] padding, Tensor finput, Tensor fgrad_input, bool[3] output_mask) -> (Tensor grad_input, Tensor grad_weight, Tensor grad_bias)
  python_module: nn
  dispatch:
    CPU: legacy::cpu::_thnn_conv2d_backward
    CUDA: legacy::cuda::_thnn_conv2d_backward

- func: thnn_conv_depthwise2d.out(Tensor self, Tensor weight, int[2] kernel_size, Tensor? bias=None, int[2] stride=1, int[2] padding=0, int[2] dilation=1, *, Tensor(a!) out) -> Tensor(a!)
  exclude_from_c10_dispatcher: True
  python_module: nn

- func: thnn_conv_depthwise2d(Tensor self, Tensor weight, int[2] kernel_size, Tensor? bias=None, int[2] stride=1, int[2] padding=0, int[2] dilation=1) -> Tensor
  exclude_from_c10_dispatcher: True
  python_module: nn

- func: thnn_conv_depthwise2d_forward.out(Tensor self, Tensor weight, int[2] kernel_size, Tensor? bias, int[2] stride, int[2] padding, int[2] dilation, *, Tensor(a!) out) -> Tensor(a!)
  exclude_from_c10_dispatcher: True
  python_module: nn
  dispatch:
    CUDA: legacy::cuda::_thnn_conv_depthwise2d_forward_out

- func: thnn_conv_depthwise2d_forward(Tensor self, Tensor weight, int[2] kernel_size, Tensor? bias, int[2] stride, int[2] padding, int[2] dilation) -> Tensor
  exclude_from_c10_dispatcher: True
  python_module: nn
  dispatch:
    CUDA: legacy::cuda::_thnn_conv_depthwise2d_forward

- func: thnn_conv_depthwise2d_backward.grad_input(Tensor grad_output, Tensor self, Tensor weight, int[2] kernel_size, int[2] stride, int[2] padding, int[2] dilation, *, Tensor?(a!) grad_input, Tensor?(b!) grad_weight) -> (Tensor(a!), Tensor(b!))
  exclude_from_c10_dispatcher: True
  python_module: nn
  dispatch:
    CUDA: legacy::cuda::_thnn_conv_depthwise2d_backward_out

- func: thnn_conv_depthwise2d_backward.output_mask(Tensor grad_output, Tensor self, Tensor weight, int[2] kernel_size, int[2] stride, int[2] padding, int[2] dilation, bool[2] output_mask) -> (Tensor grad_input, Tensor grad_weight)
  python_module: nn
  dispatch:
    CUDA: legacy::cuda::_thnn_conv_depthwise2d_backward

- func: thnn_conv3d.out(Tensor self, Tensor weight, int[3] kernel_size, Tensor? bias=None, int[3] stride=1, int[3] padding=0, *, Tensor(a!) out) -> Tensor(a!)
  exclude_from_c10_dispatcher: True
  python_module: nn

- func: thnn_conv3d(Tensor self, Tensor weight, int[3] kernel_size, Tensor? bias=None, int[3] stride=1, int[3] padding=0) -> Tensor
  exclude_from_c10_dispatcher: True
  python_module: nn

- func: thnn_conv3d_forward.output(Tensor self, Tensor weight, int[3] kernel_size, Tensor? bias, int[3] stride, int[3] padding, *, Tensor(a!) output, Tensor(b!) finput, Tensor(c!) fgrad_input) -> (Tensor(a!), Tensor(b!), Tensor(c!))
  exclude_from_c10_dispatcher: True
  python_module: nn
  dispatch:
    CPU: legacy::cpu::_thnn_conv3d_forward_out

- func: thnn_conv3d_forward(Tensor self, Tensor weight, int[3] kernel_size, Tensor? bias, int[3] stride, int[3] padding) -> (Tensor output, Tensor finput, Tensor fgrad_input)
  exclude_from_c10_dispatcher: True
  python_module: nn
  dispatch:
    CPU: legacy::cpu::_thnn_conv3d_forward

- func: thnn_conv3d_backward.grad_input(Tensor grad_output, Tensor self, Tensor weight, int[3] kernel_size, int[3] stride, int[3] padding, Tensor finput, Tensor fgrad_input, *, Tensor?(a!) grad_input, Tensor?(b!) grad_weight, Tensor?(c!) grad_bias) -> (Tensor(a!), Tensor(b!), Tensor(c!))
  exclude_from_c10_dispatcher: True
  python_module: nn
  dispatch:
    CPU: legacy::cpu::_thnn_conv3d_backward_out

- func: thnn_conv3d_backward.output_mask(Tensor grad_output, Tensor self, Tensor weight, int[3] kernel_size, int[3] stride, int[3] padding, Tensor finput, Tensor fgrad_input, bool[3] output_mask) -> (Tensor grad_input, Tensor grad_weight, Tensor grad_bias)
  python_module: nn
  dispatch:
    CPU: legacy::cpu::_thnn_conv3d_backward

- func: slow_conv_dilated2d(Tensor self, Tensor weight, int[2] kernel_size, Tensor? bias=None, int[2] stride=1, int[2] padding=0, int[2] dilation=1) -> Tensor
  exclude_from_c10_dispatcher: True
  python_module: nn
  dispatch:
    CPU: slow_conv_dilated2d_cpu
    CUDA: slow_conv_dilated2d_cuda

<<<<<<< HEAD
- func: conv_dilated2d_backward(Tensor grad_output, Tensor self, Tensor weight, int[2] kernel_size, int[2] stride, int[2] padding, int[2] dilation, bool[3] output_mask) -> (Tensor grad_input, Tensor grad_weight, Tensor grad_bias)
=======
- func: slow_conv_dilated2d_backward(Tensor grad_output, Tensor self, Tensor weight, int[2] kernel_size, int[2] stride, int[2] padding, int[2] dilation, bool[3] output_mask) -> (Tensor grad_input, Tensor grad_weight, Tensor grad_bias)
  exclude_from_c10_dispatcher: True
>>>>>>> d8854e8f
  python_module: nn
  dispatch:
    CPU: slow_conv_dilated2d_backward_cpu
    CUDA: slow_conv_dilated2d_backward_cuda

- func: slow_conv_dilated3d(Tensor self, Tensor weight, int[3] kernel_size, Tensor? bias=None, int[3] stride=1, int[3] padding=0, int[3] dilation=1) -> Tensor
  exclude_from_c10_dispatcher: True
  python_module: nn
  dispatch:
    CPU: slow_conv_dilated3d_cpu
    CUDA: slow_conv_dilated3d_cuda

<<<<<<< HEAD
- func: conv_dilated3d_backward(Tensor grad_output, Tensor self, Tensor weight, int[3] kernel_size, int[3] stride, int[3] padding, int[3] dilation, bool[3] output_mask) -> (Tensor grad_input, Tensor grad_weight, Tensor grad_bias)
=======
- func: slow_conv_dilated3d_backward(Tensor grad_output, Tensor self, Tensor weight, int[3] kernel_size, int[3] stride, int[3] padding, int[3] dilation, bool[3] output_mask) -> (Tensor grad_input, Tensor grad_weight, Tensor grad_bias)
  exclude_from_c10_dispatcher: True
>>>>>>> d8854e8f
  python_module: nn
  dispatch:
    CPU: slow_conv_dilated3d_backward_cpu
    CUDA: slow_conv_dilated3d_backward_cuda

- func: col2im.out(Tensor self, int[2] output_size, int[2] kernel_size, int[2] dilation, int[2] padding, int[2] stride, *, Tensor(a!) out) -> Tensor(a!)
  exclude_from_c10_dispatcher: True
  python_module: nn
  dispatch:
    CPU: col2im_out_cpu
    CUDA: col2im_out_cuda

- func: col2im(Tensor self, int[2] output_size, int[2] kernel_size, int[2] dilation, int[2] padding, int[2] stride) -> Tensor
  python_module: nn
  dispatch:
    CPU: col2im_cpu
    CUDA: col2im_cuda

- func: col2im_backward.grad_input(Tensor grad_output, int[2] kernel_size, int[2] dilation, int[2] padding, int[2] stride, *, Tensor(a!) grad_input) -> Tensor(a!)
  exclude_from_c10_dispatcher: True
  python_module: nn
  dispatch:
    CPU: col2im_backward_out_cpu
    CUDA: col2im_backward_out_cuda

- func: col2im_backward(Tensor grad_output, int[2] kernel_size, int[2] dilation, int[2] padding, int[2] stride) -> Tensor
  python_module: nn
  dispatch:
    CPU: col2im_backward_cpu
    CUDA: col2im_backward_cuda

- func: im2col.out(Tensor self, int[2] kernel_size, int[2] dilation, int[2] padding, int[2] stride, *, Tensor(a!) out) -> Tensor(a!)
  exclude_from_c10_dispatcher: True
  python_module: nn
  dispatch:
    CPU: im2col_out_cpu
    CUDA: im2col_out_cuda

- func: im2col(Tensor self, int[2] kernel_size, int[2] dilation, int[2] padding, int[2] stride) -> Tensor
  python_module: nn
  dispatch:
    CPU: im2col_cpu
    CUDA: im2col_cuda

- func: im2col_backward.grad_input(Tensor grad_output, int[2] input_size, int[2] kernel_size, int[2] dilation, int[2] padding, int[2] stride, *, Tensor(a!) grad_input) -> Tensor(a!)
  exclude_from_c10_dispatcher: True
  python_module: nn
  dispatch:
    CPU: im2col_backward_out_cpu
    CUDA: im2col_backward_out_cuda

- func: im2col_backward(Tensor grad_output, int[2] input_size, int[2] kernel_size, int[2] dilation, int[2] padding, int[2] stride) -> Tensor
  python_module: nn
  dispatch:
    CPU: im2col_backward_cpu
    CUDA: im2col_backward_cuda<|MERGE_RESOLUTION|>--- conflicted
+++ resolved
@@ -5976,12 +5976,7 @@
     CPU: slow_conv_transpose2d_backward_out_cpu
     CUDA: slow_conv_transpose2d_backward_out_cuda
 
-<<<<<<< HEAD
-- func: conv_transpose2d_backward.output_mask(Tensor grad_output, Tensor self, Tensor weight, int[2] kernel_size, int[2] stride, int[2] padding, int[2] output_padding, int[2] dilation, Tensor columns, Tensor ones, bool[3] output_mask) -> (Tensor grad_input, Tensor grad_weight, Tensor grad_bias)
-=======
 - func: slow_conv_transpose2d_backward.output_mask(Tensor grad_output, Tensor self, Tensor weight, int[2] kernel_size, int[2] stride, int[2] padding, int[2] output_padding, int[2] dilation, Tensor columns, Tensor ones, bool[3] output_mask) -> (Tensor grad_input, Tensor grad_weight, Tensor grad_bias)
-  exclude_from_c10_dispatcher: True
->>>>>>> d8854e8f
   python_module: nn
   dispatch:
     CPU: slow_conv_transpose2d_backward_cpu
@@ -6008,12 +6003,7 @@
     CPU: slow_conv_transpose3d_backward_out_cpu
     CUDA: slow_conv_transpose3d_backward_out_cuda
 
-<<<<<<< HEAD
-- func: conv_transpose3d_backward.output_mask(Tensor grad_output, Tensor self, Tensor weight, int[3] kernel_size, int[3] stride, int[3] padding, int[3] output_padding, int[3] dilation, Tensor finput, Tensor fgrad_input, bool[3] output_mask) -> (Tensor grad_input, Tensor grad_weight, Tensor grad_bias)
-=======
 - func: slow_conv_transpose3d_backward.output_mask(Tensor grad_output, Tensor self, Tensor weight, int[3] kernel_size, int[3] stride, int[3] padding, int[3] output_padding, int[3] dilation, Tensor finput, Tensor fgrad_input, bool[3] output_mask) -> (Tensor grad_input, Tensor grad_weight, Tensor grad_bias)
-  exclude_from_c10_dispatcher: True
->>>>>>> d8854e8f
   python_module: nn
   dispatch:
     CPU: slow_conv_transpose3d_backward_cpu
@@ -6123,12 +6113,7 @@
     CPU: slow_conv_dilated2d_cpu
     CUDA: slow_conv_dilated2d_cuda
 
-<<<<<<< HEAD
-- func: conv_dilated2d_backward(Tensor grad_output, Tensor self, Tensor weight, int[2] kernel_size, int[2] stride, int[2] padding, int[2] dilation, bool[3] output_mask) -> (Tensor grad_input, Tensor grad_weight, Tensor grad_bias)
-=======
 - func: slow_conv_dilated2d_backward(Tensor grad_output, Tensor self, Tensor weight, int[2] kernel_size, int[2] stride, int[2] padding, int[2] dilation, bool[3] output_mask) -> (Tensor grad_input, Tensor grad_weight, Tensor grad_bias)
-  exclude_from_c10_dispatcher: True
->>>>>>> d8854e8f
   python_module: nn
   dispatch:
     CPU: slow_conv_dilated2d_backward_cpu
@@ -6141,12 +6126,7 @@
     CPU: slow_conv_dilated3d_cpu
     CUDA: slow_conv_dilated3d_cuda
 
-<<<<<<< HEAD
-- func: conv_dilated3d_backward(Tensor grad_output, Tensor self, Tensor weight, int[3] kernel_size, int[3] stride, int[3] padding, int[3] dilation, bool[3] output_mask) -> (Tensor grad_input, Tensor grad_weight, Tensor grad_bias)
-=======
 - func: slow_conv_dilated3d_backward(Tensor grad_output, Tensor self, Tensor weight, int[3] kernel_size, int[3] stride, int[3] padding, int[3] dilation, bool[3] output_mask) -> (Tensor grad_input, Tensor grad_weight, Tensor grad_bias)
-  exclude_from_c10_dispatcher: True
->>>>>>> d8854e8f
   python_module: nn
   dispatch:
     CPU: slow_conv_dilated3d_backward_cpu
