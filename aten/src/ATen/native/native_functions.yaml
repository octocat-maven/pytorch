# See README.md in this directory for more guidance


# Temporary type cast operators. These are needed to trace type-casts now since
# Type's are not supported in the IR. Instead, we call down to these
# specialized operators for each datatype.
# TODO: remove when we have Type support in the IR
- func: _cast_Byte(Tensor self, bool non_blocking=False) -> Tensor
  use_c10_dispatcher: 'full'
  variants: function

- func: _cast_Char(Tensor self, bool non_blocking=False) -> Tensor
  use_c10_dispatcher: 'full'
  variants: function

- func: _cast_Double(Tensor self, bool non_blocking=False) -> Tensor
  use_c10_dispatcher: 'full'
  variants: function

- func: _cast_Float(Tensor self, bool non_blocking=False) -> Tensor
  use_c10_dispatcher: 'full'
  variants: function

- func: _cast_Int(Tensor self, bool non_blocking=False) -> Tensor
  use_c10_dispatcher: 'full'
  variants: function

- func: _cast_Long(Tensor self, bool non_blocking=False) -> Tensor
  use_c10_dispatcher: 'full'
  variants: function

- func: _cast_Short(Tensor self, bool non_blocking=False) -> Tensor
  use_c10_dispatcher: 'full'
  variants: function

- func: _cast_Half(Tensor self, bool non_blocking=False) -> Tensor
  use_c10_dispatcher: 'full'
  variants: function

- func: backward(Tensor self, Tensor? gradient=None, bool keep_graph=False, bool create_graph=False) -> void
  variants: method

- func: set_data(Tensor(a!) self, Tensor new_data) -> void
  variants: method

- func: data(Tensor self) -> Tensor
  use_c10_dispatcher: 'unboxed_only'
  variants: method

- func: names_(Tensor(a!) self, Dimname[]? names) -> Tensor(a!)
  variants: method
  named_guard: False

- func: renamed(Tensor(a) self, Dimname[]? names) -> Tensor(a)
  variants: method
  named_guard: False

- func: align_to(Tensor(a) self, DimnameList names) -> Tensor(a)
  variants: function, method
  named_guard: False

- func: align_as(Tensor self, Tensor other) -> Tensor
  use_c10_dispatcher: 'unboxed_only'
  variants: method
  named_guard: False

- func: align_tensors(Tensor[] tensors) -> Tensor[]
  use_c10_dispatcher: 'unboxed_only'
  named_guard: False

- func: refine_names(Tensor(a) self, DimnameList names) -> Tensor(a)
  variants: method
  named_guard: False

- func: _cudnn_ctc_loss(Tensor log_probs, Tensor targets, int[] input_lengths, int[] target_lengths, int blank, bool deterministic, bool zero_infinity) -> (Tensor, Tensor)
  use_c10_dispatcher: 'unboxed_only'
  dispatch:
    CUDA: _cudnn_ctc_loss

- func: _cudnn_rnn_flatten_weight(Tensor[] weight_arr, int weight_stride0, int input_size, int mode, int hidden_size, int num_layers, bool batch_first, bool bidirectional) -> Tensor
  use_c10_dispatcher: 'unboxed_only'
  dispatch:
    CUDA: _cudnn_rnn_flatten_weight

- func: _cudnn_rnn(Tensor input, Tensor[] weight, int weight_stride0, Tensor? weight_buf, Tensor hx, Tensor? cx, int mode, int hidden_size, int num_layers, bool batch_first, float dropout, bool train, bool bidirectional, int[] batch_sizes, Tensor? dropout_state) -> (Tensor, Tensor, Tensor, Tensor, Tensor)
  dispatch:
    CUDA: _cudnn_rnn

- func: _cudnn_rnn_backward(Tensor input, Tensor[] weight, int weight_stride0, Tensor weight_buf, Tensor hx, Tensor? cx, Tensor output, Tensor? grad_output, Tensor? grad_hy, Tensor? grad_cy, int mode, int hidden_size, int num_layers, bool batch_first, float dropout, bool train, bool bidirectional, int[] batch_sizes, Tensor? dropout_state, Tensor reserve, bool[4] output_mask) -> (Tensor, Tensor, Tensor, Tensor[])
  dispatch:
    CUDA: _cudnn_rnn_backward

- func: _cudnn_init_dropout_state(float dropout, bool train, int dropout_seed, *, ScalarType dtype, Layout layout, Device device, bool pin_memory=False) -> Tensor
  dispatch:
    CUDA: _cudnn_init_dropout_state

- func: _debug_has_internal_overlap(Tensor self) -> int
  use_c10_dispatcher: 'full'
  variants: function

- func: _fused_dropout(Tensor self, float p, Generator? generator=None) -> (Tensor, Tensor)
  variants: function
  dispatch:
     CUDA: fused_dropout_cuda
  named_guard: False

- func: _masked_scale(Tensor self, Tensor mask, float scale) -> Tensor
  use_c10_dispatcher: 'full'
  variants: function
  dispatch:
     CUDA: masked_scale_cuda

- func: _sobol_engine_draw(Tensor quasi, int n, Tensor sobolstate, int dimension, int num_generated, ScalarType? dtype) -> (Tensor, Tensor)

- func: _sobol_engine_ff_(Tensor(a!) self, int n, Tensor sobolstate, int dimension, int num_generated) -> Tensor(a!)
  use_c10_dispatcher: 'unboxed_only'


- func: _sobol_engine_scramble_(Tensor(a!) self, Tensor ltm, int dimension) -> Tensor(a!)
  use_c10_dispatcher: 'unboxed_only'


- func: _sobol_engine_initialize_state_(Tensor(a!) self, int dimension) -> Tensor(a!)
  use_c10_dispatcher: 'unboxed_only'


- func: _reshape_from_tensor(Tensor self, Tensor shape) -> Tensor
  use_c10_dispatcher: 'full'

- func: _shape_as_tensor(Tensor self) -> Tensor
  use_c10_dispatcher: 'full'

- func: dropout(Tensor input, float p, bool train) -> Tensor
<<<<<<< HEAD
  use_c10_dispatcher: 'full'
=======
  use_c10_dispatcher: 'unboxed_only'
>>>>>>> 78fe181c
  named_guard: False

- func: dropout_(Tensor(a!) self, float p, bool train) -> Tensor(a!)
  use_c10_dispatcher: 'unboxed_only'
  named_guard: False

- func: feature_dropout(Tensor input, float p, bool train) -> Tensor
  use_c10_dispatcher: 'full'

- func: feature_dropout_(Tensor(a!) self, float p, bool train) -> Tensor(a!)
  use_c10_dispatcher: 'unboxed_only'

- func: alpha_dropout(Tensor input, float p, bool train) -> Tensor
  use_c10_dispatcher: 'full'

- func: alpha_dropout_(Tensor(a!) self, float p, bool train) -> Tensor(a!)
  use_c10_dispatcher: 'unboxed_only'


- func: feature_alpha_dropout(Tensor input, float p, bool train) -> Tensor
  use_c10_dispatcher: 'full'

- func: feature_alpha_dropout_(Tensor(a!) self, float p, bool train) -> Tensor(a!)
  use_c10_dispatcher: 'unboxed_only'


- func: abs(Tensor self) -> Tensor
  use_c10_dispatcher: 'full'
  variants: function, method
  named_guard: False

- func: abs_(Tensor(a!) self) -> Tensor(a!)
  use_c10_dispatcher: 'unboxed_only'
  variants: function, method
  named_guard: False
  dispatch:
    CPU: _abs__cpu
    CUDA: _abs__cuda

- func: abs.out(Tensor self, *, Tensor(a!) out) -> Tensor(a!)
  named_guard: False
  dispatch:
    CPU: _abs_out_cpu
    CUDA: _abs_out_cuda

- func: acos(Tensor self) -> Tensor
  use_c10_dispatcher: 'full'
  named_guard: False
  variants: function, method

- func: acos_(Tensor(a!) self) -> Tensor(a!)
  use_c10_dispatcher: 'unboxed_only'
  named_guard: False
  variants: function, method
  dispatch:
    CPU: _acos__cpu
    CUDA: _acos__cuda

- func: acos.out(Tensor self, *, Tensor(a!) out) -> Tensor(a!)
  named_guard: False
  dispatch:
    CPU: _acos_out_cpu
    CUDA: _acos_out_cuda

- func: avg_pool1d(Tensor self, int[1] kernel_size, int[1] stride=[], int[1] padding=0, bool ceil_mode=False, bool count_include_pad=True) -> Tensor
  use_c10_dispatcher: 'unboxed_only'

- func: adaptive_avg_pool1d(Tensor self, int[1] output_size) -> Tensor
  use_c10_dispatcher: 'unboxed_only'

# Return: (Tensor output, Tensor indices)
- func: adaptive_max_pool1d(Tensor self, int[1] output_size) -> (Tensor, Tensor)
  use_c10_dispatcher: 'unboxed_only'

- func: add.Tensor(Tensor self, Tensor other, *, Scalar alpha=1) -> Tensor
  use_c10_dispatcher: 'full'
  variants: function, method
  dispatch:
    CPU: add
    CUDA: add
    SparseCPU: add
    SparseCUDA: add
    MkldnnCPU: mkldnn_add
  named_guard: False

- func: add_.Tensor(Tensor(a!) self, Tensor other, *, Scalar alpha=1) -> Tensor(a!)
  use_c10_dispatcher: 'unboxed_only'

  variants: method
  dispatch:
    CPU: add_
    CUDA: add_
    SparseCPU: add_
    SparseCUDA: add_
    MkldnnCPU: mkldnn_add_
  named_guard: False

- func: add.out(Tensor self, Tensor other, *, Scalar alpha=1, Tensor(a!) out) -> Tensor(a!)
  dispatch:
    CPU: add_out
    CUDA: add_out
    SparseCPU: add_out
    SparseCUDA: add_out
    MkldnnCPU: mkldnn_add_out
  named_guard: False

# For C++ only, until we have conversion from C++ numbers to Tensor
- func: add.Scalar(Tensor self, Scalar other, Scalar alpha=1) -> Tensor
  use_c10_dispatcher: 'full'
  variants: function, method
  named_guard: False

- func: add_.Scalar(Tensor(a!) self, Scalar other, Scalar alpha=1) -> Tensor(a!)
  use_c10_dispatcher: 'unboxed_only'

  variants: method
  named_guard: False

- func: addmv(Tensor self, Tensor mat, Tensor vec, *, Scalar beta=1, Scalar alpha=1) -> Tensor
  use_c10_dispatcher: 'full'
  variants: function, method
  dispatch:
    CPU: legacy::cpu::_th_addmv
    CUDA: legacy::cuda::_th_addmv
  named_guard: False

- func: addmv_(Tensor(a!) self, Tensor mat, Tensor vec, *, Scalar beta=1, Scalar alpha=1) -> Tensor(a!)
  use_c10_dispatcher: 'unboxed_only'

  variants: function, method
  dispatch:
    CPU: legacy::cpu::_th_addmv_
    CUDA: legacy::cuda::_th_addmv_
  named_guard: False

- func: addmv.out(Tensor self, Tensor mat, Tensor vec, *, Scalar beta=1, Scalar alpha=1, Tensor(a!) out) -> Tensor(a!)
  dispatch:
    CPU: legacy::cpu::_th_addmv_out
    CUDA: legacy::cuda::_th_addmv_out
  named_guard: False

- func: addr(Tensor self, Tensor vec1, Tensor vec2, *, Scalar beta=1, Scalar alpha=1) -> Tensor
  use_c10_dispatcher: 'full'
  variants: function, method

- func: addr_(Tensor(a!) self, Tensor vec1, Tensor vec2, *, Scalar beta=1, Scalar alpha=1) -> Tensor(a!)
  use_c10_dispatcher: 'unboxed_only'

  variants: method

- func: addr.out(Tensor self, Tensor vec1, Tensor vec2, *, Scalar beta=1, Scalar alpha=1, Tensor(a!) out) -> Tensor(a!)

- func: affine_grid_generator(Tensor theta, int[] size, bool align_corners) -> Tensor
  use_c10_dispatcher: 'unboxed_only'
  variants: function

- func: affine_grid_generator_backward(Tensor grad, int[] size, bool align_corners) -> Tensor
  use_c10_dispatcher: 'unboxed_only'
  variants: function

- func: all.dim(Tensor self, int dim, bool keepdim=False) -> Tensor
  use_c10_dispatcher: 'full'
  variants: function, method

- func: all.out(Tensor self, int dim, bool keepdim=False, *, Tensor(a!) out) -> Tensor(a!)

- func: allclose(Tensor self, Tensor other, float rtol=1e-05, float atol=1e-08, bool equal_nan=False) -> bool
  use_c10_dispatcher: 'full'
  variants: function, method

- func: any.dim(Tensor self, int dim, bool keepdim=False) -> Tensor
  use_c10_dispatcher: 'full'
  variants: function, method

- func: any.out(Tensor self, int dim, bool keepdim=False, *, Tensor(a!) out) -> Tensor(a!)

- func: arange(Scalar end, *, ScalarType? dtype=None, Layout? layout=None, Device? device=None, bool? pin_memory=None) -> Tensor

- func: arange.start(Scalar start, Scalar end, *, ScalarType? dtype=None, Layout? layout=None, Device? device=None, bool? pin_memory=None) -> Tensor

- func: arange.start_step(Scalar start, Scalar end, Scalar step, *, ScalarType? dtype=None, Layout? layout=None, Device? device=None, bool? pin_memory=None) -> Tensor

- func: arange.out(Scalar end, *, Tensor(a!) out) -> Tensor(a!)

- func: arange.start_out(Scalar start, Scalar end, Scalar step=1, *, Tensor(a!) out) -> Tensor(a!)
  dispatch:
    CPU: arange_cpu_out
    CUDA: arange_cuda_out

# This function is a temporary hack to allow tracing of arange like constructs with dynamic
# bounds on arange.  Normal arange is not traceable because it does not take any tensor inputs;
# if the range you need is based on another tensor, calling this function directly will
# preserve tracing.  Get rid of this when arange can directly take tensors for bounds
# (so that it can be traced directly).
- func: _dim_arange(Tensor like, int dim) -> Tensor
  use_c10_dispatcher: 'full'

- func: argmax(Tensor self, int? dim=None, bool keepdim=False) -> Tensor
  use_c10_dispatcher: 'full'
  variants: function, method

- func: argmin(Tensor self, int? dim=None, bool keepdim=False) -> Tensor
  use_c10_dispatcher: 'full'
  variants: function, method

- func: as_strided(Tensor(a) self, int[] size, int[] stride, int? storage_offset=None) -> Tensor(a)
  use_c10_dispatcher: 'unboxed_only'
  variants: function, method
  dispatch:
    CPU: as_strided_tensorimpl
    CUDA: as_strided_tensorimpl
    QuantizedCPU: as_strided_qtensorimpl
  device_guard: False
  named_guard: False

- func: as_strided_(Tensor(a!) self, int[] size, int[] stride, int? storage_offset=None) -> Tensor(a!)
  use_c10_dispatcher: 'unboxed_only'
  variants: function, method
  device_guard: False

- func: asin(Tensor self) -> Tensor
  use_c10_dispatcher: 'full'
  named_guard: False
  variants: function, method

- func: asin_(Tensor(a!) self) -> Tensor(a!)
  use_c10_dispatcher: 'unboxed_only'
  named_guard: False
  variants: function, method
  dispatch:
    CPU: _asin__cpu
    CUDA: _asin__cuda

- func: asin.out(Tensor self, *, Tensor(a!) out) -> Tensor(a!)
  named_guard: False
  dispatch:
    CPU: _asin_out_cpu
    CUDA: _asin_out_cuda

- func: atan(Tensor self) -> Tensor
  use_c10_dispatcher: 'full'
  named_guard: False
  variants: function, method

- func: atan_(Tensor(a!) self) -> Tensor(a!)
  use_c10_dispatcher: 'unboxed_only'
  named_guard: False
  variants: function, method
  dispatch:
    CPU: _atan__cpu
    CUDA: _atan__cuda

- func: atan.out(Tensor self, *, Tensor(a!) out) -> Tensor(a!)
  named_guard: False
  dispatch:
    CPU: _atan_out_cpu
    CUDA: _atan_out_cuda

- func: baddbmm(Tensor self, Tensor batch1, Tensor batch2, *, Scalar beta=1, Scalar alpha=1) -> Tensor
  use_c10_dispatcher: 'full'
  variants: function, method
  dispatch:
    CPU: baddbmm_cpu
    CUDA: baddbmm_cuda

- func: baddbmm_(Tensor(a!) self, Tensor batch1, Tensor batch2, *, Scalar beta=1, Scalar alpha=1) -> Tensor(a!)
  use_c10_dispatcher: 'unboxed_only'

  variants: method
  dispatch:
    CPU: baddbmm__cpu
    CUDA: baddbmm__cuda

- func: _baddbmm_mkl_(Tensor(a!) self, Tensor batch1, Tensor batch2, *, Scalar beta=1, Scalar alpha=1) -> Tensor(a!)
  use_c10_dispatcher: 'unboxed_only'

  variants: function

- func: baddbmm.out(Tensor self, Tensor batch1, Tensor batch2, *, Scalar beta=1, Scalar alpha=1, Tensor(a!) out) -> Tensor(a!)
  variants: function
  dispatch:
    CPU: baddbmm_out_cpu
    CUDA: baddbmm_out_cuda

- func: bartlett_window(int window_length, *, ScalarType? dtype=None, Layout? layout=None, Device? device=None, bool? pin_memory=None) -> Tensor

- func: bartlett_window.periodic(int window_length, bool periodic, *, ScalarType? dtype=None, Layout? layout=None, Device? device=None, bool? pin_memory=None) -> Tensor

- func: batch_norm(Tensor input, Tensor? weight, Tensor? bias, Tensor? running_mean, Tensor? running_var, bool training, float momentum, float eps, bool cudnn_enabled) -> Tensor

- func: _batch_norm_impl_index(Tensor input, Tensor? weight, Tensor? bias, Tensor? running_mean, Tensor? running_var, bool training, float momentum, float eps, bool cudnn_enabled) -> (Tensor, Tensor, Tensor, int)

- func: _batch_norm_impl_index_backward(int impl_index, Tensor input, Tensor grad_output, Tensor? weight, Tensor? running_mean, Tensor? running_var, Tensor? save_mean, Tensor? save_var_transform, bool train, float eps, bool[3] output_mask) -> (Tensor, Tensor, Tensor)

# Sample bernoulli with values in `self` as probability.
- func: bernoulli(Tensor self, *, Generator? generator=None) -> Tensor
  variants: function, method
  named_guard: False

- func: bernoulli.out(Tensor self, *, Generator? generator=None, Tensor(a!) out) -> Tensor(a!)
  variants: function
  named_guard: False

- func: bernoulli_.Tensor(Tensor(a!) self, Tensor p, *, Generator? generator=None) -> Tensor(a!)
  variants: method
  dispatch:
    CPU: bernoulli_tensor_cpu_
    CUDA: bernoulli_tensor_cuda_
  named_guard: False

- func: bernoulli_.float(Tensor(a!) self, float p=0.5, *, Generator? generator=None) -> Tensor(a!)
  variants: method
  dispatch:
    CPU: bernoulli_scalar_cpu_
    CUDA: bernoulli_scalar_cuda_
  named_guard: False

# This out-of-place version isn't used explicitly, but needed by jit.
# There is no default valid on `p` here because it would introduce ambiguity
# with `bernoulli(Tensor self, *, Generator? generator=None)` declaration.
- func: bernoulli.p(Tensor self, float p, *, Generator? generator=None) -> Tensor
  variants: function, method

- func: bilinear(Tensor input1, Tensor input2, Tensor weight, Tensor? bias) -> Tensor

- func: binary_cross_entropy_with_logits(Tensor self, Tensor target, Tensor? weight=None, Tensor? pos_weight=None, int reduction=Mean) -> Tensor
  variants: function

- func: binary_cross_entropy_with_logits_backward(Tensor grad_output, Tensor self, Tensor target, Tensor? weight=None, Tensor? pos_weight=None, int reduction=Mean) -> Tensor
  variants: function

- func: bincount(Tensor self, Tensor? weights=None, int minlength=0) -> Tensor
  variants: function, method
  dispatch:
    CPU: _bincount_cpu
    CUDA: _bincount_cuda

- func: bitwise_not(Tensor self) -> Tensor
  use_c10_dispatcher: 'full'
  variants: function, method

- func: bitwise_not_(Tensor(a!) self) -> Tensor(a!)
  use_c10_dispatcher: 'unboxed_only'
  variants: method

- func: bitwise_not.out(Tensor self, *, Tensor(a!) out) -> Tensor(a!)
  dispatch:
    CPU: bitwise_not_out
    CUDA: bitwise_not_out

- func: logical_not(Tensor self) -> Tensor
  use_c10_dispatcher: 'unboxed_only'
  variants: function, method

- func: logical_not_(Tensor(a!) self) -> Tensor(a!)
  use_c10_dispatcher: 'unboxed_only'
  variants: method

- func: logical_not.out(Tensor self, *, Tensor(a!) out) -> Tensor(a!)
  dispatch:
    CPU: logical_not_out
    CUDA: logical_not_out

- func: logical_xor(Tensor self, Tensor other) -> Tensor
  use_c10_dispatcher: 'unboxed_only'
  variants: function, method
  named_guard: False

- func: logical_xor_(Tensor(a!) self, Tensor other) -> Tensor(a!)
  use_c10_dispatcher: 'unboxed_only'
  variants: method
  named_guard: False

- func: logical_xor.out(Tensor self, Tensor other, *, Tensor(a!) out) -> Tensor(a!)
  dispatch:
    CPU: logical_xor_out
    CUDA: logical_xor_out
  named_guard: False

- func: blackman_window(int window_length, *, ScalarType? dtype=None, Layout? layout=None, Device? device=None, bool? pin_memory=None) -> Tensor

- func: blackman_window.periodic(int window_length, bool periodic, *, ScalarType? dtype=None, Layout? layout=None, Device? device=None, bool? pin_memory=None) -> Tensor

- func: bmm(Tensor self, Tensor mat2) -> Tensor
  use_c10_dispatcher: 'full'
  variants: function, method
  dispatch:
    CPU: bmm_cpu
    CUDA: bmm_cuda
  named_guard: False

- func: bmm.out(Tensor self, Tensor mat2, *, Tensor(a!) out) -> Tensor(a!)
  variants: function
  dispatch:
    CPU: bmm_out_cpu
    CUDA: bmm_out_cuda
  named_guard: False

- func: broadcast_tensors(Tensor[] tensors) -> Tensor[]
  use_c10_dispatcher: 'unboxed_only'
  device_guard: False

- func: cat(Tensor[] tensors, int dim=0) -> Tensor
<<<<<<< HEAD
=======
  use_c10_dispatcher: 'unboxed_only'
  named_guard: False
>>>>>>> 78fe181c
  use_c10_dispatcher: 'unboxed_only'
  named_guard: False

- func: cat.out(Tensor[] tensors, int dim=0, *, Tensor(a!) out) -> Tensor(a!)
  named_guard: False

- func: cat.names(Tensor[] tensors, Dimname dim) -> Tensor
  named_guard: False

- func: cat.names_out(Tensor[] tensors, Dimname dim, *, Tensor(a!) out) -> Tensor(a!)
  named_guard: False

- func: ceil(Tensor self) -> Tensor
  use_c10_dispatcher: 'full'
  named_guard: False
  variants: function, method

- func: ceil_(Tensor(a!) self) -> Tensor(a!)
  use_c10_dispatcher: 'unboxed_only'
  named_guard: False
  variants: function, method

- func: ceil.out(Tensor self, *, Tensor(a!) out) -> Tensor(a!)
  named_guard: False
  dispatch:
    CPU: ceil_out
    CUDA: ceil_out

- func: chain_matmul(Tensor[] matrices) -> Tensor
  use_c10_dispatcher: 'unboxed_only'
  variants: function

- func: chunk(Tensor(a) self, int chunks, int dim=0) -> Tensor(a)[]
  use_c10_dispatcher: 'unboxed_only'
  variants: function, method
  device_guard: False
  named_guard: False

- func: clamp(Tensor self, Scalar? min=None, Scalar? max=None) -> Tensor
  use_c10_dispatcher: 'full'
  named_guard: False
  variants: function, method

- func: clamp_(Tensor(a!) self, Scalar? min=None, Scalar? max=None) -> Tensor(a!)
  use_c10_dispatcher: 'unboxed_only'

  named_guard: False
  variants: function, method
  dispatch:
    CPU: _clamp__cpu
    CUDA: _clamp__cuda

- func: clamp.out(Tensor self, Scalar? min=None, Scalar? max=None, *, Tensor(a!) out) -> Tensor(a!)
  named_guard: False
  dispatch:
    CPU: _clamp_out_cpu
    CUDA: _clamp_out_cuda

- func: clamp_max(Tensor self, Scalar max) -> Tensor
  use_c10_dispatcher: 'full'
  named_guard: False
  variants: function, method

- func: clamp_max_(Tensor(a!) self, Scalar max) -> Tensor(a!)
  use_c10_dispatcher: 'unboxed_only'

  named_guard: False
  variants: function, method
  dispatch:
    CPU: _clamp_max__cpu
    CUDA: _clamp_max__cuda

- func: clamp_max.out(Tensor self, Scalar max, *, Tensor(a!) out) -> Tensor(a!)
  named_guard: False
  dispatch:
    CPU: _clamp_max_out_cpu
    CUDA: _clamp_max_out_cuda

- func: clamp_min(Tensor self, Scalar min) -> Tensor
  use_c10_dispatcher: 'full'
  named_guard: False
  variants: function, method

- func: clamp_min_(Tensor(a!) self, Scalar min) -> Tensor(a!)
  use_c10_dispatcher: 'unboxed_only'

  named_guard: False
  variants: function, method
  dispatch:
    CPU: _clamp_min__cpu
    CUDA: _clamp_min__cuda

- func: clamp_min.out(Tensor self, Scalar min, *, Tensor(a!) out) -> Tensor(a!)
  named_guard: False
  dispatch:
    CPU: _clamp_min_out_cpu
    CUDA: _clamp_min_out_cuda

- func: cudnn_is_acceptable(Tensor self) -> bool
  use_c10_dispatcher: 'full'
  device_guard: False

- func: constant_pad_nd(Tensor self, int[] pad, Scalar value=0) -> Tensor
  use_c10_dispatcher: 'unboxed_only'
  variants: function

- func: contiguous(Tensor self, *, MemoryFormat memory_format=contiguous_format) -> Tensor
  variants: method
  named_guard: False

- func: convolution(Tensor input, Tensor weight, Tensor? bias, int[] stride, int[] padding, int[] dilation, bool transposed, int[] output_padding, int groups) -> Tensor

- func: convolution_overrideable(Tensor input, Tensor weight, Tensor? bias, int[] stride, int[] padding, int[] dilation, bool transposed, int[] output_padding, int groups) -> Tensor

- func: convolution_backward_overrideable(Tensor grad_output, Tensor input, Tensor weight, int[] stride, int[] padding, int[] dilation, bool transposed, int[] output_padding, int groups, bool[3] output_mask) -> (Tensor grad_input, Tensor grad_weight, Tensor grad_bias)

- func: _convolution(Tensor input, Tensor weight, Tensor? bias, int[] stride, int[] padding, int[] dilation, bool transposed, int[] output_padding, int groups, bool benchmark, bool deterministic, bool cudnn_enabled) -> Tensor

- func: _convolution_nogroup(Tensor input, Tensor weight, Tensor? bias, int[] stride, int[] padding, int[] dilation, bool transposed, int[] output_padding) -> Tensor

- func: _convolution_double_backward(Tensor? ggI, Tensor? ggW, Tensor? ggb, Tensor gO, Tensor weight, Tensor self, int[] stride, int[] padding, int[] dilation, bool transposed, int[] output_padding, int groups, bool benchmark, bool deterministic, bool cudnn_enabled, bool[3] output_mask) -> (Tensor, Tensor, Tensor)

- func: conv1d(Tensor input, Tensor weight, Tensor? bias=None, int[1] stride=1, int[1] padding=0, int[1] dilation=1, int groups=1) -> Tensor

- func: conv2d(Tensor input, Tensor weight, Tensor? bias=None, int[2] stride=1, int[2] padding=0, int[2] dilation=1, int groups=1) -> Tensor

- func: conv3d(Tensor input, Tensor weight, Tensor? bias=None, int[3] stride=1, int[3] padding=0, int[3] dilation=1, int groups=1) -> Tensor

- func: conv_tbc(Tensor self, Tensor weight, Tensor bias, int pad=0) -> Tensor
  use_c10_dispatcher: 'full'

- func: conv_tbc_backward(Tensor self, Tensor input, Tensor weight, Tensor bias, int pad) -> (Tensor, Tensor, Tensor)
  use_c10_dispatcher: 'full'

# NB: we inherit the goofy argument order from PyTorch torch.nn.functional
- func: conv_transpose1d(Tensor input, Tensor weight, Tensor? bias=None, int[1] stride=1, int[1] padding=0, int[1] output_padding=0, int groups=1, int[1] dilation=1) -> Tensor

- func: conv_transpose2d.input(Tensor input, Tensor weight, Tensor? bias=None, int[2] stride=1, int[2] padding=0, int[2] output_padding=0, int groups=1, int[2] dilation=1) -> Tensor

- func: conv_transpose3d.input(Tensor input, Tensor weight, Tensor? bias=None, int[3] stride=1, int[3] padding=0, int[3] output_padding=0, int groups=1, int[3] dilation=1) -> Tensor

- func: copy_(Tensor(a!) self, Tensor src, bool non_blocking=False) -> Tensor(a!)
  use_c10_dispatcher: 'unboxed_only'

  variants: method
  device_guard: False
  named_guard: False

- func: _copy_from(Tensor self, Tensor dst, bool non_blocking=False) -> Tensor
  use_c10_dispatcher: 'full'
  dispatch: {}

- func: cos(Tensor self) -> Tensor
  use_c10_dispatcher: 'full'
  named_guard: False
  variants: function, method

- func: cos_(Tensor(a!) self) -> Tensor(a!)
  use_c10_dispatcher: 'unboxed_only'
  named_guard: False
  variants: function, method
  dispatch:
    CPU: _cos__cpu
    CUDA: _cos__cuda

- func: cos.out(Tensor self, *, Tensor(a!) out) -> Tensor(a!)
  named_guard: False
  dispatch:
    CPU: _cos_out_cpu
    CUDA: _cos_out_cuda

- func: cosh(Tensor self) -> Tensor
  use_c10_dispatcher: 'full'
  named_guard: False
  variants: function, method

- func: cosh_(Tensor(a!) self) -> Tensor(a!)
  use_c10_dispatcher: 'unboxed_only'
  named_guard: False
  variants: function, method
  dispatch:
    CPU: _cosh__cpu
    CUDA: _cosh__cuda

- func: cosh.out(Tensor self, *, Tensor(a!) out) -> Tensor(a!)
  named_guard: False
  dispatch:
    CPU: _cosh_out_cpu
    CUDA: _cosh_out_cuda

- func: cosine_embedding_loss(Tensor input1, Tensor input2, Tensor target, float margin=0.0, int reduction=Mean) -> Tensor
  use_c10_dispatcher: 'full'

- func: cudnn_affine_grid_generator(Tensor theta, int N, int C, int H, int W) -> Tensor grid
  use_c10_dispatcher: 'full'
  dispatch:
    CUDA: cudnn_affine_grid_generator_forward

# TODO: Why do I have to call this grad?!
- func: cudnn_affine_grid_generator_backward(Tensor grad, int N, int C, int H, int W) -> Tensor grad_theta
  use_c10_dispatcher: 'full'
  dispatch:
    CUDA: cudnn_affine_grid_generator_backward

- func: cudnn_batch_norm(Tensor input, Tensor weight, Tensor? bias, Tensor? running_mean, Tensor? running_var, bool training, float exponential_average_factor, float epsilon) -> (Tensor, Tensor, Tensor)
  dispatch:
    CUDA: cudnn_batch_norm

# NB: You can only use this if you used cudnn_batch_norm training=True
- func: cudnn_batch_norm_backward(Tensor input, Tensor grad_output, Tensor weight, Tensor? running_mean, Tensor? running_var, Tensor? save_mean, Tensor? save_var, float epsilon) -> (Tensor, Tensor, Tensor)
  dispatch:
    CUDA: cudnn_batch_norm_backward

- func: cudnn_convolution(Tensor self, Tensor weight, Tensor? bias, int[] padding, int[] stride, int[] dilation, int groups, bool benchmark, bool deterministic) -> Tensor
  dispatch:
    CUDA: cudnn_convolution

- func: cudnn_convolution_backward_input(int[] self_size, Tensor grad_output, Tensor weight, int[] padding, int[] stride, int[] dilation, int groups, bool benchmark, bool deterministic) -> Tensor
  use_c10_dispatcher: 'unboxed_only'
  dispatch:
    CUDA: cudnn_convolution_backward_input

- func: cudnn_convolution_backward(Tensor self, Tensor grad_output, Tensor weight, int[] padding, int[] stride, int[] dilation, int groups, bool benchmark, bool deterministic, bool[3] output_mask) -> (Tensor, Tensor, Tensor)
  use_c10_dispatcher: 'unboxed_only'
  dispatch:
    CUDA: cudnn_convolution_backward

- func: cudnn_convolution_backward_bias(Tensor grad_output) -> Tensor
  use_c10_dispatcher: 'full'
  dispatch:
    CUDA: cudnn_convolution_backward_bias

- func: cudnn_convolution_backward_weight(int[] weight_size, Tensor grad_output, Tensor self, int[] padding, int[] stride, int[] dilation, int groups, bool benchmark, bool deterministic) -> Tensor
  use_c10_dispatcher: 'unboxed_only'
  dispatch:
    CUDA: cudnn_convolution_backward_weight

- func: cudnn_convolution_transpose(Tensor self, Tensor weight, Tensor? bias, int[] padding, int[] output_padding, int[] stride, int[] dilation, int groups, bool benchmark, bool deterministic) -> Tensor
  dispatch:
    CUDA: cudnn_convolution_transpose

# NB: output_padding not strictly needed here, but it's helpful for the float
# backwards
- func: cudnn_convolution_transpose_backward(Tensor self, Tensor grad_output, Tensor weight, int[] padding, int[] output_padding, int[] stride, int[] dilation, int groups, bool benchmark, bool deterministic, bool[3] output_mask) -> (Tensor, Tensor, Tensor)
  use_c10_dispatcher: 'unboxed_only'
  dispatch:
    CUDA: cudnn_convolution_transpose_backward

- func: cudnn_convolution_transpose_backward_bias(Tensor grad_output) -> Tensor
  use_c10_dispatcher: 'full'
  dispatch:
    CUDA: cudnn_convolution_backward_bias

- func: cudnn_convolution_transpose_backward_input(Tensor grad_output, Tensor weight, int[] padding, int[] stride, int[] dilation, int groups, bool benchmark, bool deterministic) -> Tensor
  use_c10_dispatcher: 'unboxed_only'
  dispatch:
    CUDA: cudnn_convolution_transpose_backward_input

- func: cudnn_convolution_transpose_backward_weight(int[] weight_size, Tensor grad_output, Tensor self, int[] padding, int[] stride, int[] dilation, int groups, bool benchmark, bool deterministic) -> Tensor
  use_c10_dispatcher: 'unboxed_only'
  dispatch:
    CUDA: cudnn_convolution_transpose_backward_weight

# NB: input is special cased in a way I don't quite understand
- func: cudnn_grid_sampler(Tensor self, Tensor grid) -> Tensor output
  use_c10_dispatcher: 'full'
  dispatch:
    CUDA: cudnn_grid_sampler_forward

- func: cudnn_grid_sampler_backward(Tensor self, Tensor grid, Tensor grad_output) -> (Tensor grad_self, Tensor grad_grid)
  use_c10_dispatcher: 'full'
  dispatch:
    CUDA: cudnn_grid_sampler_backward

- func: cumsum(Tensor self, int dim, *, ScalarType? dtype=None) -> Tensor
  variants: function, method

- func: cumsum.out(Tensor self, int dim, *, ScalarType? dtype=None, Tensor(a!) out) -> Tensor(a!)

- func: cumprod(Tensor self, int dim, *, ScalarType? dtype=None) -> Tensor
  variants: function, method

- func: cumprod.out(Tensor self, int dim, *, ScalarType? dtype=None, Tensor(a!) out) -> Tensor(a!)

- func: ctc_loss.IntList(Tensor log_probs, Tensor targets, int[] input_lengths, int[] target_lengths, int blank=0, int reduction=Mean, bool zero_infinity=False) -> Tensor
  use_c10_dispatcher: 'unboxed_only'

# convenience function that converts to intlists for you
- func: ctc_loss.Tensor(Tensor log_probs, Tensor targets, Tensor input_lengths, Tensor target_lengths, int blank=0, int reduction=Mean, bool zero_infinity=False) -> Tensor
  use_c10_dispatcher: 'full'

- func: _ctc_loss(Tensor log_probs, Tensor targets, int[] input_lengths, int[] target_lengths, int blank=0, bool zero_infinity=False) -> (Tensor, Tensor)
  use_c10_dispatcher: 'unboxed_only'
  dispatch:
    CPU:  ctc_loss_cpu
    CUDA: ctc_loss_gpu

- func: _ctc_loss_backward(Tensor grad, Tensor log_probs, Tensor targets, int[] input_lengths, int[] target_lengths, Tensor neg_log_likelihood, Tensor log_alpha, int blank, bool zero_infinity=False) -> Tensor
  use_c10_dispatcher: 'unboxed_only'
  dispatch:
    CPU: ctc_loss_backward_cpu
    CUDA: ctc_loss_backward_gpu

- func: det(Tensor self) -> Tensor
  use_c10_dispatcher: 'full'
  variants: function, method

- func: diag_embed(Tensor self, int offset=0, int dim1=-2, int dim2=-1) -> Tensor
  use_c10_dispatcher: 'full'
  variants: function, method

- func: diagflat(Tensor self, int offset=0) -> Tensor
  use_c10_dispatcher: 'full'
  variants: function, method

- func: diagonal(Tensor(a) self, int offset=0, int dim1=0, int dim2=1) -> Tensor(a)
  use_c10_dispatcher: 'full'
  variants: function, method

- func: fill_diagonal_(Tensor(a!) self, Scalar fill_value, bool wrap=False) -> Tensor(a!)
  use_c10_dispatcher: 'unboxed_only'

  variants: method

- func: div.Tensor(Tensor self, Tensor other) -> Tensor
  use_c10_dispatcher: 'full'
  variants: function, method
  named_guard: False

- func: div_.Tensor(Tensor(a!) self, Tensor other) -> Tensor(a!)
  use_c10_dispatcher: 'unboxed_only'

  variants: method
  named_guard: False

- func: div.out(Tensor self, Tensor other, *, Tensor(a!) out) -> Tensor(a!)
  named_guard: False

# For C++ only, until we have conversion from C++ numbers to Tensor
- func: div.Scalar(Tensor self, Scalar other) -> Tensor
  use_c10_dispatcher: 'full'
  variants: function, method
  named_guard: False

- func: div_.Scalar(Tensor(a!) self, Scalar other) -> Tensor(a!)
  use_c10_dispatcher: 'unboxed_only'

  variants: method
  named_guard: False

- func: dot(Tensor self, Tensor tensor) -> Tensor
  use_c10_dispatcher: 'full'
  variants: function, method
  dispatch:
    CPU: legacy::cpu::_th_dot
    CUDA: legacy::cuda::_th_dot
  named_guard: False

- func: dot.out(Tensor self, Tensor tensor, *, Tensor(a!) out) -> Tensor(a!)
  named_guard: False

- func: einsum(str equation, Tensor[] tensors) -> Tensor
  use_c10_dispatcher: 'unboxed_only'

- func: embedding(Tensor weight, Tensor indices, int padding_idx=-1, bool scale_grad_by_freq=False, bool sparse=False) -> Tensor
  use_c10_dispatcher: 'full'

- func: embedding_backward(Tensor grad, Tensor indices, int num_weights, int padding_idx, bool scale_grad_by_freq, bool sparse) -> Tensor
  use_c10_dispatcher: 'full'

- func: embedding_dense_backward(Tensor grad_output, Tensor indices, int num_weights, int padding_idx, bool scale_grad_by_freq) -> Tensor
  use_c10_dispatcher: 'full'
  dispatch:
    CPU: embedding_dense_backward_cpu
    CUDA: embedding_dense_backward_cuda

- func: embedding_renorm_(Tensor(a!) self, Tensor indices, float max_norm, float norm_type) -> Tensor(a!)
  use_c10_dispatcher: 'unboxed_only'

  dispatch:
    CPU: embedding_renorm_cpu_
    CUDA: embedding_renorm_cuda_

- func: embedding_sparse_backward(Tensor grad, Tensor indices, int num_weights, int padding_idx, bool scale_grad_by_freq) -> Tensor
  use_c10_dispatcher: 'full'

# NOTE [ embedding_bag Native Functions ]
# The `_embedding_bag.*` variants assume that input tensors except for `weight`,
# e.g. `indices` and `offsets` (and `offset2bag`), are contiguous.
# We really only need to enforce this for `_embedding_bag` (the forward) because
# the backward inputs are the same as forward ones.
# The above `embedding_bag` wrapper is created to achieve this, e.g.,
# applying indices = indices.contiguous().
# The backward functions apply a check that these input tensors are contiguous.

- func: embedding_bag(Tensor weight, Tensor indices, Tensor offsets, bool scale_grad_by_freq=False, int mode=0, bool sparse=False, Tensor? per_sample_weights=None) -> (Tensor, Tensor, Tensor, Tensor)

- func: _embedding_bag(Tensor weight, Tensor indices, Tensor offsets, bool scale_grad_by_freq=False, int mode=0, bool sparse=False, Tensor? per_sample_weights=None) -> (Tensor, Tensor, Tensor, Tensor)
  dispatch:
    CPU: _embedding_bag_cpu
    CUDA: _embedding_bag_cuda

- func: _embedding_bag_backward(Tensor grad, Tensor indices, Tensor offsets, Tensor offset2bag, Tensor bag_size, Tensor maximum_indices, int num_weights, bool scale_grad_by_freq, int mode, bool sparse, Tensor? per_sample_weights) -> Tensor

- func: _embedding_bag_sparse_backward(Tensor grad, Tensor indices, Tensor offsets, Tensor offset2bag, Tensor bag_size, int num_weights, bool scale_grad_by_freq, int mode, Tensor? per_sample_weights) -> Tensor

- func: _embedding_bag_dense_backward(Tensor grad, Tensor indices, Tensor offsets, Tensor offset2bag, Tensor bag_size, Tensor maximum_indices, int num_weights, bool scale_grad_by_freq, int mode, Tensor? per_sample_weights) -> Tensor
  dispatch:
    CPU: _embedding_bag_dense_backward_cpu
    CUDA: _embedding_bag_dense_backward_cuda

- func: _embedding_bag_per_sample_weights_backward(Tensor grad, Tensor weight, Tensor indices, Tensor offsets, Tensor offset2bag, int mode) -> Tensor
  use_c10_dispatcher: 'full'
  dispatch:
    CPU: _embedding_bag_per_sample_weights_backward_cpu
    CUDA: _embedding_bag_per_sample_weights_backward_cuda

- func: empty.names(int[] size, *, Dimname[]? names, ScalarType? dtype=None, Layout? layout=None, Device? device=None, bool? pin_memory=None, MemoryFormat? memory_format=None) -> Tensor
  device_guard: False

- func: empty.memory_format(int[] size, *, ScalarType? dtype=None, Layout? layout=None, Device? device=None, bool? pin_memory=None, MemoryFormat? memory_format=None) -> Tensor
  dispatch:
    CPU: empty_cpu
    CUDA: empty_cuda
    MkldnnCPU: empty_mkldnn
    SparseCPU: empty_sparse
    SparseCUDA: empty_sparse

- func: new_empty(Tensor self, int[] size, *, ScalarType? dtype=None, Layout? layout=None, Device? device=None, bool? pin_memory=None) -> Tensor
  variants: method

- func: new_full(Tensor self, int[] size, Scalar fill_value, *, ScalarType? dtype=None, Layout? layout=None, Device? device=None, bool? pin_memory=None) -> Tensor
  variants: method

- func: _empty_affine_quantized(int[] size, *, ScalarType? dtype=None, Layout? layout=None, Device? device=None, bool? pin_memory=None, float scale=1, int zero_point=0, MemoryFormat? memory_format=contiguous_format) -> Tensor
  dispatch:
    QuantizedCPU: empty_affine_quantized_cpu

- func: _empty_per_channel_affine_quantized_like(Tensor self, Tensor zero_points, int[] size, int[] axis, *, ScalarType? dtype=None, Layout? layout=None, Device? device=None, bool? pin_memory=None, MemoryFormat? memory_format=contiguous_format) -> Tensor
  dispatch:
    QuantizedCPU: empty_per_channel_affine_quantized_cpu

- func: resize_(Tensor(a!) self, int[] size) -> Tensor(a!)
  use_c10_dispatcher: 'unboxed_only'
  variants: method
  device_guard: False
  dispatch:
    CPU: resize_cpu_
    CUDA: resize_cuda_

- func: empty.out(int[] size, *, MemoryFormat? memory_format=None, Tensor(a!) out) -> Tensor(a!)
  device_guard: False

- func: empty_like(Tensor self) -> Tensor
  use_c10_dispatcher: 'full'
  device_guard: False
  named_guard: False

- func: empty_like.dtype(Tensor self, *, ScalarType dtype, Layout layout, Device device, bool pin_memory=False, MemoryFormat? memory_format=contiguous_format) -> Tensor
  device_guard: False
  named_guard: False

- func: empty_strided(int[] size, int[] stride, *, ScalarType? dtype=None, Layout? layout=None, Device? device=None, bool? pin_memory=None) -> Tensor
  dispatch:
    CPU: empty_strided_cpu
    CUDA: empty_strided_cuda

- func: erf(Tensor self) -> Tensor
  use_c10_dispatcher: 'full'
  named_guard: False
  variants: function, method

- func: erf_(Tensor(a!) self) -> Tensor(a!)
  use_c10_dispatcher: 'unboxed_only'
  named_guard: False
  variants: function, method
  dispatch:
    CPU: _erf__cpu
    CUDA: _erf__cuda

- func: erf.out(Tensor self, *, Tensor(a!) out) -> Tensor(a!)
  named_guard: False
  dispatch:
    CPU: _erf_out_cpu
    CUDA: _erf_out_cuda

- func: erfc(Tensor self) -> Tensor
  use_c10_dispatcher: 'full'
  named_guard: False
  variants: function, method

- func: erfc_(Tensor(a!) self) -> Tensor(a!)
  use_c10_dispatcher: 'unboxed_only'
  named_guard: False
  variants: function, method
  dispatch:
    CPU: _erfc__cpu
    CUDA: _erfc__cuda

- func: erfc.out(Tensor self, *, Tensor(a!) out) -> Tensor(a!)
  named_guard: False
  dispatch:
    CPU: _erfc_out_cpu
    CUDA: _erfc_out_cuda

- func: exp(Tensor self) -> Tensor
  use_c10_dispatcher: 'full'
  named_guard: False
  variants: function, method

- func: exp_(Tensor(a!) self) -> Tensor(a!)
  use_c10_dispatcher: 'unboxed_only'
  named_guard: False
  variants: function, method
  dispatch:
    CPU: _exp__cpu
    CUDA: _exp__cuda

- func: exp.out(Tensor self, *, Tensor(a!) out) -> Tensor(a!)
  named_guard: False
  dispatch:
    CPU: _exp_out_cpu
    CUDA: _exp_out_cuda

- func: expm1(Tensor self) -> Tensor
  use_c10_dispatcher: 'full'
  named_guard: False
  variants: function, method

- func: expm1_(Tensor(a!) self) -> Tensor(a!)
  use_c10_dispatcher: 'unboxed_only'
  named_guard: False
  variants: function, method
  dispatch:
    CPU: _expm1__cpu
    CUDA: _expm1__cuda

- func: expm1.out(Tensor self, *, Tensor(a!) out) -> Tensor(a!)
  named_guard: False
  dispatch:
    CPU: _expm1_out_cpu
    CUDA: _expm1_out_cuda

- func: expand(Tensor(a) self, int[] size, *, bool implicit=False) -> Tensor(a)
  use_c10_dispatcher: 'unboxed_only'
  variants: method  # This is method-only to match the previous tensor API. In the future we could make this a function too.
  device_guard: False
  named_guard: False

- func: expand_as(Tensor self, Tensor other) -> Tensor
  use_c10_dispatcher: 'full'
  variants: method  # This is method-only to match the previous tensor API. In the future we could make this a function too.
  device_guard: False

- func: eye(int n, *, ScalarType? dtype=None, Layout? layout=None, Device? device=None, bool? pin_memory=None) -> Tensor

- func: eye.m(int n, int m, *, ScalarType? dtype=None, Layout? layout=None, Device? device=None, bool? pin_memory=None) -> Tensor

- func: eye.out(int n, *, Tensor(a!) out) -> Tensor(a!)
  dispatch:
    CPU: eye_out_cpu
    CUDA: eye_out_cuda

- func: eye.m_out(int n, int m, *, Tensor(a!) out) -> Tensor(a!)
  dispatch:
    CPU: eye_out_cpu
    CUDA: eye_out_cuda

- func: flatten.using_ints(Tensor self, int start_dim=0, int end_dim=-1) -> Tensor
  use_c10_dispatcher: 'full'
  variants: function, method
  named_guard: False

- func: flatten.named_out_dim(Tensor self, int start_dim, int end_dim, Dimname out_dim) -> Tensor
  variants: function, method
  named_guard: False

- func: flatten.using_names(Tensor self, Dimname start_dim, Dimname end_dim, Dimname out_dim) -> Tensor
  variants: function, method
  named_guard: False

- func: flatten.DimnameList(Tensor self, DimnameList dims, Dimname out_dim) -> Tensor
  variants: function, method
  named_guard: False

- func: fill_.Scalar(Tensor(a!) self, Scalar value) -> Tensor(a!)
  use_c10_dispatcher: 'unboxed_only'

  named_guard: False
  variants: function, method

- func: fill_.Tensor(Tensor(a!) self, Tensor value) -> Tensor(a!)
  use_c10_dispatcher: 'unboxed_only'

  named_guard: False
  variants: function, method

- func: floor(Tensor self) -> Tensor
  use_c10_dispatcher: 'full'
  named_guard: False
  variants: function, method

- func: floor_(Tensor(a!) self) -> Tensor(a!)
  use_c10_dispatcher: 'unboxed_only'
  named_guard: False
  variants: function, method
  dispatch:
    CPU: _floor__cpu
    CUDA: _floor__cuda

- func: floor.out(Tensor self, *, Tensor(a!) out) -> Tensor(a!)
  named_guard: False
  dispatch:
    CPU: _floor_out_cpu
    CUDA: _floor_out_cuda

- func: frac(Tensor self) -> Tensor
  use_c10_dispatcher: 'full'
  named_guard: False
  variants: function, method

- func: frac_(Tensor(a!) self) -> Tensor(a!)
  use_c10_dispatcher: 'unboxed_only'
  named_guard: False
  variants: function, method
  dispatch:
    CPU: _frac__cpu
    CUDA: _frac__cuda

- func: frac.out(Tensor self, *, Tensor(a!) out) -> Tensor(a!)
  named_guard: False
  dispatch:
    CPU: _frac_out_cpu
    CUDA: _frac_out_cuda

- func: full.names(int[] size, Scalar fill_value, *, Dimname[]? names, ScalarType? dtype=None, Layout? layout=None, Device? device=None, bool? pin_memory=None) -> Tensor
  device_guard: False

- func: full(int[] size, Scalar fill_value, *, ScalarType? dtype=None, Layout? layout=None, Device? device=None, bool? pin_memory=None) -> Tensor

- func: full.out(int[] size, Scalar fill_value, *, Tensor(a!) out) -> Tensor(a!)

- func: full_like(Tensor self, Scalar fill_value) -> Tensor
  use_c10_dispatcher: 'full'

- func: full_like.dtype(Tensor self, Scalar fill_value, *, ScalarType dtype, Layout layout, Device device, bool pin_memory=False) -> Tensor

- func: from_file(str filename, bool? shared=None, int? size=0, *, ScalarType? dtype=None, Layout? layout=None, Device? device=None, bool? pin_memory=None) -> Tensor
  dispatch:
    CPU: from_file

# NOTE [ grid_sampler Native Functions ]
# `grid_sampler` does all the shape checking and then dispatches to one of
# `cudnn_grid_sampler`, `grid_sampler_2d`, or `grid_sampler_3d`, each of which
# has the corresponding backward defined as native functions as well. Therefore,
# in these functions and their backwards, no more shape checking is done.
#
# Additionally, arguments `padding_mode` and `interpolation_mode` are cast to
# enums defined in `native/GridSampler.h`. `cudnn_grid_sampler` doesn't take in
# `interpolation_mode` because it only supports Bilinear interpolation mode.
# Nor does it take in `align_corners` because it only supports the mode
# `align_corners = True`.
- func: grid_sampler(Tensor input, Tensor grid, int interpolation_mode, int padding_mode, bool align_corners) -> Tensor
  use_c10_dispatcher: 'full'

- func: grid_sampler_2d(Tensor input, Tensor grid, int interpolation_mode, int padding_mode, bool align_corners) -> Tensor
  use_c10_dispatcher: 'full'
  dispatch:
    CPU: grid_sampler_2d_cpu
    CUDA: grid_sampler_2d_cuda

- func: grid_sampler_2d_backward(Tensor grad_output, Tensor input, Tensor grid, int interpolation_mode, int padding_mode, bool align_corners) -> (Tensor, Tensor)
  use_c10_dispatcher: 'full'
  dispatch:
    CPU: grid_sampler_2d_backward_cpu
    CUDA: grid_sampler_2d_backward_cuda

- func: grid_sampler_3d(Tensor input, Tensor grid, int interpolation_mode, int padding_mode, bool align_corners) -> Tensor
  use_c10_dispatcher: 'full'
  dispatch:
    CPU: grid_sampler_3d_cpu
    CUDA: grid_sampler_3d_cuda

- func: grid_sampler_3d_backward(Tensor grad_output, Tensor input, Tensor grid, int interpolation_mode, int padding_mode, bool align_corners) -> (Tensor, Tensor)
  use_c10_dispatcher: 'full'
  dispatch:
    CPU: grid_sampler_3d_backward_cpu
    CUDA: grid_sampler_3d_backward_cuda

- func: hann_window(int window_length, *, ScalarType? dtype=None, Layout? layout=None, Device? device=None, bool? pin_memory=None) -> Tensor

- func: hann_window.periodic(int window_length, bool periodic, *, ScalarType? dtype=None, Layout? layout=None, Device? device=None, bool? pin_memory=None) -> Tensor

- func: hamming_window(int window_length, *, ScalarType? dtype=None, Layout? layout=None, Device? device=None, bool? pin_memory=None) -> Tensor

- func: hamming_window.periodic(int window_length, bool periodic, *, ScalarType? dtype=None, Layout? layout=None, Device? device=None, bool? pin_memory=None) -> Tensor

- func: hamming_window.periodic_alpha(int window_length, bool periodic, float alpha, *, ScalarType? dtype=None, Layout? layout=None, Device? device=None, bool? pin_memory=None) -> Tensor

- func: hamming_window.periodic_alpha_beta(int window_length, bool periodic, float alpha, float beta, *, ScalarType? dtype=None, Layout? layout=None, Device? device=None, bool? pin_memory=None) -> Tensor

- func: hinge_embedding_loss(Tensor self, Tensor target, float margin=1.0, int reduction=Mean) -> Tensor
  use_c10_dispatcher: 'full'

- func: ger(Tensor self, Tensor vec2) -> Tensor
  use_c10_dispatcher: 'full'
  variants: function, method
  dispatch:
    CPU: legacy::cpu::_th_ger
    CUDA: legacy::cuda::_th_ger

- func: ger.out(Tensor self, Tensor vec2, *, Tensor(a!) out) -> Tensor(a!)
  dispatch:
    CPU: legacy::cpu::_th_ger_out
    CUDA: legacy::cuda::_th_ger_out

- func: group_norm(Tensor input, int num_groups, Tensor? weight=None, Tensor? bias=None, float eps=1e-05, bool cudnn_enabled=True) -> Tensor

# FFT

- func: fft(Tensor self, int signal_ndim, bool normalized=False) -> Tensor
  use_c10_dispatcher: 'full'
  variants: function, method

- func: ifft(Tensor self, int signal_ndim, bool normalized=False) -> Tensor
  use_c10_dispatcher: 'full'
  variants: function, method

- func: rfft(Tensor self, int signal_ndim, bool normalized=False, bool onesided=True) -> Tensor
  use_c10_dispatcher: 'full'
  variants: function, method

- func: irfft(Tensor self, int signal_ndim, bool normalized=False, bool onesided=True, int[] signal_sizes=[]) -> Tensor
  use_c10_dispatcher: 'unboxed_only'
  variants: function, method

- func: _fft_with_size(Tensor self, int signal_ndim, bool complex_input, bool complex_output, bool inverse, int[] checked_signal_sizes, bool normalized, bool onesided, int[] output_sizes) -> Tensor
  use_c10_dispatcher: 'unboxed_only'
  variants: function
  dispatch:
    CPU: _fft_mkl
    CUDA: _fft_cufft

- func: _cufft_get_plan_cache_size(int device_index) -> int
  use_c10_dispatcher: 'full'

- func: _cufft_get_plan_cache_max_size(int device_index) -> int
  use_c10_dispatcher: 'full'

- func: _cufft_set_plan_cache_max_size(int device_index, int max_size) -> void

- func: _cufft_clear_plan_cache(int device_index) -> void

- func: index.Tensor(Tensor self, Tensor?[] indices) -> Tensor
  variants: function, method
  # NB: This function is special-cased in tools/autograd/gen_variable_type.py

- func: index_copy_(Tensor(a!) self, int dim, Tensor index, Tensor source) -> Tensor(a!)
  use_c10_dispatcher: 'unboxed_only'

  variants: method

- func: index_copy(Tensor self, int dim, Tensor index, Tensor source) -> Tensor
  use_c10_dispatcher: 'full'
  variants: function, method

- func: index_put_(Tensor(a!) self, Tensor?[] indices, Tensor values, bool accumulate=False) -> Tensor(a!)
  variants: function, method

- func: index_put(Tensor self, Tensor?[] indices, Tensor values, bool accumulate=False) -> Tensor
  variants: function, method

- func: _index_put_impl_(Tensor(a!) self, Tensor?[] indices, Tensor values, bool accumulate=False, bool unsafe=False) -> Tensor(a!)
  variants: function

- func: instance_norm(Tensor input, Tensor? weight, Tensor? bias, Tensor? running_mean, Tensor? running_var, bool use_input_stats, float momentum, float eps, bool cudnn_enabled) -> Tensor
  variants: function

- func: inverse(Tensor self) -> Tensor
  use_c10_dispatcher: 'full'
  variants: function, method

- func: inverse.out(Tensor self, *, Tensor(a!) out) -> Tensor(a!)

- func: _inverse_helper(Tensor self) -> Tensor
  use_c10_dispatcher: 'full'
  variants: function
  dispatch:
    CPU: _inverse_helper_cpu
    CUDA: _inverse_helper_cuda

- func: isclose(Tensor self, Tensor other, float rtol=1e-05, float atol=1e-08, bool equal_nan=False) -> Tensor
  use_c10_dispatcher: 'full'
  variants: function, method

- func: isnan(Tensor self) -> Tensor
  use_c10_dispatcher: 'full'
  variants: function
  device_guard: False

- func: is_distributed(Tensor self) -> bool
  use_c10_dispatcher: 'full'
  variants: function, method
  device_guard: False

- func: is_floating_point(Tensor self) -> bool
  use_c10_dispatcher: 'full'
  variants: function, method
  device_guard: False
  named_guard: False

- func: is_complex(Tensor self) -> bool
  use_c10_dispatcher: 'full'
  variants: function, method
  device_guard: False
  named_guard: False

- func: is_nonzero(Tensor self) -> bool
  use_c10_dispatcher: 'full'
  variants: function, method
  device_guard: False
  named_guard: False

- func: is_same_size(Tensor self, Tensor other) -> bool
  use_c10_dispatcher: 'full'
  variants: function, method
  device_guard: False
  named_guard: False

- func: is_signed(Tensor self) -> bool
  use_c10_dispatcher: 'full'
  variants: function, method
  device_guard: False
  named_guard: False

- func: kl_div(Tensor self, Tensor target, int reduction=Mean) -> Tensor
  use_c10_dispatcher: 'full'

- func: kl_div_backward(Tensor grad_output, Tensor self, Tensor target, int reduction=Mean) -> Tensor
  use_c10_dispatcher: 'full'
  dispatch:
    CPU: kl_div_backward_cpu
    CUDA: kl_div_backward_cuda

- func: kthvalue(Tensor self, int k, int dim=-1, bool keepdim=False) -> (Tensor values, Tensor indices)
  use_c10_dispatcher: 'full'
  variants: function, method

- func: kthvalue.values(Tensor self, int k, int dim=-1, bool keepdim=False, *, Tensor(a!) values, Tensor(b!) indices) -> (Tensor(a!) values, Tensor(b!) indices)
  dispatch:
    CPU: kthvalue_out_cpu
    CUDA: kthvalue_out_cuda

- func: layer_norm(Tensor input, int[] normalized_shape, Tensor? weight=None, Tensor? bias=None, float eps=1e-05, bool cudnn_enable=True) -> Tensor

- func: native_layer_norm(Tensor input, Tensor? weight, Tensor? bias, int M, int N, float eps) -> (Tensor, Tensor, Tensor)
  dispatch:
    CPU: layer_norm_cpu

- func: native_layer_norm_backward(Tensor grad_out, Tensor input, Tensor mean, Tensor rstd, Tensor? weight, int M, int N, bool[3] output_mask) -> (Tensor, Tensor, Tensor)
  dispatch:
    CPU: layer_norm_backward_cpu

- func: native_layer_norm_double_backward(Tensor? ggI, Tensor? ggW, Tensor? ggb, Tensor gO, Tensor input, Tensor mean, Tensor rstd, Tensor? weight, int M, int N, bool[3] output_mask) -> (Tensor, Tensor, Tensor)
  dispatch:
    CPU: layer_norm_double_backward_cpu

- func: linear(Tensor input, Tensor weight, Tensor? bias=None) -> Tensor
  python_module: nn

- func: mkldnn_linear(Tensor input, Tensor weight, Tensor? bias=None) -> Tensor
  python_module: nn
  dispatch:
    MkldnnCPU: mkldnn_linear

- func: fbgemm_linear_int8_weight_fp32_activation(Tensor input, Tensor weight, Tensor packed, Tensor col_offsets, Scalar weight_scale, Scalar weight_zero_point, Tensor bias) -> Tensor
  use_c10_dispatcher: 'unboxed_only'

- func: fbgemm_linear_int8_weight(Tensor input, Tensor weight, Tensor packed, Tensor col_offsets, Scalar weight_scale, Scalar weight_zero_point, Tensor bias) -> Tensor
  use_c10_dispatcher: 'full'

- func: fbgemm_linear_quantize_weight(Tensor input) -> (Tensor, Tensor, float, int)
  use_c10_dispatcher: 'full'

- func: fbgemm_pack_gemm_matrix_fp16(Tensor input) -> Tensor
  use_c10_dispatcher: 'full'

- func: fbgemm_linear_fp16_weight_fp32_activation(Tensor input, Tensor packed_weight, Tensor bias) -> Tensor
  use_c10_dispatcher: 'unboxed_only'

- func: fbgemm_linear_fp16_weight(Tensor input, Tensor packed_weight, Tensor bias) -> Tensor
  use_c10_dispatcher: 'full'

- func: fbgemm_pack_quantized_matrix(Tensor input) -> Tensor
  use_c10_dispatcher: 'full'

- func: fbgemm_pack_quantized_matrix.KN(Tensor input, int K, int N) -> Tensor
  use_c10_dispatcher: 'full'

- func: fbgemm_is_cpu_supported() -> bool
  use_c10_dispatcher: 'full'

- func: linspace(Scalar start, Scalar end, int steps=100, *, ScalarType? dtype=None, Layout? layout=None, Device? device=None, bool? pin_memory=None) -> Tensor

- func: linspace.out(Scalar start, Scalar end, int steps=100, *, Tensor(a!) out) -> Tensor(a!)
  dispatch:
    CPU: linspace_cpu_out
    CUDA: linspace_cuda_out

- func: log(Tensor self) -> Tensor
  use_c10_dispatcher: 'full'
  named_guard: False
  variants: function, method

- func: log_(Tensor(a!) self) -> Tensor(a!)
  use_c10_dispatcher: 'unboxed_only'
  named_guard: False
  variants: function, method
  dispatch:
    CPU: _log__cpu
    CUDA: _log__cuda

- func: log.out(Tensor self, *, Tensor(a!) out) -> Tensor(a!)
  named_guard: False
  dispatch:
    CPU: _log_out_cpu
    CUDA: _log_out_cuda

- func: log10(Tensor self) -> Tensor
  use_c10_dispatcher: 'full'
  named_guard: False
  variants: function, method

- func: log10_(Tensor(a!) self) -> Tensor(a!)
  use_c10_dispatcher: 'unboxed_only'
  named_guard: False
  variants: function, method
  dispatch:
    CPU: _log10__cpu
    CUDA: _log10__cuda

- func: log10.out(Tensor self, *, Tensor(a!) out) -> Tensor(a!)
  named_guard: False
  dispatch:
    CPU: _log10_out_cpu
    CUDA: _log10_out_cuda

- func: log1p(Tensor self) -> Tensor
  use_c10_dispatcher: 'full'
  named_guard: False
  variants: function, method

- func: log1p_(Tensor(a!) self) -> Tensor(a!)
  use_c10_dispatcher: 'unboxed_only'
  named_guard: False
  variants: function, method
  dispatch:
    CPU: _log1p__cpu
    CUDA: _log1p__cuda
    SparseCPU: log1p_sparse_
    SparseCUDA: log1p_sparse_

- func: log1p.out(Tensor self, *, Tensor(a!) out) -> Tensor(a!)
  named_guard: False
  dispatch:
    CPU: _log1p_out_cpu
    CUDA: _log1p_out_cuda
    SparseCPU: log1p_out_sparse
    SparseCUDA: log1p_out_sparse

- func: log2(Tensor self) -> Tensor
  use_c10_dispatcher: 'full'
  named_guard: False
  variants: function, method

- func: log2_(Tensor(a!) self) -> Tensor(a!)
  use_c10_dispatcher: 'unboxed_only'
  named_guard: False
  variants: function, method
  dispatch:
    CPU: _log2__cpu
    CUDA: _log2__cuda

- func: log2.out(Tensor self, *, Tensor(a!) out) -> Tensor(a!)
  named_guard: False
  dispatch:
    CPU: _log2_out_cpu
    CUDA: _log2_out_cuda

- func: logdet(Tensor self) -> Tensor
  use_c10_dispatcher: 'full'
  variants: function, method

- func: logspace(Scalar start, Scalar end, int steps=100, float base=10.0, *, ScalarType? dtype=None, Layout? layout=None, Device? device=None, bool? pin_memory=None) -> Tensor

- func: logspace.out(Scalar start, Scalar end, int steps=100, float base=10.0, *, Tensor(a!) out) -> Tensor(a!)
  dispatch:
    CPU: logspace_cpu_out
    CUDA: logspace_cuda_out

# log_softmax allows positional dtype, unlike most operators, because kwonly is BC-breaking when loading jit models.
- func: log_softmax(Tensor self, int dim, ScalarType? dtype=None) -> Tensor
  variants: function, method
  named_guard: False

- func: log_softmax(Tensor self, Dimname dim, *, ScalarType? dtype=None) -> Tensor
  variants: function, method
  named_guard: False

- func: _log_softmax(Tensor self, int dim, bool half_to_float) -> Tensor
  use_c10_dispatcher: 'full'
  dispatch:
    CPU: log_softmax_cpu
    CUDA: log_softmax_cuda
  named_guard: False

- func: _log_softmax_backward_data(Tensor grad_output, Tensor output, int dim, Tensor self) -> Tensor
  use_c10_dispatcher: 'full'
  dispatch:
    CPU: log_softmax_backward_cpu
    CUDA: log_softmax_backward_cuda

- func: logsumexp(Tensor self, int[1] dim, bool keepdim=False) -> Tensor
  use_c10_dispatcher: 'unboxed_only'
  variants: function, method

- func: logsumexp.out(Tensor self, int[1] dim, bool keepdim=False, *, Tensor(a!) out) -> Tensor(a!)

- func: logsumexp.names(Tensor self, Dimname[1] dim, bool keepdim=False) -> Tensor
  variants: function, method

- func: logsumexp.names_out(Tensor self, Dimname[1] dim, bool keepdim=False, *, Tensor(a!) out) -> Tensor(a!)

- func: margin_ranking_loss(Tensor input1, Tensor input2, Tensor target, float margin=0.0, int reduction=Mean) -> Tensor
  use_c10_dispatcher: 'full'

- func: matmul(Tensor self, Tensor other) -> Tensor
  use_c10_dispatcher: 'full'
  variants: function, method
  named_guard: false

- func: matmul.out(Tensor self, Tensor other, *, Tensor(a!) out) -> Tensor(a!)
  named_guard: false

- func: matrix_rank.tol(Tensor self, float tol, bool symmetric=False) -> Tensor
  use_c10_dispatcher: 'full'

- func: matrix_rank(Tensor self, bool symmetric=False) -> Tensor
  use_c10_dispatcher: 'full'

- func: matrix_power(Tensor self, int n) -> Tensor
  use_c10_dispatcher: 'full'
  variants: function, method

- func: max.dim(Tensor self, int dim, bool keepdim=False) -> (Tensor values, Tensor indices)
  use_c10_dispatcher: 'full'
  variants: function, method

- func: max.dim_max(Tensor self, int dim, bool keepdim=False, *, Tensor(a!) max, Tensor(b!) max_values) -> (Tensor(a!) values, Tensor(b!) indices)

- func: max_values(Tensor self, int[1] dim, bool keepdim=False) -> Tensor
  use_c10_dispatcher: 'unboxed_only'
  variants: function, method

- func: max.names_dim(Tensor self, Dimname dim, bool keepdim=False) -> (Tensor values, Tensor indices)
  variants: function, method

- func: max.names_dim_max(Tensor self, Dimname dim, bool keepdim=False, *, Tensor(a!) max, Tensor(b!) max_values) -> (Tensor(a!) values, Tensor(b!) indices)

- func: max_values.names(Tensor self, Dimname[1] dim, bool keepdim=False) -> Tensor
  variants: function, method

# Return: (Tensor output, Tensor indices)
- func: max_pool1d_with_indices(Tensor self, int[1] kernel_size, int[1] stride=[], int[1] padding=0, int[1] dilation=1, bool ceil_mode=False) -> (Tensor, Tensor)
  use_c10_dispatcher: 'unboxed_only'

- func: max_pool1d(Tensor self, int[1] kernel_size, int[1] stride=[], int[1] padding=0, int[1] dilation=1, bool ceil_mode=False) -> Tensor
  use_c10_dispatcher: 'unboxed_only'

- func: max_pool2d(Tensor self, int[2] kernel_size, int[2] stride=[], int[2] padding=0, int[2] dilation=1, bool ceil_mode=False) -> Tensor
  use_c10_dispatcher: 'unboxed_only'

- func: mkldnn_max_pool2d(Tensor self, int[2] kernel_size, int[2] stride=[], int[2] padding=0, int[2] dilation=1, bool ceil_mode=False) -> Tensor
  use_c10_dispatcher: 'unboxed_only'
  requires_tensor: True
  dispatch:
    MkldnnCPU: mkldnn_max_pool2d

- func: quantized_max_pool2d(Tensor self, int[2] kernel_size, int[2] stride=[], int[2] padding=0, int[2] dilation=1) -> Tensor
  use_c10_dispatcher: 'unboxed_only'
  requires_tensor: True
  dispatch:
    QuantizedCPU: quantized_max_pool2d

- func: max_pool3d(Tensor self, int[3] kernel_size, int[3] stride=[], int[3] padding=0, int[3] dilation=1, bool ceil_mode=False) -> Tensor
  use_c10_dispatcher: 'unboxed_only'

- func: mean(Tensor self, *, ScalarType? dtype=None) -> Tensor
  variants: function, method
  named_guard: false

- func: mean.dim(Tensor self, int[1] dim, bool keepdim=False, *, ScalarType? dtype=None) -> Tensor
  variants: function, method
  named_guard: false

- func: mean.out(Tensor self, int[1] dim, bool keepdim=False, *, ScalarType? dtype=None, Tensor(a!) out) -> Tensor(a!)
  named_guard: false

- func: mean.names_dim(Tensor self, Dimname[1] dim, bool keepdim=False, *, ScalarType? dtype=None) -> Tensor
  variants: function, method
  named_guard: false

- func: mean.names_out(Tensor self, Dimname[1] dim, bool keepdim=False, *, ScalarType? dtype=None, Tensor(a!) out) -> Tensor(a!)
  named_guard: false

- func: median.dim(Tensor self, int dim, bool keepdim=False) -> (Tensor values, Tensor indices)
  use_c10_dispatcher: 'full'
  variants: function, method

- func: median.dim_values(Tensor self, int dim, bool keepdim=False, *, Tensor(a!) values, Tensor(b!) indices) -> (Tensor(a!) values, Tensor(b!) indices)

- func: median.names_dim(Tensor self, Dimname dim, bool keepdim=False) -> (Tensor values, Tensor indices)
  variants: function, method

- func: median.names_dim_values(Tensor self, Dimname dim, bool keepdim=False, *, Tensor(a!) values, Tensor(b!) indices) -> (Tensor(a!) values, Tensor(b!) indices)

- func: min.dim(Tensor self, int dim, bool keepdim=False) -> (Tensor values, Tensor indices)
  use_c10_dispatcher: 'full'
  variants: function, method

- func: min.dim_min(Tensor self, int dim, bool keepdim=False, *, Tensor(a!) min, Tensor(b!) min_indices) -> (Tensor(a!) values, Tensor(b!) indices)

- func: min_values(Tensor self, int[1] dim, bool keepdim=False) -> Tensor
  use_c10_dispatcher: 'unboxed_only'
  variants: function, method

- func: min.names_dim(Tensor self, Dimname dim, bool keepdim=False) -> (Tensor values, Tensor indices)
  variants: function, method

- func: min.names_dim_min(Tensor self, Dimname dim, bool keepdim=False, *, Tensor(a!) min, Tensor(b!) min_indices) -> (Tensor(a!) values, Tensor(b!) indices)

- func: min_values.names(Tensor self, Dimname[1] dim, bool keepdim=False) -> Tensor
  variants: function, method

- func: mkldnn_convolution(Tensor self, Tensor weight, Tensor? bias, int[] padding, int[] stride, int[] dilation, int groups) -> Tensor

- func: mkldnn_convolution_backward_input(int[] self_size, Tensor grad_output, Tensor weight, int[] padding, int[] stride, int[] dilation, int groups, bool bias_defined) -> Tensor
  use_c10_dispatcher: 'unboxed_only'

- func: mkldnn_convolution_backward_weights(int[] weight_size, Tensor grad_output, Tensor self, int[] padding, int[] stride, int[] dilation, int groups, bool bias_defined) -> (Tensor, Tensor)
  use_c10_dispatcher: 'unboxed_only'

- func: mkldnn_convolution_backward(Tensor self, Tensor grad_output, Tensor weight, int[] padding, int[] stride, int[] dilation, int groups, bool[3] output_mask) -> (Tensor, Tensor, Tensor)
  use_c10_dispatcher: 'unboxed_only'

- func: miopen_batch_norm(Tensor input, Tensor weight, Tensor? bias, Tensor? running_mean, Tensor? running_var, bool training, float exponential_average_factor, float epsilon) -> (Tensor, Tensor, Tensor)
  dispatch:
    CUDA: miopen_batch_norm

- func: miopen_batch_norm_backward(Tensor input, Tensor grad_output, Tensor weight, Tensor? running_mean, Tensor? running_var, Tensor? save_mean, Tensor? save_var, float epsilon) -> (Tensor, Tensor, Tensor)
  dispatch:
    CUDA: miopen_batch_norm_backward

- func: miopen_convolution(Tensor self, Tensor weight, Tensor? bias, int[] padding, int[] stride, int[] dilation, int groups, bool benchmark, bool deterministic) -> Tensor
  dispatch:
    CUDA: miopen_convolution

- func: miopen_convolution_backward_input(int[] self_size, Tensor grad_output, Tensor weight, int[] padding, int[] stride, int[] dilation, int groups, bool benchmark, bool deterministic) -> Tensor
  use_c10_dispatcher: 'unboxed_only'
  dispatch:
    CUDA: miopen_convolution_backward_input

- func: miopen_convolution_backward(Tensor self, Tensor grad_output, Tensor weight, int[] padding, int[] stride, int[] dilation, int groups, bool benchmark, bool deterministic, bool[3] output_mask) -> (Tensor, Tensor, Tensor)
  use_c10_dispatcher: 'unboxed_only'
  dispatch:
    CUDA: miopen_convolution_backward

- func: miopen_convolution_backward_bias(Tensor grad_output) -> Tensor
  use_c10_dispatcher: 'full'
  dispatch:
    CUDA: miopen_convolution_backward_bias

- func: miopen_convolution_backward_weight(int[] weight_size, Tensor grad_output, Tensor self, int[] padding, int[] stride, int[] dilation, int groups, bool benchmark, bool deterministic) -> Tensor
  use_c10_dispatcher: 'unboxed_only'
  dispatch:
    CUDA: miopen_convolution_backward_weight

- func: miopen_convolution_transpose(Tensor self, Tensor weight, Tensor? bias, int[] padding, int[] output_padding, int[] stride, int[] dilation, int groups, bool benchmark, bool deterministic) -> Tensor
  dispatch:
    CUDA: miopen_convolution_transpose

# NB: output_padding not strictly needed here, but it's helpful for the float
# backwards
- func: miopen_convolution_transpose_backward(Tensor self, Tensor grad_output, Tensor weight, int[] padding, int[] output_padding, int[] stride, int[] dilation, int groups, bool benchmark, bool deterministic, bool[3] output_mask) -> (Tensor, Tensor, Tensor)
  use_c10_dispatcher: 'unboxed_only'
  dispatch:
    CUDA: miopen_convolution_transpose_backward

- func: miopen_convolution_transpose_backward_input(Tensor grad_output, Tensor weight, int[] padding, int[] stride, int[] dilation, int groups, bool benchmark, bool deterministic) -> Tensor
  use_c10_dispatcher: 'unboxed_only'
  dispatch:
    CUDA: miopen_convolution_transpose_backward_input

- func: miopen_convolution_transpose_backward_weight(int[] weight_size, Tensor grad_output, Tensor self, int[] padding, int[] stride, int[] dilation, int groups, bool benchmark, bool deterministic) -> Tensor
  use_c10_dispatcher: 'unboxed_only'
  dispatch:
    CUDA: miopen_convolution_transpose_backward_weight

- func: miopen_depthwise_convolution(Tensor self, Tensor weight, Tensor? bias, int[] padding, int[] stride, int[] dilation, int groups, bool benchmark, bool deterministic) -> Tensor
  dispatch:
    CUDA: miopen_depthwise_convolution

- func: miopen_depthwise_convolution_backward_input(int[] self_size, Tensor grad_output, Tensor weight, int[] padding, int[] stride, int[] dilation, int groups, bool benchmark, bool deterministic) -> Tensor
  use_c10_dispatcher: 'unboxed_only'
  dispatch:
    CUDA: miopen_depthwise_convolution_backward_input

- func: miopen_depthwise_convolution_backward(Tensor self, Tensor grad_output, Tensor weight, int[] padding, int[] stride, int[] dilation, int groups, bool benchmark, bool deterministic, bool[3] output_mask) -> (Tensor, Tensor, Tensor)
  use_c10_dispatcher: 'unboxed_only'
  dispatch:
    CUDA: miopen_depthwise_convolution_backward

- func: miopen_depthwise_convolution_backward_weight(int[] weight_size, Tensor grad_output, Tensor self, int[] padding, int[] stride, int[] dilation, int groups, bool benchmark, bool deterministic) -> Tensor
  use_c10_dispatcher: 'unboxed_only'
  dispatch:
    CUDA: miopen_depthwise_convolution_backward_weight

- func: miopen_rnn(Tensor input, Tensor[] weight, int weight_stride0, Tensor hx, Tensor? cx, int mode, int hidden_size, int num_layers, bool batch_first, float dropout, bool train, bool bidirectional, int[] batch_sizes, Tensor? dropout_state) -> (Tensor, Tensor, Tensor, Tensor, Tensor)
  dispatch:
    CUDA: miopen_rnn

- func: miopen_rnn_backward(Tensor input, Tensor[] weight, int weight_stride0, Tensor weight_buf, Tensor hx, Tensor? cx, Tensor output, Tensor? grad_output, Tensor? grad_hy, Tensor? grad_cy, int mode, int hidden_size, int num_layers, bool batch_first, float dropout, bool train, bool bidirectional, int[] batch_sizes, Tensor? dropout_state, Tensor reserve, bool[4] output_mask) -> (Tensor, Tensor, Tensor, Tensor[])
  dispatch:
    CUDA: miopen_rnn_backward

- func: mm(Tensor self, Tensor mat2) -> Tensor
  use_c10_dispatcher: 'full'
  variants: function, method
  dispatch:
    CPU: legacy::cpu::_th_mm
    CUDA: legacy::cuda::_th_mm
    SparseCPU: _sparse_mm
    SparseCUDA: _sparse_mm
  named_guard: False

- func: mm.out(Tensor self, Tensor mat2, *, Tensor(a!) out) -> Tensor(a!)
  dispatch:
    CPU: legacy::cpu::_th_mm_out
    CUDA: legacy::cuda::_th_mm_out
    SparseCPU: _sparse_mm_out
    SparseCUDA: _sparse_mm_out
  named_guard: False

- func: _sparse_mm(Tensor sparse, Tensor dense) -> Tensor
  use_c10_dispatcher: 'full'

- func: mode(Tensor self, int dim=-1, bool keepdim=False) -> (Tensor values, Tensor indices)
  use_c10_dispatcher: 'full'
  variants: function, method

- func: mode.values(Tensor self, int dim=-1, bool keepdim=False, *, Tensor(a!) values, Tensor(b!) indices) -> (Tensor(a!) values, Tensor(b!) indices)

- func: mul.Tensor(Tensor self, Tensor other) -> Tensor
  use_c10_dispatcher: 'full'
  variants: function, method
  dispatch:
    CPU: mul
    CUDA: mul
    SparseCPU: mul
    SparseCUDA: mul
    MkldnnCPU: mkldnn_mul
  named_guard: False


- func: mul_.Tensor(Tensor(a!) self, Tensor other) -> Tensor(a!)
  use_c10_dispatcher: 'unboxed_only'

  variants: method
  dispatch:
    CPU: mul_
    CUDA: mul_
    SparseCPU: mul_
    SparseCUDA: mul_
    MkldnnCPU: mkldnn_mul_
  named_guard: False

- func: mul.out(Tensor self, Tensor other, *, Tensor(a!) out) -> Tensor(a!)
  dispatch:
    CPU: mul_out
    CUDA: mul_out
    SparseCPU: mul_out
    SparseCUDA: mul_out
    MkldnnCPU: mkldnn_mul_out
  named_guard: False

  # For C++ only, until we have conversion from C++ numbers to Tensor
- func: mul.Scalar(Tensor self, Scalar other) -> Tensor
  use_c10_dispatcher: 'full'
  variants: function, method

- func: mul_.Scalar(Tensor(a!) self, Scalar other) -> Tensor(a!)
  use_c10_dispatcher: 'unboxed_only'

  variants: method

- func: mv(Tensor self, Tensor vec) -> Tensor
  use_c10_dispatcher: 'full'
  variants: function, method
  dispatch:
    CPU: legacy::cpu::_th_mv
    CUDA: legacy::cuda::_th_mv
  named_guard: False

- func: mv.out(Tensor self, Tensor vec, *, Tensor(a!) out) -> Tensor(a!)
  dispatch:
    CPU: legacy::cpu::_th_mv_out
    CUDA: legacy::cuda::_th_mv_out
  named_guard: False

- func: mvlgamma(Tensor self, int p) -> Tensor
  use_c10_dispatcher: 'full'
  variants: function, method

- func: mvlgamma_(Tensor(a!) self, int p) -> Tensor(a!)
  use_c10_dispatcher: 'unboxed_only'

  variants: method

- func: narrow_copy(Tensor self, int dim, int start, int length) -> Tensor
  use_c10_dispatcher: 'full'
  variants: method
  dispatch:
    CPU: narrow_copy_dense
    CUDA: narrow_copy_dense
    SparseCPU: narrow_copy_sparse
    SparseCUDA: narrow_copy_sparse

- func: narrow(Tensor(a) self, int dim, int start, int length) -> Tensor(a)
  use_c10_dispatcher: 'full'
  variants: function, method
  device_guard: False
  named_guard: False

- func: native_batch_norm(Tensor input, Tensor? weight, Tensor? bias, Tensor? running_mean, Tensor? running_var, bool training, float momentum, float eps) -> (Tensor, Tensor, Tensor)
  dispatch:
    CPU: batch_norm_cpu
    CUDA: batch_norm_cuda
    MkldnnCPU: mkldnn_batch_norm

- func: batch_norm_stats(Tensor input, float eps) -> (Tensor, Tensor)
  use_c10_dispatcher: 'full'
  dispatch:
    CUDA: batch_norm_stats_cuda

- func: batch_norm_elemt(Tensor input, Tensor? weight, Tensor? bias, Tensor mean, Tensor invstd, float eps) -> Tensor
  dispatch:
    CUDA: batch_norm_elemt_cuda

# for backward compatibility
- func: batch_norm_gather_stats(Tensor input, Tensor mean, Tensor invstd, Tensor? running_mean, Tensor? running_var, float momentum, float eps, int count) -> (Tensor, Tensor)
  dispatch:
    CUDA: batch_norm_gather_stats_cuda

- func: batch_norm_gather_stats_with_counts(Tensor input, Tensor mean, Tensor invstd, Tensor? running_mean, Tensor? running_var, float momentum, float eps, int[] counts) -> (Tensor, Tensor)
  dispatch:
    CUDA: batch_norm_gather_stats_with_counts_cuda

- func: native_batch_norm_backward(Tensor grad_out, Tensor input, Tensor? weight, Tensor? running_mean, Tensor? running_var, Tensor? save_mean, Tensor? save_invstd, bool train, float eps, bool[3] output_mask) -> (Tensor, Tensor, Tensor)
  dispatch:
    CPU: batch_norm_backward_cpu
    CUDA: batch_norm_backward_cuda

- func: batch_norm_backward_reduce(Tensor grad_out, Tensor input, Tensor mean, Tensor invstd, Tensor? weight, bool input_g, bool weight_g, bool bias_g) -> (Tensor, Tensor, Tensor, Tensor)
  dispatch:
    CUDA: batch_norm_backward_reduce_cuda

- func: batch_norm_backward_elemt(Tensor grad_out, Tensor input, Tensor mean, Tensor invstd, Tensor? weight, Tensor mean_dy, Tensor mean_dy_xmu) -> Tensor
  dispatch:
    CUDA: batch_norm_backward_elemt_cuda

- func: batch_norm_update_stats(Tensor input, Tensor? running_mean, Tensor? running_var, float momentum) -> (Tensor, Tensor)
  dispatch:
    CPU: batch_norm_update_stats_cpu
    CUDA: batch_norm_update_stats_cuda

- func: _nnpack_available() -> bool
  use_c10_dispatcher: 'full'

- func: _nnpack_spatial_convolution(Tensor input, Tensor weight, Tensor? bias, int[2] padding) -> Tensor
  variants: function

- func: _nnpack_spatial_convolution_backward(Tensor input, Tensor grad_output, Tensor weight, int[2] padding, bool[3] output_mask) -> (Tensor, Tensor, Tensor)
  use_c10_dispatcher: 'unboxed_only'
  variants: function

- func: _nnpack_spatial_convolution_backward_input(Tensor input, Tensor grad_output, Tensor weight, int[2] padding) -> Tensor
  use_c10_dispatcher: 'unboxed_only'
  variants: function

- func: _nnpack_spatial_convolution_backward_weight(Tensor input, int[] weightsize, Tensor grad_output, int[2] padding) -> Tensor
  use_c10_dispatcher: 'unboxed_only'
  variants: function

- func: ones.names(int[] size, *, Dimname[]? names, ScalarType? dtype=None, Layout? layout=None, Device? device=None, bool? pin_memory=None) -> Tensor
  device_guard: False

- func: ones(int[] size, *, ScalarType? dtype=None, Layout? layout=None, Device? device=None, bool? pin_memory=None) -> Tensor

- func: ones.out(int[] size, *, Tensor(a!) out) -> Tensor(a!)

- func: ones_like(Tensor self) -> Tensor
  use_c10_dispatcher: 'full'

- func: ones_like.dtype(Tensor self, *, ScalarType dtype, Layout layout, Device device, bool pin_memory=False) -> Tensor

- func: pairwise_distance(Tensor x1, Tensor x2, float p=2, float eps=1e-06, bool keepdim=False) -> Tensor
  use_c10_dispatcher: 'full'

- func: cdist(Tensor x1, Tensor x2, float p=2) -> Tensor
  use_c10_dispatcher: 'full'

- func: _cdist_backward(Tensor grad, Tensor x1, Tensor x2, float p, Tensor cdist) -> Tensor
  use_c10_dispatcher: 'full'

- func: pdist(Tensor self, float p=2) -> Tensor
  use_c10_dispatcher: 'full'

- func: _pdist_forward(Tensor self, float p=2) -> Tensor
  use_c10_dispatcher: 'full'

- func: _pdist_backward(Tensor grad, Tensor self, float p, Tensor pdist) -> Tensor
  use_c10_dispatcher: 'full'

- func: cosine_similarity(Tensor x1, Tensor x2, int dim=1, float eps=1e-08) -> Tensor
  use_c10_dispatcher: 'full'
  variants: function

- func: permute(Tensor(a) self, int[] dims) -> Tensor(a)
  use_c10_dispatcher: 'unboxed_only'
  variants: method  # This is method-only to match the previous tensor API. In the future we could make this a function too.

# Only exposed from C++ -- in Python,
# we expose it as an attribute `T`, not a function.
#
# I'd like to name this "T" in C++ too, but
# calling a native function "T" causes undefined
# behavior on Windows, for reasons I don't understand
# (maybe related to capital letter collation somehow...)
- func: numpy_T(Tensor(a) self) -> Tensor(a)
  use_c10_dispatcher: 'full'
  variants: method

- func: pixel_shuffle(Tensor self, int upscale_factor) -> Tensor
  use_c10_dispatcher: 'full'

- func: is_pinned(Tensor self) -> bool
  use_c10_dispatcher: 'full'
  variants: method
  named_guard: False

- func: pin_memory(Tensor self) -> Tensor
  use_c10_dispatcher: 'full'
  variants: method

- func: pinverse(Tensor self, float rcond=1e-15) -> Tensor
  use_c10_dispatcher: 'full'
  variants: function, method

- func: poisson_nll_loss(Tensor input, Tensor target, bool log_input, bool full, float eps, int reduction) -> Tensor
  use_c10_dispatcher: 'full'
  variants: function

- func: scalar_tensor(Scalar s, *, ScalarType? dtype=None, Layout? layout=None, Device? device=None, bool? pin_memory=None) -> Tensor

- func: rand.names(int[] size, *, Dimname[]? names, ScalarType? dtype=None, Layout? layout=None, Device? device=None, bool? pin_memory=None) -> Tensor
  device_guard: False

- func: rand.generator_with_names(int[] size, *, Generator? generator, Dimname[]? names, ScalarType? dtype=None, Layout? layout=None, Device? device=None, bool? pin_memory=None) -> Tensor
  device_guard: False

- func: rand(int[] size, *, ScalarType? dtype=None, Layout? layout=None, Device? device=None, bool? pin_memory=None) -> Tensor

- func: rand.generator(int[] size, *, Generator? generator, ScalarType? dtype=None, Layout? layout=None, Device? device=None, bool? pin_memory=None) -> Tensor

- func: rand.out(int[] size, *, Tensor(a!) out) -> Tensor(a!)

- func: rand.generator_out(int[] size, *, Generator? generator, Tensor(a!) out) -> Tensor(a!)

- func: rand_like(Tensor self) -> Tensor
  use_c10_dispatcher: 'full'

- func: rand_like.dtype(Tensor self, *, ScalarType dtype, Layout layout, Device device, bool pin_memory=False) -> Tensor

- func: randint(int high, int[] size, *, ScalarType? dtype=None, Layout? layout=None, Device? device=None, bool? pin_memory=None) -> Tensor

- func: randint.generator(int high, int[] size, *, Generator? generator, ScalarType? dtype=None, Layout? layout=None, Device? device=None, bool? pin_memory=None) -> Tensor

- func: randint.low(int low, int high, int[] size, *, ScalarType? dtype=None, Layout? layout=None, Device? device=None, bool? pin_memory=None) -> Tensor

- func: randint.low_generator(int low, int high, int[] size, *, Generator? generator, ScalarType? dtype=None, Layout? layout=None, Device? device=None, bool? pin_memory=None) -> Tensor

- func: randint.out(int high, int[] size, *, Tensor(a!) out) -> Tensor(a!)

- func: randint.generator_out(int high, int[] size, *, Generator? generator, Tensor(a!) out) -> Tensor(a!)

- func: randint.low_out(int low, int high, int[] size, *, Tensor(a!) out) -> Tensor(a!)

- func: randint.low_generator_out(int low, int high, int[] size, *, Generator? generator, Tensor(a!) out) -> Tensor(a!)

- func: randint_like(Tensor self, int high) -> Tensor
  use_c10_dispatcher: 'full'

- func: randint_like.low(Tensor self, int low, int high) -> Tensor
  use_c10_dispatcher: 'full'

- func: randint_like.dtype(Tensor self, int high, *, ScalarType dtype, Layout layout, Device device, bool pin_memory=False) -> Tensor

- func: randint_like.low_dtype(Tensor self, int low, int high, *, ScalarType dtype, Layout layout, Device device, bool pin_memory=False) -> Tensor

- func: randn(int[] size, *, ScalarType? dtype=None, Layout? layout=None, Device? device=None, bool? pin_memory=None) -> Tensor

- func: randn.generator(int[] size, *, Generator? generator, ScalarType? dtype=None, Layout? layout=None, Device? device=None, bool? pin_memory=None) -> Tensor

- func: randn.names(int[] size, *, Dimname[]? names, ScalarType? dtype=None, Layout? layout=None, Device? device=None, bool? pin_memory=None) -> Tensor
  device_guard: False

- func: randn.generator_with_names(int[] size, *, Generator? generator, Dimname[]? names, ScalarType? dtype=None, Layout? layout=None, Device? device=None, bool? pin_memory=None) -> Tensor
  device_guard: False

- func: randn.out(int[] size, *, Tensor(a!) out) -> Tensor(a!)

- func: randn.generator_out(int[] size, *, Generator? generator, Tensor(a!) out) -> Tensor(a!)

- func: randn_like(Tensor self) -> Tensor
  use_c10_dispatcher: 'full'

- func: randn_like.dtype(Tensor self, *, ScalarType dtype, Layout layout, Device device, bool pin_memory=False) -> Tensor

- func: randperm(int n, *, ScalarType? dtype=None, Layout? layout=None, Device? device=None, bool? pin_memory=None) -> Tensor

- func: randperm.generator(int n, *, Generator? generator, ScalarType? dtype=None, Layout? layout=None, Device? device=None, bool? pin_memory=None) -> Tensor

- func: randperm.out(int n, *, Tensor(a!) out) -> Tensor(a!)

- func: randperm.generator_out(int n, *, Generator? generator, Tensor(a!) out) -> Tensor(a!)
  dispatch:
    CPU: randperm_out_cpu
    CUDA: randperm_out_cuda

- func: range.step(Scalar start, Scalar end, Scalar step=1, *, ScalarType? dtype=None, Layout? layout=None, Device? device=None, bool? pin_memory=None) -> Tensor

- func: range(Scalar start, Scalar end, *, ScalarType? dtype=None, Layout? layout=None, Device? device=None, bool? pin_memory=None) -> Tensor

- func: range.out(Scalar start, Scalar end, Scalar step=1, *, Tensor(a!) out) -> Tensor(a!)
  dispatch:
    CPU: range_cpu_out
    CUDA: range_cuda_out

- func: reciprocal(Tensor self) -> Tensor
  use_c10_dispatcher: 'full'
  named_guard: False
  variants: function, method

- func: reciprocal_(Tensor(a!) self) -> Tensor(a!)
  use_c10_dispatcher: 'unboxed_only'
  named_guard: False
  variants: function, method
  dispatch:
    CPU: _reciprocal__cpu
    CUDA: _reciprocal__cuda

- func: reciprocal.out(Tensor self, *, Tensor(a!) out) -> Tensor(a!)
  named_guard: False
  dispatch:
    CPU: _reciprocal_out_cpu
    CUDA: _reciprocal_out_cuda

- func: neg(Tensor self) -> Tensor
  use_c10_dispatcher: 'full'
  named_guard: False
  variants: function, method

- func: neg_(Tensor(a!) self) -> Tensor(a!)
  use_c10_dispatcher: 'unboxed_only'
  named_guard: False
  variants: function, method

- func: neg.out(Tensor self, *, Tensor(a!) out) -> Tensor(a!)
  named_guard: False
  dispatch:
    CPU: neg_out
    CUDA: neg_out

- func: repeat(Tensor self, int[] repeats) -> Tensor
  use_c10_dispatcher: 'unboxed_only'
  variants: method  # This is method-only to match the previous tensor API. In the future we could make this a function too.

- func: repeat_interleave.Tensor(Tensor repeats) -> Tensor
  use_c10_dispatcher: 'full'
  variants: function
  dispatch:
    CPU: repeat_interleave_cpu
    CUDA: repeat_interleave_cuda

- func: repeat_interleave.self_Tensor(Tensor self, Tensor repeats, int? dim=None) -> Tensor
  use_c10_dispatcher: 'full'
  variants: function, method

- func: repeat_interleave.self_int(Tensor self, int repeats, int? dim=None) -> Tensor
  use_c10_dispatcher: 'full'
  variants: function, method

- func: reshape(Tensor self, int[] shape) -> Tensor
  use_c10_dispatcher: 'unboxed_only'
  variants: function, method
  device_guard: False
  named_guard: False

- func: _mkldnn_reshape(Tensor self, int[] shape) -> Tensor
  use_c10_dispatcher: 'unboxed_only'
  device_guard: False
  requires_tensor: True
  dispatch:
    MkldnnCPU: mkldnn_reshape

- func: reshape_as(Tensor self, Tensor other) -> Tensor
  use_c10_dispatcher: 'full'
  variants: method
  device_guard: False

- func: round(Tensor self) -> Tensor
  use_c10_dispatcher: 'full'
  named_guard: False
  variants: function, method

- func: round_(Tensor(a!) self) -> Tensor(a!)
  use_c10_dispatcher: 'unboxed_only'
  named_guard: False
  variants: function, method

- func: round.out(Tensor self, *, Tensor(a!) out) -> Tensor(a!)
  named_guard: False
  dispatch:
    CPU: round_out
    CUDA: round_out

- func: rrelu(Tensor self, Scalar lower=0.125, Scalar upper=0.3333333333333333, bool training=False, Generator? generator=None) -> Tensor

- func: rrelu_(Tensor(a!) self, Scalar lower=0.125, Scalar upper=0.3333333333333333, bool training=False, Generator? generator=None) -> Tensor(a!)

- func: relu(Tensor self) -> Tensor
  use_c10_dispatcher: 'full'
  variants: function, method
  dispatch:
    CPU: relu
    CUDA: relu
    MkldnnCPU: mkldnn_relu
    QuantizedCPU: quantized_relu
  named_guard: False

- func: relu_(Tensor(a!) self) -> Tensor(a!)
  use_c10_dispatcher: 'unboxed_only'
  named_guard: False
  variants: function, method
  dispatch:
    CPU: relu_
    CUDA: relu_
    MkldnnCPU: mkldnn_relu_
    QuantizedCPU: quantized_relu_

- func: prelu(Tensor self, Tensor weight) -> Tensor
  use_c10_dispatcher: 'full'
  variants: function, method
  dispatch:
    CPU: prelu_cpu
    CUDA: prelu_cuda

- func: prelu_backward(Tensor grad_output, Tensor self, Tensor weight) -> (Tensor, Tensor)
  use_c10_dispatcher: 'full'
  variants: function, method
  dispatch:
    CPU: prelu_backward_cpu
    CUDA: prelu_backward_cuda

- func: gelu(Tensor self) -> Tensor
  use_c10_dispatcher: 'full'
  python_module: nn
  dispatch:
    CPU: gelu_cpu
    CUDA: gelu_cuda

- func: gelu_backward(Tensor grad, Tensor self) -> Tensor
  use_c10_dispatcher: 'full'
  python_module: nn
  dispatch:
    CPU: gelu_backward_cpu
    CUDA: gelu_backward_cuda

- func: hardshrink(Tensor self, Scalar lambd=0.5) -> Tensor
  use_c10_dispatcher: 'full'
  variants: function, method
  dispatch:
    CPU: hardshrink_cpu
    CUDA: hardshrink_cuda

- func: hardshrink_backward(Tensor grad_out, Tensor self, Scalar lambd) -> Tensor
  use_c10_dispatcher: 'full'
  variants: function, method
  dispatch:
    CPU: hardshrink_backward_cpu
    CUDA: hardshrink_backward_cuda

- func: rsqrt(Tensor self) -> Tensor
  use_c10_dispatcher: 'full'
  named_guard: False
  variants: function, method

- func: rsqrt_(Tensor(a!) self) -> Tensor(a!)
  use_c10_dispatcher: 'unboxed_only'
  named_guard: False
  variants: function, method
  dispatch:
    CPU: _rsqrt__cpu
    CUDA: _rsqrt__cuda

- func: rsqrt.out(Tensor self, *, Tensor(a!) out) -> Tensor(a!)
  named_guard: False
  dispatch:
    CPU: _rsqrt_out_cpu
    CUDA: _rsqrt_out_cuda

- func: select.Dimname(Tensor(a) self, Dimname dim, int index) -> Tensor(a)
  variants: function, method
  device_guard: False
  named_guard: False

- func: select.int(Tensor(a) self, int dim, int index) -> Tensor(a)
  use_c10_dispatcher: 'full'
  variants: function, method
  device_guard: False
  named_guard: False

- func: selu(Tensor self) -> Tensor
  use_c10_dispatcher: 'full'

- func: selu_(Tensor(a!) self) -> Tensor(a!)
  use_c10_dispatcher: 'unboxed_only'

- func: celu(Tensor self, Scalar alpha=1.0) -> Tensor
  use_c10_dispatcher: 'full'

- func: celu_(Tensor(a!) self, Scalar alpha=1.0) -> Tensor(a!)
  use_c10_dispatcher: 'unboxed_only'


- func: sigmoid(Tensor self) -> Tensor
  use_c10_dispatcher: 'full'
  named_guard: False
  variants: function, method
  dispatch:
    CPU: sigmoid
    CUDA: sigmoid
    MkldnnCPU: mkldnn_sigmoid

- func: sigmoid_(Tensor(a!) self) -> Tensor(a!)
  use_c10_dispatcher: 'unboxed_only'
  named_guard: False
  variants: function, method
  dispatch:
    CPU: _sigmoid__cpu
    CUDA: _sigmoid__cuda
    MkldnnCPU: mkldnn_sigmoid_

- func: sigmoid.out(Tensor self, *, Tensor(a!) out) -> Tensor(a!)
  named_guard: False
  dispatch:
    CPU: _sigmoid_out_cpu
    CUDA: _sigmoid_out_cuda

- func: sin(Tensor self) -> Tensor
  use_c10_dispatcher: 'full'
  named_guard: False
  variants: function, method

- func: sin_(Tensor(a!) self) -> Tensor(a!)
  use_c10_dispatcher: 'unboxed_only'
  named_guard: False
  variants: function, method
  dispatch:
    CPU: _sin__cpu
    CUDA: _sin__cuda

- func: sin.out(Tensor self, *, Tensor(a!) out) -> Tensor(a!)
  named_guard: False
  dispatch:
    CPU: _sin_out_cpu
    CUDA: _sin_out_cuda

- func: sinh(Tensor self) -> Tensor
  use_c10_dispatcher: 'full'
  named_guard: False
  variants: function, method

- func: sinh_(Tensor(a!) self) -> Tensor(a!)
  use_c10_dispatcher: 'unboxed_only'
  named_guard: False
  variants: function, method
  dispatch:
    CPU: _sinh__cpu
    CUDA: _sinh__cuda

- func: sinh.out(Tensor self, *, Tensor(a!) out) -> Tensor(a!)
  named_guard: False
  dispatch:
    CPU: _sinh_out_cpu
    CUDA: _sinh_out_cuda

- func: detach(Tensor self) -> Tensor
  use_c10_dispatcher: 'full'
  variants: function, method

- func: detach_(Tensor(a!) self) -> Tensor(a!)
  use_c10_dispatcher: 'unboxed_only'
  variants: function, method

- func: size.int(Tensor self, int dim) -> int
  use_c10_dispatcher: 'full'
  variants: function, method
  device_guard: False
  named_guard: False

- func: size.Dimname(Tensor self, Dimname dim) -> int
  variants: function, method
  device_guard: False
  named_guard: False

- func: slice.Tensor(Tensor(a) self, int dim=0, int start=0, int end=9223372036854775807, int step=1) -> Tensor(a)
  use_c10_dispatcher: 'full'
  variants: function, method
  device_guard: False
  named_guard: False

- func: slogdet(Tensor self) -> (Tensor sign, Tensor logabsdet)
  use_c10_dispatcher: 'full'
  variants: function, method

- func: smm(Tensor self, Tensor mat2) -> Tensor
  use_c10_dispatcher: 'full'
  variants: function, method

# softmax allows positional dtype, unlike most operators, because kwonly is BC-breaking when loading jit models.
- func: softmax(Tensor self, int dim, ScalarType? dtype=None) -> Tensor
  variants: function, method
  named_guard: False

- func: softmax(Tensor self, Dimname dim, *, ScalarType? dtype=None) -> Tensor
  variants: function, method
  named_guard: False

- func: _softmax(Tensor self, int dim, bool half_to_float) -> Tensor
  use_c10_dispatcher: 'full'
  dispatch:
    CPU: softmax_cpu
    CUDA: softmax_cuda
    MkldnnCPU: mkldnn_softmax
  named_guard: False

- func: _softmax_backward_data(Tensor grad_output, Tensor output, int dim, Tensor self) -> Tensor
  use_c10_dispatcher: 'full'
  dispatch:
    CPU: softmax_backward_cpu
    CUDA: softmax_backward_cuda

- func: _sparse_add.out(Tensor self, Tensor other, *, Scalar alpha=1, Tensor(a!) out) -> Tensor(a!)
  dispatch:
    SparseCPU: add_out_sparse_cpu
    SparseCUDA: add_out_sparse_cuda

- func: _sparse_dense_add.out(Tensor self, Tensor other, *, Scalar alpha=1, Tensor(a!) out) -> Tensor(a!)
  dispatch:
    CPU: add_out_dense_sparse_cpu
    CUDA: add_out_dense_sparse_cuda

- func: _sparse_div_zerodim.out(Tensor self, Tensor other, *, Tensor(a!) out) -> Tensor(a!)
  dispatch:
    SparseCPU: div_out_sparse_zerodim
    SparseCUDA: div_out_sparse_zerodim

- func: _sparse_div_scalar.out(Tensor self, Scalar other, *, Tensor(a!) out) -> Tensor(a!)
  dispatch:
    SparseCPU: div_out_sparse_scalar
    SparseCUDA: div_out_sparse_scalar

- func: _sparse_mul.out(Tensor self, Tensor other, *, Tensor(a!) out) -> Tensor(a!)
  dispatch:
    SparseCPU: mul_out_sparse_cpu
    SparseCUDA: mul_out_sparse_cuda

- func: _sparse_mul_zerodim.out(Tensor self, Tensor other, *, Tensor(a!) out) -> Tensor(a!)
  dispatch:
    SparseCPU: mul_out_sparse_zerodim
    SparseCUDA: mul_out_sparse_zerodim

- func: _sparse_mul_scalar.out(Tensor self, Scalar other, *, Tensor(a!) out) -> Tensor(a!)
  dispatch:
    SparseCPU: mul_out_sparse_scalar
    SparseCUDA: mul_out_sparse_scalar

- func: split.Tensor(Tensor(a) self, int split_size, int dim=0) -> Tensor(a)[]
  use_c10_dispatcher: 'unboxed_only'
  variants: function, method
  device_guard: False
  named_guard: False

- func: split_with_sizes(Tensor self, int[] split_sizes, int dim=0) -> Tensor[]
  use_c10_dispatcher: 'unboxed_only'
  variants: function, method
  device_guard: False
  named_guard: False

- func: squeeze(Tensor(a) self) -> Tensor(a)
  use_c10_dispatcher: 'full'
  variants: function, method
  device_guard: False

- func: squeeze.dim(Tensor(a) self, int dim) -> Tensor(a)
  use_c10_dispatcher: 'full'
  variants: function, method
  device_guard: False

- func: squeeze_(Tensor(a!) self) -> Tensor(a!)
  use_c10_dispatcher: 'unboxed_only'
  variants: method
  device_guard: False

- func: squeeze_.dim(Tensor(a!) self, int dim) -> Tensor(a!)
  use_c10_dispatcher: 'unboxed_only'

  variants: method
  device_guard: False

- func: sspaddmm(Tensor self, Tensor mat1, Tensor mat2, *, Scalar beta=1, Scalar alpha=1) -> Tensor
  use_c10_dispatcher: 'full'
  variants: function, method

- func: sspaddmm.out(Tensor self, Tensor mat1, Tensor mat2, *, Scalar beta=1, Scalar alpha=1, Tensor(a!) out) -> Tensor(a!)
  dispatch:
    CPU: _sspaddmm_out_only_sparse
    CUDA: _sspaddmm_out_only_sparse_cuda
    SparseCPU: _sspaddmm_out_cpu
    SparseCUDA: _sspaddmm_out_cuda

- func: stack(Tensor[] tensors, int dim=0) -> Tensor
  use_c10_dispatcher: 'unboxed_only'

- func: stack.out(Tensor[] tensors, int dim=0, *, Tensor(a!) out) -> Tensor(a!)

# The signature is designed to be consistent with librosa except that it is
# missing the `pad_mode` and `center` arguments, which are taken care of at
# `torch.functional.py`. They shall be moved here once we have mapping between
# Python strings and C++ Enum in codegen.
- func: stft(Tensor self, int n_fft, int? hop_length=None, int? win_length=None, Tensor? window=None, bool normalized=False, bool onesided=True) -> Tensor
  variants: function, method

- func: stride.int(Tensor self, int dim) -> int
  use_c10_dispatcher: 'full'
  variants: function, method
  device_guard: False
  named_guard: False

- func: stride.Dimname(Tensor self, Dimname dim) -> int
  variants: function, method
  device_guard: False
  named_guard: False

- func: sum(Tensor self, *, ScalarType? dtype=None) -> Tensor
  variants: function, method
  named_guard: False

- func: sum.dim_IntList(Tensor self, int[1] dim, bool keepdim=False, *, ScalarType? dtype=None) -> Tensor
  variants: function, method
  named_guard: False

- func: sum.dim_DimnameList(Tensor self, Dimname[1] dim, bool keepdim=False, *, ScalarType? dtype=None) -> Tensor
  variants: function, method
  named_guard: False

- func: sum.IntList_out(Tensor self, int[1] dim, bool keepdim=False, *, ScalarType? dtype=None, Tensor(a!) out) -> Tensor(a!)
  named_guard: False

- func: sum.DimnameList_out(Tensor self, Dimname[1] dim, bool keepdim=False, *, ScalarType? dtype=None, Tensor(a!) out) -> Tensor(a!)
  named_guard: False

- func: sum_to_size(Tensor self, int[] size) -> Tensor
  use_c10_dispatcher: 'unboxed_only'
  variants: method
  device_guard: False

- func: sqrt(Tensor self) -> Tensor
  use_c10_dispatcher: 'full'
  named_guard: False
  variants: function, method

- func: sqrt_(Tensor(a!) self) -> Tensor(a!)
  use_c10_dispatcher: 'unboxed_only'
  named_guard: False
  variants: function, method
  dispatch:
    CPU: _sqrt__cpu
    CUDA: _sqrt__cuda

- func: sqrt.out(Tensor self, *, Tensor(a!) out) -> Tensor(a!)
  named_guard: False
  dispatch:
    CPU: _sqrt_out_cpu
    CUDA: _sqrt_out_cuda

- func: std(Tensor self, bool unbiased=True) -> Tensor
  use_c10_dispatcher: 'full'
  variants: function, method
  named_guard: False

- func: std.dim(Tensor self, int[1] dim, bool unbiased=True, bool keepdim=False) -> Tensor
  use_c10_dispatcher: 'unboxed_only'
  variants: function, method
  named_guard: False

- func: std_mean(Tensor self, bool unbiased=True) -> (Tensor, Tensor)
  use_c10_dispatcher: 'full'
  variants: function
  named_guard: False

- func: std_mean.dim(Tensor self, int[1] dim, bool unbiased=True, bool keepdim=False) -> (Tensor, Tensor)
  use_c10_dispatcher: 'unboxed_only'
  variants: function
  named_guard: False

- func: std_mean.names_dim(Tensor self, Dimname[1] dim, bool unbiased=True, bool keepdim=False) -> (Tensor, Tensor)
  variants: function
  named_guard: False

- func: std.out(Tensor self, int[1] dim, bool unbiased=True, bool keepdim=False, *, Tensor(a!) out) -> Tensor(a!)
  named_guard: False

- func: std.names_dim(Tensor self, Dimname[1] dim, bool unbiased=True, bool keepdim=False) -> Tensor
  variants: function, method
  named_guard: False

- func: std.names_out(Tensor self, Dimname[1] dim, bool unbiased=True, bool keepdim=False, *, Tensor(a!) out) -> Tensor(a!)
  named_guard: False

- func: prod(Tensor self, *, ScalarType? dtype=None) -> Tensor
  variants: function, method
  named_guard: False

- func: prod.dim_int(Tensor self, int dim, bool keepdim=False, *, ScalarType? dtype=None) -> Tensor
  variants: function, method
  named_guard: False

- func: prod.int_out(Tensor self, int dim, bool keepdim=False, *, ScalarType? dtype=None, Tensor(a!) out) -> Tensor(a!)
  named_guard: False

- func: prod.dim_Dimname(Tensor self, Dimname dim, bool keepdim=False, *, ScalarType? dtype=None) -> Tensor
  variants: function, method
  named_guard: False

- func: prod.Dimname_out(Tensor self, Dimname dim, bool keepdim=False, *, ScalarType? dtype=None, Tensor(a!) out) -> Tensor(a!)
  named_guard: False


- func: t(Tensor(a) self) -> Tensor(a)
  use_c10_dispatcher: 'full'
  device_guard: False
  variants: function, method
  named_guard: False

- func: t_(Tensor(a!) self) -> Tensor(a!)
  use_c10_dispatcher: 'unboxed_only'
  device_guard: False
  variants: method

- func: tan(Tensor self) -> Tensor
  use_c10_dispatcher: 'full'
  named_guard: False
  variants: function, method

- func: tan_(Tensor(a!) self) -> Tensor(a!)
  use_c10_dispatcher: 'unboxed_only'
  named_guard: False
  variants: function, method
  dispatch:
    CPU: _tan__cpu
    CUDA: _tan__cuda

- func: tan.out(Tensor self, *, Tensor(a!) out) -> Tensor(a!)
  named_guard: False
  dispatch:
    CPU: _tan_out_cpu
    CUDA: _tan_out_cuda

- func: tanh(Tensor self) -> Tensor
  use_c10_dispatcher: 'full'
  named_guard: False
  variants: function, method

- func: tanh_(Tensor(a!) self) -> Tensor(a!)
  use_c10_dispatcher: 'unboxed_only'
  named_guard: False
  variants: function, method
  dispatch:
    CPU: _tanh__cpu
    CUDA: _tanh__cuda

- func: tanh.out(Tensor self, *, Tensor(a!) out) -> Tensor(a!)
  named_guard: False
  dispatch:
    CPU: _tanh_out_cpu
    CUDA: _tanh_out_cuda

- func: tensordot(Tensor self, Tensor other, int[] dims_self, int[] dims_other) -> Tensor
  use_c10_dispatcher: 'unboxed_only'
  variants: function

# TODO: namespace threshold in 'nn'
- func: threshold(Tensor self, Scalar threshold, Scalar value) -> Tensor
  use_c10_dispatcher: 'full'
  variants: function
  named_guard: False

- func: threshold_(Tensor(a!) self, Scalar threshold, Scalar value) -> Tensor(a!)
  use_c10_dispatcher: 'unboxed_only'

  variants: function
  named_guard: False

- func: threshold.out(Tensor self, Scalar threshold, Scalar value, *, Tensor(a!) out) -> Tensor(a!)
  named_guard: False

- func: threshold_backward(Tensor grad_output, Tensor self, Scalar threshold) -> Tensor
  use_c10_dispatcher: 'full'
  variants: function

- func: transpose.int(Tensor(a) self, int dim0, int dim1) -> Tensor(a)
  use_c10_dispatcher: 'full'
  variants: function, method
  device_guard: False
  named_guard: False

- func: transpose.Dimname(Tensor(a) self, Dimname dim0, Dimname dim1) -> Tensor(a)
  variants: function, method
  device_guard: False
  named_guard: False

- func: _mkldnn_transpose(Tensor self, int dim0, int dim1) -> Tensor
  use_c10_dispatcher: 'full'
  device_guard: False
  requires_tensor: True
  dispatch:
    MkldnnCPU: mkldnn_transpose

- func: transpose_(Tensor(a!) self, int dim0, int dim1) -> Tensor(a!)
  use_c10_dispatcher: 'unboxed_only'

  variants: method
  device_guard: False

- func: _mkldnn_transpose_(Tensor(a!) self, int dim0, int dim1) -> Tensor(a!)
  use_c10_dispatcher: 'unboxed_only'

  device_guard: False
  requires_tensor: True
  dispatch:
    MkldnnCPU: mkldnn_transpose_

- func: one_hot(Tensor self, int num_classes=-1) -> Tensor
  use_c10_dispatcher: 'full'
  python_module: nn
  variants: function

- func: flip(Tensor self, int[] dims) -> Tensor
  use_c10_dispatcher: 'unboxed_only'
  variants: function, method
  dispatch:
    CPU: flip_cpu
    CUDA: flip_cuda

- func: roll(Tensor self, int[1] shifts, int[1] dims=[]) -> Tensor
  use_c10_dispatcher: 'unboxed_only'
  variants: function, method
  dispatch:
    CPU: roll_cpu
    CUDA: roll_cuda

# default int[] value [0,1] should not add space after comma, since native_parse.py uses ', ' to split args

- func: rot90(Tensor self, int k=1, int[] dims=[0,1]) -> Tensor
  use_c10_dispatcher: 'unboxed_only'
  variants: function, method

- func: trapz.x(Tensor y, Tensor x, *, int dim=-1) -> Tensor
  use_c10_dispatcher: 'full'

- func: trapz.dx(Tensor y, *, float dx=1, int dim=-1) -> Tensor
  use_c10_dispatcher: 'full'

- func: _trilinear(Tensor i1, Tensor i2, Tensor i3, int[] expand1, int[] expand2, int[] expand3, int[] sumdim, int unroll_dim=1) -> Tensor
  use_c10_dispatcher: 'unboxed_only'

- func: triplet_margin_loss(Tensor anchor, Tensor positive, Tensor negative, float margin=1.0, float p=2, float eps=1e-06, bool swap=False, int reduction=Mean) -> Tensor
  use_c10_dispatcher: 'full'

- func: trunc(Tensor self) -> Tensor
  use_c10_dispatcher: 'full'
  named_guard: False
  variants: function, method

- func: trunc_(Tensor(a!) self) -> Tensor(a!)
  use_c10_dispatcher: 'unboxed_only'
  named_guard: False
  variants: function, method
  dispatch:
    CPU: _trunc__cpu
    CUDA: _trunc__cuda

- func: trunc.out(Tensor self, *, Tensor(a!) out) -> Tensor(a!)
  named_guard: False
  dispatch:
    CPU: _trunc_out_cpu
    CUDA: _trunc_out_cuda

- func: type_as(Tensor self, Tensor other) -> Tensor
  use_c10_dispatcher: 'full'
  variants: method

- func: _has_compatible_shallow_copy_type(Tensor self, Tensor from) -> bool
  use_c10_dispatcher: 'full'
  variants: function

- func: _unique(Tensor self, bool sorted=True, bool return_inverse=False) -> (Tensor, Tensor)
  use_c10_dispatcher: 'full'
  variants: function
  dispatch:
    CPU: _unique_cpu
    CUDA: _unique_cuda

- func: unique_dim(Tensor self, int dim, bool sorted=True, bool return_inverse=False, bool return_counts=False) -> (Tensor, Tensor, Tensor)
  use_c10_dispatcher: 'full'
  variants: function
  dispatch:
    CPU: unique_dim_cpu
    CUDA: unique_dim_cuda

- func: unique_consecutive(Tensor self, bool return_inverse=False, bool return_counts=False, int? dim=None) -> (Tensor, Tensor, Tensor)
  use_c10_dispatcher: 'full'
  variants: function
  dispatch:
    CPU: unique_consecutive_cpu
    CUDA: unique_consecutive_cuda

- func: unique_dim_consecutive(Tensor self, int dim, bool return_inverse=False, bool return_counts=False) -> (Tensor, Tensor, Tensor)
  use_c10_dispatcher: 'full'
  variants: function
  dispatch:
    CPU: unique_dim_consecutive_cpu
    CUDA: unique_dim_consecutive_cuda

# _unique and _unique_dim are fragile and modifying them easily cause internal break
# the below operator is a temporary hack for adding return_counts support
# Please don't rely on these two operators, they will be removed soon

- func: _unique2(Tensor self, bool sorted=True, bool return_inverse=False, bool return_counts=False) -> (Tensor, Tensor, Tensor)
  use_c10_dispatcher: 'full'
  variants: function
  dispatch:
    CPU: _unique2_cpu
    CUDA: _unique2_cuda

- func: _unsafe_view(Tensor self, int[] size) -> Tensor
  use_c10_dispatcher: 'unboxed_only'

- func: unsqueeze(Tensor(a) self, int dim) -> Tensor(a)
  use_c10_dispatcher: 'full'
  variants: function, method
  device_guard: False

- func: unsqueeze_(Tensor(a!) self, int dim) -> Tensor(a!)
  use_c10_dispatcher: 'unboxed_only'

  variants: method
  device_guard: False

- func: var(Tensor self, bool unbiased=True) -> Tensor
  use_c10_dispatcher: 'full'
  variants: function, method
  named_guard: False

- func: var.dim(Tensor self, int[1] dim, bool unbiased=True, bool keepdim=False) -> Tensor
  use_c10_dispatcher: 'unboxed_only'
  variants: function, method
  named_guard: False

- func: var.out(Tensor self, int[1] dim, bool unbiased=True, bool keepdim=False, *, Tensor(a!) out) -> Tensor(a!)
  named_guard: False

- func: var.names_dim(Tensor self, Dimname[1] dim, bool unbiased=True, bool keepdim=False) -> Tensor
  variants: function, method
  named_guard: False

- func: var.names_out(Tensor self, Dimname[1] dim, bool unbiased=True, bool keepdim=False, *, Tensor(a!) out) -> Tensor(a!)
  named_guard: False

- func: var_mean(Tensor self, bool unbiased=True) -> (Tensor, Tensor)
  use_c10_dispatcher: 'full'
  variants: function
  named_guard: false

- func: var_mean.dim(Tensor self, int[1] dim, bool unbiased=True, bool keepdim=False) -> (Tensor, Tensor)
  use_c10_dispatcher: 'unboxed_only'
  variants: function
  named_guard: False

- func: var_mean.names_dim(Tensor self, Dimname[1] dim, bool unbiased=True, bool keepdim=False) -> (Tensor, Tensor)
  variants: function
  named_guard: False

- func: view_as(Tensor self, Tensor other) -> Tensor
  use_c10_dispatcher: 'full'
  variants: method
  device_guard: False

# we define both of these because 'where' does the broadcast and '_s_where' doesn't;
# this allows us to implicitly calculate the broadcast derivative, while only dealing with the
# _s_where derivative.
- func: where.self(Tensor condition, Tensor self, Tensor other) -> Tensor
  use_c10_dispatcher: 'full'
  variants: function, method

- func: where(Tensor condition) -> Tensor[]
  use_c10_dispatcher: 'unboxed_only'
  variants: function

- func: _s_where(Tensor condition, Tensor self, Tensor other) -> Tensor
  use_c10_dispatcher: 'full'
  variants: function
  dispatch:
    CPU: _s_where_cpu
    CUDA: _s_where_cuda

- func: norm_except_dim(Tensor v, int pow=2, int dim=0) -> Tensor
  use_c10_dispatcher: 'full'
  variants: function

# VariableType::_weight_norm does not want to be given a gap in the autograd graph,
# so we don't define "dispatch" variants for it.
- func: _weight_norm(Tensor v, Tensor g, int dim=0) -> Tensor
  use_c10_dispatcher: 'full'
  variants: function

- func: _weight_norm_cuda_interface(Tensor v, Tensor g, int dim=0) -> (Tensor, Tensor)
  use_c10_dispatcher: 'full'
  variants: function
  dispatch:
    CUDA: weight_norm_cuda

- func: _weight_norm_cuda_interface_backward(Tensor grad_w, Tensor saved_v, Tensor saved_g, Tensor saved_norms, int dim) -> (Tensor, Tensor)
  use_c10_dispatcher: 'full'
  variants: function
  dispatch:
    CUDA: weight_norm_cuda_backward

- func: _weight_norm_differentiable_backward(Tensor grad_w, Tensor saved_v, Tensor saved_g, Tensor saved_norms, int dim) -> (Tensor, Tensor)
  use_c10_dispatcher: 'full'
  variants: function

- func: zeros.names(int[] size, *, Dimname[]? names, ScalarType? dtype=None, Layout? layout=None, Device? device=None, bool? pin_memory=None) -> Tensor
  device_guard: False

- func: zeros(int[] size, *, ScalarType? dtype=None, Layout? layout=None, Device? device=None, bool? pin_memory=None) -> Tensor

- func: zeros.out(int[] size, *, Tensor(a!) out) -> Tensor(a!)

- func: zeros_like(Tensor self) -> Tensor
  use_c10_dispatcher: 'full'

- func: zeros_like.dtype(Tensor self, *, ScalarType dtype, Layout layout, Device device, bool pin_memory=False) -> Tensor

- func: _standard_gamma_grad(Tensor self, Tensor output) -> Tensor
  use_c10_dispatcher: 'full'
  variants: function
  dispatch:
    CPU: _standard_gamma_grad_cpu
    CUDA: _standard_gamma_grad_cuda

- func: _standard_gamma(Tensor self, Generator? generator=None) -> Tensor
  variants: function
  dispatch:
    CPU: _s_gamma_cpu
    CUDA: _s_gamma_cuda

- func: _dirichlet_grad(Tensor x, Tensor alpha, Tensor total) -> Tensor
  use_c10_dispatcher: 'full'
  dispatch:
    CPU: _dirichlet_grad_cpu
    CUDA: _dirichlet_grad_cuda

- func: _sample_dirichlet(Tensor self, Generator? generator=None) -> Tensor
  variants: function
  dispatch:
    CPU: _s_dirichlet_cpu
    CUDA: _s_dirichlet_cuda

- func: poisson(Tensor self, Generator? generator=None) -> Tensor
  dispatch:
    CPU: _s_poisson_cpu
    CUDA: _s_poisson_cuda

# When more variants get ported to native, this dispatch will get more
# complicated

- func: native_norm(Tensor self, Scalar p=2) -> Tensor
  use_c10_dispatcher: 'full'
  dispatch:
    SparseCPU: norm_sparse
    SparseCUDA: norm_sparse

# TODO: reduce signatures down to one when optional args is available
- func: _sparse_sum(Tensor self) -> Tensor
  use_c10_dispatcher: 'full'

- func: _sparse_sum.dtype(Tensor self, *, ScalarType dtype) -> Tensor

- func: _sparse_sum.dim(Tensor self, int[1] dim) -> Tensor
  use_c10_dispatcher: 'unboxed_only'

- func: _sparse_sum.dim_dtype(Tensor self, int[1] dim, *, ScalarType dtype) -> Tensor

- func: _sparse_sum_backward(Tensor grad, Tensor self, int[] dim) -> Tensor
  use_c10_dispatcher: 'unboxed_only'
  dispatch:
      SparseCPU: _sparse_sum_backward_cpu
      SparseCUDA: _sparse_sum_backward_cuda

- func: norm.ScalarOpt_dtype(Tensor self, Scalar? p, *, ScalarType dtype) -> Tensor
  variants: function, method

- func: norm.Scalar(Tensor self, Scalar p=2) -> Tensor
  use_c10_dispatcher: 'full'
  variants: function, method

- func: norm.ScalarOpt_dim_dtype(Tensor self, Scalar? p, int[1] dim, bool keepdim, *, ScalarType dtype) -> Tensor
  variants: function, method

- func: norm.ScalarOpt_dim(Tensor self, Scalar? p, int[1] dim, bool keepdim=False) -> Tensor
  use_c10_dispatcher: 'unboxed_only'
  variants: function, method

- func: norm.dtype_out(Tensor self, Scalar? p, int[1] dim, bool keepdim, *, ScalarType dtype, Tensor(a!) out) -> Tensor(a!)

- func: norm.out(Tensor self, Scalar? p, int[1] dim, bool keepdim=False, *, Tensor(a!) out) -> Tensor(a!)

- func: norm.names_ScalarOpt_dim_dtype(Tensor self, Scalar? p, Dimname[1] dim, bool keepdim, *, ScalarType dtype) -> Tensor
  variants: function, method

- func: norm.names_ScalarOpt_dim(Tensor self, Scalar? p, Dimname[1] dim, bool keepdim=False) -> Tensor
  variants: function, method

- func: norm.names_dtype_out(Tensor self, Scalar? p, Dimname[1] dim, bool keepdim, *, ScalarType dtype, Tensor(a!) out) -> Tensor(a!)

- func: norm.names_out(Tensor self, Scalar? p, Dimname[1] dim, bool keepdim=False, *, Tensor(a!) out) -> Tensor(a!)


- func: frobenius_norm(Tensor self) -> Tensor
  use_c10_dispatcher: 'full'
  variants: function

- func: frobenius_norm.dim(Tensor self, int[1] dim, bool keepdim=False) -> Tensor
  use_c10_dispatcher: 'unboxed_only'
  variants: function

- func: frobenius_norm.out(Tensor self, int[1] dim, bool keepdim=False, *, Tensor(a!) out) -> Tensor(a!)
  variants: function

- func: nuclear_norm(Tensor self, bool keepdim=False) -> Tensor
  use_c10_dispatcher: 'full'
  variants: function

- func: nuclear_norm.out(Tensor self, bool keepdim=False, *, Tensor(a!) out) -> Tensor(a!)
  variants: function

- func: nuclear_norm.dim(Tensor self, int[2] dim, bool keepdim=False) -> Tensor
  use_c10_dispatcher: 'unboxed_only'
  variants: function

- func: nuclear_norm.dim_out(Tensor self, int[2] dim, bool keepdim=False, *, Tensor(a!) out) -> Tensor(a!)
  variants: function

- func: clone(Tensor self) -> Tensor
  use_c10_dispatcher: 'full'
  variants: function, method
  dispatch:
    CPU: clone
    CUDA: clone
    SparseCPU: clone_sparse
    SparseCUDA: clone_sparse
    MkldnnCPU: mkldnn_clone
    QuantizedCPU: quantized_clone
  named_guard: False

- func: resize_as_(Tensor(a!) self, Tensor the_template) -> Tensor(a!)
  use_c10_dispatcher: 'unboxed_only'

  variants: function, method
  dispatch:
    CPU: resize_as_cpu_
    CUDA: resize_as_cuda_
    SparseCPU: resize_as_sparse_
    SparseCUDA: resize_as_sparse_

- func: pow.Tensor_Scalar_out(Tensor self, Scalar exponent, *, Tensor(a!) out) -> Tensor(a!)
  dispatch:
    CPU: pow_out
    CUDA: pow_out
    SparseCPU: pow_out_sparse_scalar
    SparseCUDA: pow_out_sparse_scalar

- func: pow.Tensor_Scalar(Tensor self, Scalar exponent) -> Tensor
  use_c10_dispatcher: 'full'
  variants: function, method
  dispatch:
    CPU: pow
    CUDA: pow
    SparseCPU: pow_sparse_scalar
    SparseCUDA: pow_sparse_scalar

- func: zero_(Tensor(a!) self) -> Tensor(a!)
  use_c10_dispatcher: 'unboxed_only'
  named_guard: False
  variants: method, function
  dispatch:
    CPU: legacy::cpu::_th_zero_
    CUDA: legacy::cuda::_th_zero_
    SparseCPU: zero_sparse_
    SparseCUDA: zero_sparse_
    MkldnnCPU: mkldnn_zero_

- func: sub.out(Tensor self, Tensor other, *, Scalar alpha=1, Tensor(a!) out) -> Tensor(a!)
  named_guard: False

- func: sub.Tensor(Tensor self, Tensor other, *, Scalar alpha=1) -> Tensor
  use_c10_dispatcher: 'full'
  variants: function, method
  named_guard: False

- func: sub_.Tensor(Tensor(a!) self, Tensor other, *, Scalar alpha=1) -> Tensor(a!)
  use_c10_dispatcher: 'unboxed_only'

  variants: method
  named_guard: False

# For C++ only, until we have conversion from C++ numbers to Tensor
- func: sub.Scalar(Tensor self, Scalar other, Scalar alpha=1) -> Tensor
  use_c10_dispatcher: 'full'
  variants: function, method
  named_guard: False

- func: sub_.Scalar(Tensor(a!) self, Scalar other, Scalar alpha=1) -> Tensor(a!)
  use_c10_dispatcher: 'unboxed_only'

  variants: method
  named_guard: False

- func: rsub.Tensor(Tensor self, Tensor other, *, Scalar alpha=1) -> Tensor
  use_c10_dispatcher: 'full'
  variants: function
  named_guard: False

# For C++ only, until we have conversion from C++ numbers to Tensor
- func: rsub.Scalar(Tensor self, Scalar other, Scalar alpha=1) -> Tensor
  use_c10_dispatcher: 'full'
  variants: function
  named_guard: False

- func: s_native_addmm.out(Tensor self, Tensor mat1, Tensor mat2, *, Scalar beta=1, Scalar alpha=1, Tensor(a!) out) -> Tensor(a!)
  dispatch:
    CPU: s_addmm_out_sparse_dense_cpu
    CUDA: s_addmm_out_sparse_dense_cuda

- func: s_native_addmm(Tensor self, Tensor mat1, Tensor mat2, *, Scalar beta=1, Scalar alpha=1) -> Tensor
  use_c10_dispatcher: 'full'
  dispatch:
    CPU: s_addmm_sparse_dense_cpu
    CUDA: s_addmm_sparse_dense_cuda

- func: s_native_addmm_(Tensor(a!) self, Tensor mat1, Tensor mat2, *, Scalar beta=1, Scalar alpha=1) -> Tensor(a!)
  use_c10_dispatcher: 'unboxed_only'

  dispatch:
    CPU: s_addmm_sparse_dense_cpu_
    CUDA: s_addmm_sparse_dense_cuda_

- func: _sparse_addmm(Tensor self, Tensor sparse, Tensor dense, *, Scalar beta=1, Scalar alpha=1) -> Tensor
  use_c10_dispatcher: 'full'

- func: addmm.out(Tensor self, Tensor mat1, Tensor mat2, *, Scalar beta=1, Scalar alpha=1, Tensor(a!) out) -> Tensor(a!)
  named_guard: False

- func: addmm(Tensor self, Tensor mat1, Tensor mat2, *, Scalar beta=1, Scalar alpha=1) -> Tensor
  use_c10_dispatcher: 'full'
  variants: function, method
  named_guard: False

- func: addmm_(Tensor(a!) self, Tensor mat1, Tensor mat2, *, Scalar beta=1, Scalar alpha=1) -> Tensor(a!)
  use_c10_dispatcher: 'unboxed_only'

  variants: method
  named_guard: False


# NOTE [ Sparse: autograd and API ]
#
#
# Sparse Tensor Constructors
# ~~~~~~~~~~~~~~~~~~~~~~~~~~
#
# The API entry points to sparse tensor construction should be
# `sparse_coo tensor` and `_sparse_coo_tensor_unsafe`. Depending on whether the
# indices and values tensors are given, they eventually dispatch to either
# `sparse_coo_tensor_with_dims` or `sparse_coo_tensor_with_dims_and_tensors`.
#
# The autograd support for ctor is implement on `sparse_coo_tensor_with_dims_and_tensors`.
#
# The API methods `sparse_coo tensor` and `_sparse_coo_tensor_unsafe`
# **must not** have specific type dispatches because otherwise codegen will
# consider them as abstract methods (see Note [Abstract ATen methods]), dispatch
# using **Tensor** type, and thus lose autograd tracking on the actual method
# they dispatch to, e.g., `sparse_coo_tensor_with_dims_and_tensors`.
#
# The actual ctors `sparse_coo_tensor_with_dims` and `sparse_coo_tensor_with_dims_and_tensors`,
# on the other hand, need to create `SparseTensorImpl` and know nothing about
# how `VariableType`s work. So they need to be dispatched using Tensor types.
# We thus put `requires_tensor=True` to ensure that `VariableType` will unwrap
# the given variables and call with the Tensor type.
#
#
# Sparse Methods API Design
# ~~~~~~~~~~~~~~~~~~~~~~~~~
#
# Goals: 1. Flexible API for users to write custom sparse ops
#        2. ctor and member accessor with autograd support
#
# To achieve 1, we need to provide a set of *dangerous* APIs (dangerous in the
# sense that misusing them will break sparse tensor invariant and may out in
# unexpected behavior, e.g., crash). These methods are all prefixed with
# underscore "_" to indicate that they should be used with care. We provide:
#
#   + `_indices()`: returns the *raw* indices within the sparse tensor (not just
#                   sharing storage). Any inplace operation will change the
#                   actual indices, including t_, set_, as_strided_, resize_,
#                   etc.
#   + `_values()`: returns the *raw* values within the sparse tensor. Similar
#                  semantics as `_indices()`
#   + `_nnz()`: returns the number of non-zero entries. This will always be
#               determined by the shapes of indices and values.
#   + `_coalesced_(bool)`: inplace sets whether the tensor is coalesced, and
#                          returns itself.
#
# These methods are very useful in writing new operations, e.g., a custom
# autograd Function.
#
# We also provide other public *safe* APIs:
#   + `indices()`: returns a **view** of the indices tensor if the sparse tensor
#                  is **coalesced**.
#   + `values()`: returns a **view** of the values tensor if the containing
#                 sparse tensor is **coalesced**.
#   + `sparse_dim()`: number of sparse dimensions
#   + `dense_dim()`: number of dense dimensions
#   + `is_coalesced()`: whether the sparse tensor is coalesced
#
# `_indices()` and `_values()` should returns the raw indices and values dense
# tensors within a sparse tensor. They can be quite unsafe with inplace
# operations like `t_()`, and exposes uncoalesced indices and values. The public
# recommended API is `indices()` and `values()`, both of which first check that
# the tensor is coalesced and return views on those tensors.
#
#
# Autograd Support
# ~~~~~~~~~~~~~~~~
#
# Autograd is supported on `values()` and sparse tensor ctor with indices and
# values tensors. E.g., `torch.sparse_coo_tensor(i, v).values().sum()` is
# differentiable w.r.t. `v`.
#
# NB: The `values()` and `_values()` operators are special in that they are
# layout-aware, i.e., the output depends not just on the data it represents, but
# also on the input layout details (in this case, the `indices` tensor). See
# NOTE [ as_strided Backward and layout-aware/agnostic autograd ] in Functions.cpp
# for discussion on layout-aware vs layout-agnostic autograd. Since PyTorch ops
# operate in the layout-agnostic mode, similar to `as_strided`, backward of
# these two operators need to consider them in a layout-agnostic way:
#   + `values()`:
#     Input is coalesced.
#     We just pretend having `input.indices()` as an additional argument
#     `input_indices`, then forward is similar to
#     `input.to(kStrided).index_select(input_indices)` regardless of the layout.
#     Note that `values()` normally is layout-aware even if we constrain
#     ourselves on sparse inputs since it may include all zeros values entries
#     as "present" entries.
#   + `_values()`:
#     Input may be uncoalesced.
#     It is not straightforward to construct a layout-agnostic version because
#     duplicate indices entries may exist and additional parameterization is
#     needed to distribute the value into different values entries. Furthermore,
#     this op is intended to provide ways to write custom sparse ops, rather
#     than being used in autograd graph, so it is marked as *non-differentiable*
#     in derivatives.yaml.
#
# Before reading the following, see NOTE [ Autograd Variable Views ] in
# variable.h for details on views that are tracked by autograd, and views that
# are not.
#
# Moreover, these methods return tensors that share storage with inputs, so we
# mark these methods as view ops to support autograd history tracking.
# The sparse tensor ctor output should technically be view of both input indices
# and values tensors, but currently we only support setting as view of a single
# Variable, so it is only view of the values tensor.
# TODO: clone indices in sparse tensor ctor.
#
# For other methods that return outputs that share storage with inputs, i.e.,
# `indices()` and `_indices()`. We mark their outputs as non-differentiable, so
# the view relation is not tracked by autograd, but the version counter is still
# shared. In other words, their outputs are non-differentiable views of the
# sparse tensor.


# FIXME: would be nicer if TensorOptions was optional based; not adding default arguments for options given
# the default would never make sense.
- func: sparse_coo_tensor.size(int[] size, *, ScalarType dtype, Layout layout, Device device, bool pin_memory=False) -> Tensor

- func: sparse_coo_tensor.indices(Tensor indices, Tensor values, *, ScalarType? dtype=None, Layout? layout=None, Device? device=None, bool? pin_memory=None) -> Tensor

- func: sparse_coo_tensor.indices_size(Tensor indices, Tensor values, int[] size, *, ScalarType? dtype=None, Layout? layout=None, Device? device=None, bool? pin_memory=None) -> Tensor

- func: _sparse_coo_tensor_unsafe(Tensor indices, Tensor values, int[] size, *, ScalarType? dtype=None, Layout? layout=None, Device? device=None, bool? pin_memory=None) -> Tensor

- func: _sparse_coo_tensor_with_dims(int sparse_dim, int dense_dim, int[] size, *, ScalarType dtype, Layout layout, Device device, bool pin_memory=False) -> Tensor
  dispatch:
    SparseCPU: new_with_dims_sparse
    SparseCUDA: new_with_dims_sparse
  requires_tensor: True

- func: _sparse_coo_tensor_with_dims_and_tensors(int sparse_dim, int dense_dim, int[] size, Tensor indices, Tensor values, *, ScalarType dtype, Layout layout, Device device, bool pin_memory=False) -> Tensor
  dispatch:
    SparseCPU: new_with_dims_and_tensor_sparse
    SparseCUDA: new_with_dims_and_tensor_sparse
  requires_tensor: True

- func: sparse_resize_(Tensor(a!) self, int[] size, int sparse_dim, int dense_dim) -> Tensor(a!)
  use_c10_dispatcher: 'unboxed_only'
  variants: method
  dispatch:
    SparseCPU: sparse_resize_
    SparseCUDA: sparse_resize_
  requires_tensor: True

- func: sparse_resize_and_clear_(Tensor(a!) self, int[] size, int sparse_dim, int dense_dim) -> Tensor(a!)
  use_c10_dispatcher: 'unboxed_only'
  variants: method
  dispatch:
    SparseCPU: sparse_resize_and_clear_
    SparseCUDA: sparse_resize_and_clear_
  requires_tensor: True


- func: sparse_mask(Tensor self, Tensor mask) -> Tensor
  use_c10_dispatcher: 'full'
  variants: method
  dispatch:
    CPU: sparse_mask_cpu
    CUDA: sparse_mask_cuda
  requires_tensor: True


- func: to_dense(Tensor self) -> Tensor
  use_c10_dispatcher: 'full'
  variants: method
  dispatch:
    SparseCPU: sparse_to_dense
    SparseCUDA: sparse_to_dense
    MkldnnCPU: mkldnn_to_dense
  requires_tensor: True

- func: to_dense_backward(Tensor grad, Tensor input) -> Tensor
  use_c10_dispatcher: 'full'

- func: sparse_dim(Tensor self) -> int
  use_c10_dispatcher: 'full'
  variants: method
  dispatch:
    SparseCPU: sparse_dim_sparse
    SparseCUDA: sparse_dim_sparse
  requires_tensor: True
  device_guard: False

# legacy method
- func: _dimI(Tensor self) -> int
  use_c10_dispatcher: 'full'
  variants: method
  dispatch:
    SparseCPU: sparse_dim_sparse
    SparseCUDA: sparse_dim_sparse
  requires_tensor: True
  device_guard: False


- func: dense_dim(Tensor self) -> int
  use_c10_dispatcher: 'full'
  variants: method
  dispatch:
    SparseCPU: dense_dim_sparse
    SparseCUDA: dense_dim_sparse
  requires_tensor: True
  device_guard: False

# legacy method
- func: _dimV(Tensor self) -> int
  use_c10_dispatcher: 'full'
  variants: method
  dispatch:
    SparseCPU: dense_dim_sparse
    SparseCUDA: dense_dim_sparse
  requires_tensor: True
  device_guard: False


- func: _nnz(Tensor self) -> int
  use_c10_dispatcher: 'full'
  variants: method
  dispatch:
    SparseCPU: _nnz_sparse
    SparseCUDA: _nnz_sparse
  requires_tensor: True
  device_guard: False


- func: coalesce(Tensor self) -> Tensor
  use_c10_dispatcher: 'full'
  variants: method
  dispatch:
    SparseCPU: coalesce_sparse_cpu
    SparseCUDA: coalesce_sparse_cuda
  requires_tensor: True


- func: is_coalesced(Tensor self) -> bool
  use_c10_dispatcher: 'full'
  variants: method
  dispatch:
    SparseCPU: is_coalesced_sparse
    SparseCUDA: is_coalesced_sparse
  requires_tensor: True
  device_guard: False
  named_guard: False


- func: _indices(Tensor(a) self) -> Tensor(a)
  use_c10_dispatcher: 'full'
  variants: method
  dispatch:
    SparseCPU: _indices_sparse
    SparseCUDA: _indices_sparse
  requires_tensor: True
  device_guard: False

- func: _values(Tensor(a) self) -> Tensor(a)
  use_c10_dispatcher: 'full'
  variants: method
  dispatch:
    SparseCPU: _values_sparse
    SparseCUDA: _values_sparse
  requires_tensor: True
  device_guard: False

# This method doesn't do any check but only directly sets the flag. So it can be
# a bit unsafe. Similar to _indices and _values, this is useful for implementing
# custom sparse operations in Python/C++ extension.
- func: _coalesced_(Tensor(a!) self, bool coalesced) -> Tensor(a!)
  use_c10_dispatcher: 'unboxed_only'

  variants: method
  dispatch:
    SparseCPU: _coalesced_sparse_
    SparseCUDA: _coalesced_sparse_
  requires_tensor: True
  device_guard: False

- func: indices(Tensor(a) self) -> Tensor(a)
  use_c10_dispatcher: 'full'
  variants: method
  dispatch:
    SparseCPU: indices_sparse
    SparseCUDA: indices_sparse
  requires_tensor: True
  device_guard: False

- func: values(Tensor(a) self) -> Tensor(a)
  use_c10_dispatcher: 'full'
  variants: method
  dispatch:
    SparseCPU: values_sparse
    SparseCUDA: values_sparse
  requires_tensor: True
  device_guard: False


- func: hspmm.out(Tensor mat1, Tensor mat2, *, Tensor(a!) out) -> Tensor(a!)
  dispatch:
    SparseCPU: hspmm_out_sparse_cpu
    SparseCUDA: hspmm_out_sparse_cuda
  requires_tensor: True

- func: hspmm(Tensor mat1, Tensor mat2) -> Tensor
  use_c10_dispatcher: 'full'
  dispatch:
    SparseCPU: hspmm_sparse_cpu
    SparseCUDA: hspmm_sparse_cuda
  requires_tensor: True

- func: copy_sparse_to_sparse_(Tensor(a!) self, Tensor src, bool non_blocking=False) -> Tensor(a!)
  use_c10_dispatcher: 'unboxed_only'

  variants: function
  dispatch:
    SparseCPU: copy_sparse_
    SparseCUDA: copy_sparse_
  requires_tensor: True

- func: numel(Tensor self) -> int
  use_c10_dispatcher: 'full'
  variants: function, method
  device_guard: False
  named_guard: False

- func: unbind.int(Tensor(a) self, int dim=0) -> Tensor(a)[]
  use_c10_dispatcher: 'unboxed_only'
  variants: function, method
  named_guard: False

- func: unbind.Dimname(Tensor(a) self, Dimname dim) -> Tensor(a)[]
  variants: function, method
  named_guard: False

- func: to_sparse.sparse_dim(Tensor self, int sparse_dim) -> Tensor
  use_c10_dispatcher: 'full'
  variants: method
  dispatch:
    CPU: dense_to_sparse
    CUDA: dense_to_sparse

- func: to_sparse(Tensor self) -> Tensor
  use_c10_dispatcher: 'full'
  variants: method
  dispatch:
    CPU: dense_to_sparse
    CUDA: dense_to_sparse

- func: to_mkldnn(Tensor self) -> Tensor
  use_c10_dispatcher: 'full'
  variants: method
  dispatch:
    CPU: dense_to_mkldnn

- func: mkldnn_reorder_conv2d_weight(Tensor self, int[2] padding=0, int[2] stride=1, int[2] dilation=1, int groups=1) -> Tensor
  use_c10_dispatcher: 'unboxed_only'
  variants: function
  python_module: nn
  dispatch:
    MkldnnCPU: mkldnn_reorder_conv2d_weight

- func: to_mkldnn_backward(Tensor grad, Tensor input) -> Tensor
  use_c10_dispatcher: 'full'

- func: quantize_linear(Tensor self, float scale, int zero_point, ScalarType dtype) -> Tensor
  variants: function
  dispatch:
    CPU: quantize_linear_cpu

- func: quantize_linear_per_channel(Tensor self, Tensor scales, Tensor zero_points, int[] axis, ScalarType dtype) -> Tensor
  variants: function
  dispatch:
    CPU: quantize_linear_per_channel_cpu

- func: dequantize(Tensor self) -> Tensor
  use_c10_dispatcher: 'full'
  variants: function, method
  dispatch:
    QuantizedCPU: dequantize_quant

- func: _dequantize_linear(Tensor self, float scale, int zero_point, ScalarType dtype) -> Tensor
  variants: function
  dispatch:
    CPU: dequantize_linear_cpu

- func: q_scale(Tensor self) -> float
  use_c10_dispatcher: 'full'
  variants: function, method
  dispatch:
    QuantizedCPU: q_scale_quant

- func: q_zero_point(Tensor self) -> int
  use_c10_dispatcher: 'full'
  variants: function, method
  dispatch:
    QuantizedCPU: q_zero_point_quant

- func: q_per_channel_scales(Tensor self) -> Tensor
  use_c10_dispatcher: 'unboxed_only'
  variants: function, method
  dispatch:
    QuantizedCPU: q_per_channel_scales_quant

- func: q_per_channel_zero_points(Tensor self) -> Tensor
  use_c10_dispatcher: 'unboxed_only'
  variants: function, method
  dispatch:
    QuantizedCPU: q_per_channel_zero_points_quant

- func: int_repr(Tensor self) -> Tensor
  use_c10_dispatcher: 'full'
  variants: function, method
  dispatch:
    QuantizedCPU: int_repr_quant

- func: _per_tensor_affine_qtensor(Tensor self, float scale, int zero_point) -> Tensor
  use_c10_dispatcher: 'full'
  dispatch:
    CPU: per_tensor_affine_qtensor_cpu

- func: _per_channel_affine_qtensor(Tensor self, Tensor scale, Tensor zero_point, int[] axis) -> Tensor
  use_c10_dispatcher: 'unboxed_only'
  dispatch:
    CPU: per_channel_affine_qtensor_cpu

- func: qscheme(Tensor self) -> QScheme
  variants: method
  dispatch:
    QuantizedCPU: qscheme_quant

- func: fake_quantize_per_tensor_affine(Tensor self, float scale, int zero_point, int quant_min, int quant_max) -> Tensor
  use_c10_dispatcher: 'full'
  variants: function
  dispatch:
    CPU: fake_quantize_per_tensor_affine_cpu
    CUDA: fake_quantize_per_tensor_affine_cuda

- func: fake_quantize_per_tensor_affine_backward(Tensor grad, Tensor self, float scale, int zero_point, int quant_min, int quant_max) -> Tensor
  use_c10_dispatcher: 'full'
  variants: function
  dispatch:
    CPU: fake_quantize_per_tensor_affine_backward_cpu
    CUDA: fake_quantize_per_tensor_affine_backward_cuda

# to(Device) must not exist because all constructors of Device also works for
# TensorOptions. Otherwise, an ambiguity error is thrown.
# See NOTE [ TensorOptions Constructors ].
- func: to.dtype_layout(Tensor self, *, ScalarType dtype, Layout layout, Device device, bool pin_memory=False, bool non_blocking=False, bool copy=False) -> Tensor
  variants: method
  device_guard: False
  named_guard: False

- func: to.device(Tensor self, Device device, ScalarType dtype, bool non_blocking=False, bool copy=False) -> Tensor
  variants: method
  device_guard: False
  named_guard: False

- func: to.dtype(Tensor self, ScalarType dtype, bool non_blocking=False, bool copy=False) -> Tensor
  variants: method
  device_guard: False
  named_guard: False

- func: to.other(Tensor self, Tensor other, bool non_blocking=False, bool copy=False) -> Tensor
  use_c10_dispatcher: 'full'
  variants: method
  device_guard: False

- func: meshgrid(Tensor[] tensors) -> Tensor[]
  use_c10_dispatcher: 'unboxed_only'

- func: cartesian_prod(Tensor[] tensors) -> Tensor
  use_c10_dispatcher: 'unboxed_only'
  variants: function

- func: combinations(Tensor self, int r=2, bool with_replacement=False) -> Tensor
  use_c10_dispatcher: 'full'
  variants: function

- func: item(Tensor self) -> Scalar
  use_c10_dispatcher: 'full'
  variants: method
  named_guard: False

# NB: Does NOT check precondition that numel == 1
- func: _local_scalar_dense(Tensor self) -> Scalar
  use_c10_dispatcher: 'full'
  dispatch:
    CPU: _local_scalar_dense_cpu
    CUDA: _local_scalar_dense_cuda
  variants: function
  named_guard: False

# Fused RNN kernels
- func: _thnn_fused_lstm_cell(Tensor input_gates, Tensor hidden_gates, Tensor cx, Tensor? input_bias=None, Tensor? hidden_bias=None) -> (Tensor, Tensor, Tensor)
  dispatch:
    CUDA: _thnn_fused_lstm_cell_cuda

- func: _thnn_fused_lstm_cell_backward(Tensor? grad_hy, Tensor? grad_cy, Tensor cx, Tensor cy, Tensor workspace, bool has_bias) -> (Tensor, Tensor, Tensor, Tensor, Tensor)
  dispatch:
    CUDA: _thnn_fused_lstm_cell_backward_cuda

- func: _thnn_fused_gru_cell(Tensor input_gates, Tensor hidden_gates, Tensor hx, Tensor? input_bias=None, Tensor? hidden_bias=None) -> (Tensor, Tensor)
  dispatch:
    CUDA: _thnn_fused_gru_cell_cuda

- func: _thnn_fused_gru_cell_backward(Tensor grad_hy, Tensor workspace, bool has_bias) -> (Tensor, Tensor, Tensor, Tensor, Tensor)
  use_c10_dispatcher: 'full'
  dispatch:
    CUDA: _thnn_fused_gru_cell_backward_cuda

# RNN cells and layers
- func: lstm.input(Tensor input, Tensor[] hx, Tensor[] params, bool has_biases, int num_layers, float dropout, bool train, bool bidirectional, bool batch_first) -> (Tensor, Tensor, Tensor)
  use_c10_dispatcher: 'unboxed_only'

- func: lstm.data(Tensor data, Tensor batch_sizes, Tensor[] hx, Tensor[] params, bool has_biases, int num_layers, float dropout, bool train, bool bidirectional) -> (Tensor, Tensor, Tensor)
  use_c10_dispatcher: 'unboxed_only'

- func: gru.input(Tensor input, Tensor hx, Tensor[] params, bool has_biases, int num_layers, float dropout, bool train, bool bidirectional, bool batch_first) -> (Tensor, Tensor)
  use_c10_dispatcher: 'unboxed_only'

- func: gru.data(Tensor data, Tensor batch_sizes, Tensor hx, Tensor[] params, bool has_biases, int num_layers, float dropout, bool train, bool bidirectional) -> (Tensor, Tensor)
  use_c10_dispatcher: 'unboxed_only'

- func: rnn_tanh.input(Tensor input, Tensor hx, Tensor[] params, bool has_biases, int num_layers, float dropout, bool train, bool bidirectional, bool batch_first) -> (Tensor, Tensor)
  use_c10_dispatcher: 'unboxed_only'

- func: rnn_tanh.data(Tensor data, Tensor batch_sizes, Tensor hx, Tensor[] params, bool has_biases, int num_layers, float dropout, bool train, bool bidirectional) -> (Tensor, Tensor)
  use_c10_dispatcher: 'unboxed_only'

- func: rnn_relu.input(Tensor input, Tensor hx, Tensor[] params, bool has_biases, int num_layers, float dropout, bool train, bool bidirectional, bool batch_first) -> (Tensor, Tensor)
  use_c10_dispatcher: 'unboxed_only'

- func: rnn_relu.data(Tensor data, Tensor batch_sizes, Tensor hx, Tensor[] params, bool has_biases, int num_layers, float dropout, bool train, bool bidirectional) -> (Tensor, Tensor)
  use_c10_dispatcher: 'unboxed_only'

- func: lstm_cell(Tensor input, Tensor[] hx, Tensor w_ih, Tensor w_hh, Tensor? b_ih=None, Tensor? b_hh=None) -> (Tensor, Tensor)

- func: gru_cell(Tensor input, Tensor hx, Tensor w_ih, Tensor w_hh, Tensor? b_ih=None, Tensor? b_hh=None) -> Tensor

- func: rnn_tanh_cell(Tensor input, Tensor hx, Tensor w_ih, Tensor w_hh, Tensor? b_ih=None, Tensor? b_hh=None) -> Tensor

- func: rnn_relu_cell(Tensor input, Tensor hx, Tensor w_ih, Tensor w_hh, Tensor? b_ih=None, Tensor? b_hh=None) -> Tensor

# Quantized RNN layers
- func: quantized_lstm(Tensor input, Tensor[] hx, Tensor[] params, bool has_biases, int num_layers, float dropout, bool train, bool bidirectional, bool batch_first, *, ScalarType? dtype=None, bool use_dynamic=False) -> (Tensor, Tensor, Tensor)

# Quantized GRU layers

- func: quantized_gru.input(Tensor input, Tensor hx, Tensor[] params, bool has_biases, int num_layers, float dropout, bool train, bool bidirectional, bool batch_first) -> (Tensor, Tensor)
  use_c10_dispatcher: 'unboxed_only'

- func: quantized_gru.data(Tensor data, Tensor batch_sizes, Tensor hx, Tensor[] params, bool has_biases, int num_layers, float dropout, bool train, bool bidirectional) -> (Tensor, Tensor)
  use_c10_dispatcher: 'unboxed_only'

# Quantized RNN cells
- func: quantized_lstm_cell(Tensor input, Tensor[] hx, Tensor w_ih, Tensor w_hh, Tensor b_ih, Tensor b_hh, Tensor packed_ih, Tensor packed_hh, Tensor col_offsets_ih, Tensor col_offsets_hh, Scalar scale_ih, Scalar scale_hh, Scalar zero_point_ih, Scalar zero_point_hh) -> (Tensor, Tensor)
  use_c10_dispatcher: 'unboxed_only'

- func: quantized_gru_cell(Tensor input, Tensor hx, Tensor w_ih, Tensor w_hh, Tensor b_ih, Tensor b_hh, Tensor packed_ih, Tensor packed_hh, Tensor col_offsets_ih, Tensor col_offsets_hh, Scalar scale_ih, Scalar scale_hh, Scalar zero_point_ih, Scalar zero_point_hh) -> Tensor
  use_c10_dispatcher: 'full'

- func: quantized_rnn_relu_cell(Tensor input, Tensor hx, Tensor w_ih, Tensor w_hh, Tensor b_ih, Tensor b_hh, Tensor packed_ih, Tensor packed_hh, Tensor col_offsets_ih, Tensor col_offsets_hh, Scalar scale_ih, Scalar scale_hh, Scalar zero_point_ih, Scalar zero_point_hh) -> Tensor
  use_c10_dispatcher: 'full'

- func: quantized_rnn_tanh_cell(Tensor input, Tensor hx, Tensor w_ih, Tensor w_hh, Tensor b_ih, Tensor b_hh, Tensor packed_ih, Tensor packed_hh, Tensor col_offsets_ih, Tensor col_offsets_hh, Scalar scale_ih, Scalar scale_hh, Scalar zero_point_ih, Scalar zero_point_hh) -> Tensor
  use_c10_dispatcher: 'full'

# PackedSequence utilities
- func: _pack_padded_sequence(Tensor input, Tensor lengths, bool batch_first) -> (Tensor, Tensor)
  use_c10_dispatcher: 'full'

- func: _pack_padded_sequence_backward(Tensor grad, int[] input_size, Tensor batch_sizes, bool batch_first) -> Tensor
  use_c10_dispatcher: 'unboxed_only'

- func: _pad_packed_sequence(Tensor data, Tensor batch_sizes, bool batch_first, Scalar padding_value, int total_length) -> (Tensor, Tensor)
  use_c10_dispatcher: 'full'

# wrappers for legacy TH methods

- func: set_.source_Storage(Tensor(a!) self, Storage source) -> Tensor(a!)
  variants: method
  device_guard: False
  dispatch:
    CPU: legacy::cpu::_th_set_
    CUDA: legacy::cuda::_th_set_

- func: set_.source_Storage_storage_offset(Tensor(a!) self, Storage source, int storage_offset, int[] size, int[] stride=[]) -> Tensor(a!)
  variants: method
  device_guard: False
  dispatch:
    CPU: legacy::cpu::_th_set_
    CUDA: legacy::cuda::_th_set_
    QuantizedCPU: set_storage

- func: set_.source_Tensor(Tensor(a!) self, Tensor source) -> Tensor(a!)
  use_c10_dispatcher: 'unboxed_only'

  variants: method
  device_guard: False
  dispatch:
    CPU: legacy::cpu::_th_set_
    CUDA: legacy::cuda::_th_set_

- func: set_(Tensor(a!) self) -> Tensor(a!)
  use_c10_dispatcher: 'unboxed_only'
  variants: method
  dispatch:
    CPU: legacy::cpu::_th_set_
    CUDA: legacy::cuda::_th_set_

- func: set_quantizer_(Tensor(a!) self, ConstQuantizerPtr quantizer) -> Tensor(a!)
  variants: method
  dispatch:
    QuantizedCPU: set_quantizer_

- func: is_set_to(Tensor self, Tensor tensor) -> bool
  use_c10_dispatcher: 'full'
  variants: method
  device_guard: False
  dispatch:
    CPU: legacy::cpu::_th_is_set_to
    CUDA: legacy::cuda::_th_is_set_to

- func: masked_fill_.Scalar(Tensor(a!) self, Tensor mask, Scalar value) -> Tensor(a!)
  use_c10_dispatcher: 'unboxed_only'

  variants: method
  dispatch:
    CPU: masked_fill__cpu
    CUDA: masked_fill__cuda
  named_guard: False

- func: masked_fill.Scalar(Tensor self, Tensor mask, Scalar value) -> Tensor
  use_c10_dispatcher: 'full'
  variants: function, method
  named_guard: False

- func: masked_fill_.Tensor(Tensor(a!) self, Tensor mask, Tensor value) -> Tensor(a!)
  use_c10_dispatcher: 'unboxed_only'

  variants: method
  dispatch:
    CPU: masked_fill__cpu
    CUDA: masked_fill__cuda
  named_guard: False

- func: masked_fill.Tensor(Tensor self, Tensor mask, Tensor value) -> Tensor
  use_c10_dispatcher: 'full'
  variants: function, method
  named_guard: False

- func: masked_scatter_(Tensor(a!) self, Tensor mask, Tensor source) -> Tensor(a!)
  use_c10_dispatcher: 'unboxed_only'

  variants: method
  dispatch:
    CPU: masked_scatter__cpu
    CUDA: masked_scatter__cuda

- func: masked_scatter(Tensor self, Tensor mask, Tensor source) -> Tensor
  use_c10_dispatcher: 'full'
  variants: function, method

- func: view(Tensor(a) self, int[] size) -> Tensor(a)
  use_c10_dispatcher: 'unboxed_only'
  variants: method
  device_guard: False
  dispatch:
    CPU: view
    CUDA: view
    MkldnnCPU: mkldnn_view
    QuantizedCPU: view

- func: put_(Tensor(a!) self, Tensor index, Tensor source, bool accumulate=False) -> Tensor(a!)
  use_c10_dispatcher: 'unboxed_only'

  variants: method
  dispatch:
    CPU: legacy::cpu::_th_put_
    CUDA: legacy::cuda::_th_put_

- func: index_add_(Tensor(a!) self, int dim, Tensor index, Tensor source) -> Tensor(a!)
  use_c10_dispatcher: 'unboxed_only'

  variants: method
  dispatch:
    CPU: legacy::cpu::_th_index_add_
    CUDA: legacy::cuda::_th_index_add_

- func: index_add(Tensor self, int dim, Tensor index, Tensor source) -> Tensor
  use_c10_dispatcher: 'full'
  variants: function, method

- func: index_fill_.Scalar(Tensor(a!) self, int dim, Tensor index, Scalar value) -> Tensor(a!)
  use_c10_dispatcher: 'unboxed_only'

  variants: method
  dispatch:
    CPU: legacy::cpu::_th_index_fill_
    CUDA: legacy::cuda::_th_index_fill_

- func: index_fill.Scalar(Tensor self, int dim, Tensor index, Scalar value) -> Tensor
  use_c10_dispatcher: 'full'
  variants: function, method

- func: index_fill_.Tensor(Tensor(a!) self, int dim, Tensor index, Tensor value) -> Tensor(a!)
  use_c10_dispatcher: 'unboxed_only'

  variants: method
  dispatch:
    CPU: legacy::cpu::_th_index_fill_
    CUDA: legacy::cuda::_th_index_fill_

- func: index_fill.Tensor(Tensor self, int dim, Tensor index, Tensor value) -> Tensor
  use_c10_dispatcher: 'full'
  variants: function, method

- func: scatter_.src(Tensor(a!) self, int dim, Tensor index, Tensor src) -> Tensor(a!)
  use_c10_dispatcher: 'unboxed_only'

  variants: method
  dispatch:
    CPU: legacy::cpu::_th_scatter_
    CUDA: legacy::cuda::_th_scatter_

- func: scatter.src(Tensor self, int dim, Tensor index, Tensor src) -> Tensor
  use_c10_dispatcher: 'full'
  variants: function, method

- func: scatter_.value(Tensor(a!) self, int dim, Tensor index, Scalar value) -> Tensor(a!)
  use_c10_dispatcher: 'unboxed_only'

  variants: method
  dispatch:
    CPU: legacy::cpu::_th_scatter_
    CUDA: legacy::cuda::_th_scatter_

- func: scatter.value(Tensor self, int dim, Tensor index, Scalar value) -> Tensor
  use_c10_dispatcher: 'full'
  variants: function, method

- func: scatter_add_(Tensor(a!) self, int dim, Tensor index, Tensor src) -> Tensor(a!)
  use_c10_dispatcher: 'unboxed_only'

  variants: method
  dispatch:
    CPU: legacy::cpu::_th_scatter_add_
    CUDA: legacy::cuda::_th_scatter_add_

- func: scatter_add(Tensor self, int dim, Tensor index, Tensor src) -> Tensor
  use_c10_dispatcher: 'full'
  variants: function, method

- func: lt_.Scalar(Tensor(a!) self, Scalar other) -> Tensor(a!)
  use_c10_dispatcher: 'unboxed_only'

  variants: method
  dispatch:
    CPU: legacy::cpu::_th_lt_
    CUDA: legacy::cuda::_th_lt_

- func: lt_.Tensor(Tensor(a!) self, Tensor other) -> Tensor(a!)
  use_c10_dispatcher: 'unboxed_only'

  variants: method
  dispatch:
    CPU: legacy::cpu::_th_lt_
    CUDA: legacy::cuda::_th_lt_

- func: gt_.Scalar(Tensor(a!) self, Scalar other) -> Tensor(a!)
  use_c10_dispatcher: 'unboxed_only'

  variants: method
  dispatch:
    CPU: legacy::cpu::_th_gt_
    CUDA: legacy::cuda::_th_gt_

- func: gt_.Tensor(Tensor(a!) self, Tensor other) -> Tensor(a!)
  use_c10_dispatcher: 'unboxed_only'

  variants: method
  dispatch:
    CPU: legacy::cpu::_th_gt_
    CUDA: legacy::cuda::_th_gt_

- func: le_.Scalar(Tensor(a!) self, Scalar other) -> Tensor(a!)
  use_c10_dispatcher: 'unboxed_only'

  variants: method
  dispatch:
    CPU: legacy::cpu::_th_le_
    CUDA: legacy::cuda::_th_le_

- func: le_.Tensor(Tensor(a!) self, Tensor other) -> Tensor(a!)
  use_c10_dispatcher: 'unboxed_only'

  variants: method
  dispatch:
    CPU: legacy::cpu::_th_le_
    CUDA: legacy::cuda::_th_le_

- func: ge_.Scalar(Tensor(a!) self, Scalar other) -> Tensor(a!)
  use_c10_dispatcher: 'unboxed_only'

  variants: method
  dispatch:
    CPU: legacy::cpu::_th_ge_
    CUDA: legacy::cuda::_th_ge_

- func: ge_.Tensor(Tensor(a!) self, Tensor other) -> Tensor(a!)
  use_c10_dispatcher: 'unboxed_only'

  variants: method
  dispatch:
    CPU: legacy::cpu::_th_ge_
    CUDA: legacy::cuda::_th_ge_

- func: eq_.Scalar(Tensor(a!) self, Scalar other) -> Tensor(a!)
  use_c10_dispatcher: 'unboxed_only'

  variants: method
  dispatch:
    CPU: legacy::cpu::_th_eq_
    CUDA: legacy::cuda::_th_eq_

- func: eq_.Tensor(Tensor(a!) self, Tensor other) -> Tensor(a!)
  use_c10_dispatcher: 'unboxed_only'

  variants: method
  dispatch:
    CPU: legacy::cpu::_th_eq_
    CUDA: legacy::cuda::_th_eq_

- func: ne_.Scalar(Tensor(a!) self, Scalar other) -> Tensor(a!)
  use_c10_dispatcher: 'unboxed_only'

  variants: method
  dispatch:
    CPU: legacy::cpu::_th_ne_
    CUDA: legacy::cuda::_th_ne_

- func: ne_.Tensor(Tensor(a!) self, Tensor other) -> Tensor(a!)
  use_c10_dispatcher: 'unboxed_only'

  variants: method
  dispatch:
    CPU: legacy::cpu::_th_ne_
    CUDA: legacy::cuda::_th_ne_

- func: __and__.Scalar(Tensor self, Scalar other) -> Tensor
  use_c10_dispatcher: 'full'
  variants: method, function
  dispatch:
    CPU: legacy::cpu::_th_and
    CUDA: legacy::cuda::_th_and

- func: __and__.Tensor(Tensor self, Tensor other) -> Tensor
  use_c10_dispatcher: 'full'
  variants: method, function
  dispatch:
    CPU: legacy::cpu::_th_and
    CUDA: legacy::cuda::_th_and

- func: __iand__.Scalar(Tensor(a!) self, Scalar other) -> Tensor(a!)
  use_c10_dispatcher: 'unboxed_only'

  variants: method
  dispatch:
    CPU: legacy::cpu::_th_iand_
    CUDA: legacy::cuda::_th_iand_

- func: __iand__.Tensor(Tensor(a!) self, Tensor other) -> Tensor(a!)
  use_c10_dispatcher: 'unboxed_only'

  variants: method
  dispatch:
    CPU: legacy::cpu::_th_iand_
    CUDA: legacy::cuda::_th_iand_

- func: __or__.Scalar(Tensor self, Scalar other) -> Tensor
  use_c10_dispatcher: 'full'
  variants: method, function
  dispatch:
    CPU: legacy::cpu::_th_or
    CUDA: legacy::cuda::_th_or

- func: __or__.Tensor(Tensor self, Tensor other) -> Tensor
  use_c10_dispatcher: 'full'
  variants: method, function
  dispatch:
    CPU: legacy::cpu::_th_or
    CUDA: legacy::cuda::_th_or

- func: __ior__.Scalar(Tensor(a!) self, Scalar other) -> Tensor(a!)
  use_c10_dispatcher: 'unboxed_only'

  variants: method
  dispatch:
    CPU: legacy::cpu::_th_ior_
    CUDA: legacy::cuda::_th_ior_

- func: __ior__.Tensor(Tensor(a!) self, Tensor other) -> Tensor(a!)
  use_c10_dispatcher: 'unboxed_only'

  variants: method
  dispatch:
    CPU: legacy::cpu::_th_ior_
    CUDA: legacy::cuda::_th_ior_

- func: __xor__.Scalar(Tensor self, Scalar other) -> Tensor
  use_c10_dispatcher: 'full'
  variants: method, function
  dispatch:
    CPU: legacy::cpu::_th_xor
    CUDA: legacy::cuda::_th_xor

- func: __xor__.Tensor(Tensor self, Tensor other) -> Tensor
  use_c10_dispatcher: 'full'
  variants: method, function
  dispatch:
    CPU: legacy::cpu::_th_xor
    CUDA: legacy::cuda::_th_xor

- func: __ixor__.Scalar(Tensor(a!) self, Scalar other) -> Tensor(a!)
  use_c10_dispatcher: 'unboxed_only'

  variants: method
  dispatch:
    CPU: legacy::cpu::_th_ixor_
    CUDA: legacy::cuda::_th_ixor_

- func: __ixor__.Tensor(Tensor(a!) self, Tensor other) -> Tensor(a!)
  use_c10_dispatcher: 'unboxed_only'

  variants: method
  dispatch:
    CPU: legacy::cpu::_th_ixor_
    CUDA: legacy::cuda::_th_ixor_

- func: __lshift__.Scalar(Tensor self, Scalar other) -> Tensor
  use_c10_dispatcher: 'full'
  variants: method, function
  dispatch:
    CPU: legacy::cpu::_th_lshift
    CUDA: legacy::cuda::_th_lshift

- func: __lshift__.Tensor(Tensor self, Tensor other) -> Tensor
  use_c10_dispatcher: 'full'
  variants: method, function
  dispatch:
    CPU: legacy::cpu::_th_lshift
    CUDA: legacy::cuda::_th_lshift

- func: __ilshift__.Scalar(Tensor(a!) self, Scalar other) -> Tensor(a!)
  use_c10_dispatcher: 'unboxed_only'

  variants: method
  dispatch:
    CPU: legacy::cpu::_th_ilshift_
    CUDA: legacy::cuda::_th_ilshift_

- func: __ilshift__.Tensor(Tensor(a!) self, Tensor other) -> Tensor(a!)
  use_c10_dispatcher: 'unboxed_only'

  variants: method
  dispatch:
    CPU: legacy::cpu::_th_ilshift_
    CUDA: legacy::cuda::_th_ilshift_

- func: __rshift__.Scalar(Tensor self, Scalar other) -> Tensor
  use_c10_dispatcher: 'full'
  variants: method, function
  dispatch:
    CPU: legacy::cpu::_th_rshift
    CUDA: legacy::cuda::_th_rshift

- func: __rshift__.Tensor(Tensor self, Tensor other) -> Tensor
  use_c10_dispatcher: 'full'
  variants: method, function
  dispatch:
    CPU: legacy::cpu::_th_rshift
    CUDA: legacy::cuda::_th_rshift

- func: __irshift__.Scalar(Tensor(a!) self, Scalar other) -> Tensor(a!)
  use_c10_dispatcher: 'unboxed_only'

  variants: method
  dispatch:
    CPU: legacy::cpu::_th_irshift_
    CUDA: legacy::cuda::_th_irshift_

- func: __irshift__.Tensor(Tensor(a!) self, Tensor other) -> Tensor(a!)
  use_c10_dispatcher: 'unboxed_only'

  variants: method
  dispatch:
    CPU: legacy::cpu::_th_irshift_
    CUDA: legacy::cuda::_th_irshift_

- func: lgamma_(Tensor(a!) self) -> Tensor(a!)
  use_c10_dispatcher: 'unboxed_only'
  named_guard: False
  variants: method
  dispatch:
    CPU: legacy::cpu::_th_lgamma_
    CUDA: legacy::cuda::_th_lgamma_

- func: atan2_(Tensor(a!) self, Tensor other) -> Tensor(a!)
  use_c10_dispatcher: 'unboxed_only'

  variants: method

- func: tril_(Tensor(a!) self, int diagonal=0) -> Tensor(a!)
  use_c10_dispatcher: 'unboxed_only'

  variants: method
  dispatch:
    CPU: tril_cpu_
    CUDA: tril_cuda_

- func: triu_(Tensor(a!) self, int diagonal=0) -> Tensor(a!)
  use_c10_dispatcher: 'unboxed_only'

  variants: method
  dispatch:
    CPU: triu_cpu_
    CUDA: triu_cuda_

- func: digamma_(Tensor(a!) self) -> Tensor(a!)
  use_c10_dispatcher: 'unboxed_only'
  named_guard: False
  variants: method

- func: polygamma_(Tensor(a!) self, int n) -> Tensor(a!)
  use_c10_dispatcher: 'unboxed_only'

  named_guard: False
  variants: method

- func: renorm_(Tensor(a!) self, Scalar p, int dim, Scalar maxnorm) -> Tensor(a!)
  use_c10_dispatcher: 'unboxed_only'

  variants: method
  dispatch:
    CPU: legacy::cpu::_th_renorm_
    CUDA: legacy::cuda::_th_renorm_

- func: pow_.Scalar(Tensor(a!) self, Scalar exponent) -> Tensor(a!)
  use_c10_dispatcher: 'unboxed_only'

  variants: method
  dispatch:
    CPU: pow_
    CUDA: pow_

- func: pow_.Tensor(Tensor(a!) self, Tensor exponent) -> Tensor(a!)
  use_c10_dispatcher: 'unboxed_only'

  variants: method
  dispatch:
    CPU: pow_
    CUDA: pow_

- func: lerp_.Scalar(Tensor(a!) self, Tensor end, Scalar weight) -> Tensor(a!)
  use_c10_dispatcher: 'unboxed_only'

  variants: method
  dispatch:
    CPU: lerp_cpu_scalar_
    CUDA: lerp_cuda_scalar_

- func: lerp_.Tensor(Tensor(a!) self, Tensor end, Tensor weight) -> Tensor(a!)
  use_c10_dispatcher: 'unboxed_only'

  variants: method
  dispatch:
    CPU: lerp_cpu_tensor_
    CUDA: lerp_cuda_tensor_

- func: fmod_.Scalar(Tensor(a!) self, Scalar other) -> Tensor(a!)
  use_c10_dispatcher: 'unboxed_only'

  variants: method
  dispatch:
    CPU: legacy::cpu::_th_fmod_
    CUDA: legacy::cuda::_th_fmod_

- func: fmod_.Tensor(Tensor(a!) self, Tensor other) -> Tensor(a!)
  use_c10_dispatcher: 'unboxed_only'

  variants: method
  dispatch:
    CPU: legacy::cpu::_th_fmod_
    CUDA: legacy::cuda::_th_fmod_

- func: remainder_.Scalar(Tensor(a!) self, Scalar other) -> Tensor(a!)
  use_c10_dispatcher: 'unboxed_only'

  variants: method
  dispatch:
    CPU: legacy::cpu::_th_remainder_
    CUDA: legacy::cuda::_th_remainder_

- func: remainder_.Tensor(Tensor(a!) self, Tensor other) -> Tensor(a!)
  use_c10_dispatcher: 'unboxed_only'

  variants: method
  dispatch:
    CPU: legacy::cpu::_th_remainder_
    CUDA: legacy::cuda::_th_remainder_

- func: addbmm_(Tensor(a!) self, Tensor batch1, Tensor batch2, *, Scalar beta=1, Scalar alpha=1) -> Tensor(a!)
  use_c10_dispatcher: 'unboxed_only'

  variants: method
  dispatch:
    CPU: legacy::cpu::_th_addbmm_
    CUDA: legacy::cuda::_th_addbmm_

- func: addbmm.out(Tensor self, Tensor batch1, Tensor batch2, *, Scalar beta=1, Scalar alpha=1, Tensor(a!) out) -> Tensor(a!)
  dispatch:
    CPU: legacy::cpu::_th_addbmm_out
    CUDA: legacy::cuda::_th_addbmm_out

- func: addbmm(Tensor self, Tensor batch1, Tensor batch2, *, Scalar beta=1, Scalar alpha=1) -> Tensor
  use_c10_dispatcher: 'full'
  variants: method, function
  dispatch:
    CPU: legacy::cpu::_th_addbmm
    CUDA: legacy::cuda::_th_addbmm

- func: addcdiv_(Tensor(a!) self, Tensor tensor1, Tensor tensor2, *, Scalar value=1) -> Tensor(a!)
  use_c10_dispatcher: 'unboxed_only'

  variants: method

- func: random_.from(Tensor(a!) self, int from, int to, *, Generator? generator=None) -> Tensor(a!)
  variants: method
  dispatch:
    CPU: legacy::cpu::_th_random_
    CUDA: clamped_random_cuda_
  named_guard: False

- func: random_.to(Tensor(a!) self, int to, *, Generator? generator=None) -> Tensor(a!)
  variants: method
  dispatch:
    CPU: legacy::cpu::_th_random_
    CUDA: capped_random_cuda_
  named_guard: False

- func: random_(Tensor(a!) self, *, Generator? generator=None) -> Tensor(a!)
  variants: method
  dispatch:
    CPU: legacy::cpu::_th_random_
    CUDA: random_cuda_
  named_guard: False

- func: uniform_(Tensor(a!) self, float from=0, float to=1, *, Generator? generator=None) -> Tensor(a!)
  variants: method
  dispatch:
    CPU: legacy::cpu::_th_uniform_
    CUDA: uniform_cuda_
  named_guard: False

- func: normal_(Tensor(a!) self, float mean=0, float std=1, *, Generator? generator=None) -> Tensor(a!)
  variants: method
  dispatch:
    CPU: legacy::cpu::_th_normal_
    CUDA: normal_cuda_
  named_guard: False

- func: cauchy_(Tensor(a!) self, float median=0, float sigma=1, *, Generator? generator=None) -> Tensor(a!)
  variants: method
  dispatch:
    CPU: legacy::cpu::_th_cauchy_
    CUDA: cauchy_cuda_
  named_guard: False

- func: log_normal_(Tensor(a!) self, float mean=1, float std=2, *, Generator? generator=None) -> Tensor(a!)
  variants: method
  dispatch:
    CPU: legacy::cpu::_th_log_normal_
    CUDA: log_normal_cuda_
  named_guard: False

- func: exponential_(Tensor(a!) self, float lambd=1, *, Generator? generator=None) -> Tensor(a!)
  variants: method
  dispatch:
    CPU: legacy::cpu::_th_exponential_
    CUDA: exponential_cuda_
  named_guard: False

- func: geometric_(Tensor(a!) self, float p, *, Generator? generator=None) -> Tensor(a!)
  variants: method
  dispatch:
    CPU: legacy::cpu::_th_geometric_
    CUDA: geometric_cuda_
  named_guard: False

# wrappers for TH functions

- func: diag.out(Tensor self, int diagonal=0, *, Tensor(a!) out) -> Tensor(a!)
  dispatch:
    CPU: legacy::cpu::_th_diag_out
    CUDA: legacy::cuda::_th_diag_out

- func: diag(Tensor self, int diagonal=0) -> Tensor
  use_c10_dispatcher: 'full'
  variants: method, function
  dispatch:
    CPU: legacy::cpu::_th_diag
    CUDA: legacy::cuda::_th_diag

- func: cross.out(Tensor self, Tensor other, int? dim=None, *, Tensor(a!) out) -> Tensor(a!)

- func: cross(Tensor self, Tensor other, int? dim=None) -> Tensor
  use_c10_dispatcher: 'full'
  variants: method, function

- func: triu.out(Tensor self, int diagonal=0, *, Tensor(a!) out) -> Tensor(a!)
  dispatch:
    CPU: triu_cpu_out
    CUDA: triu_cuda_out

- func: triu(Tensor self, int diagonal=0) -> Tensor
  use_c10_dispatcher: 'full'
  variants: method, function

- func: tril.out(Tensor self, int diagonal=0, *, Tensor(a!) out) -> Tensor(a!)
  dispatch:
    CPU: tril_cpu_out
    CUDA: tril_cuda_out

- func: tril(Tensor self, int diagonal=0) -> Tensor
  use_c10_dispatcher: 'full'
  variants: method, function

- func: tril_indices(int row, int col, int offset=0, *, ScalarType? dtype=long, Layout? layout=None, Device? device=None, bool? pin_memory=None) -> Tensor
  dispatch:
    CPU: tril_indices_cpu
    CUDA: tril_indices_cuda

- func: triu_indices(int row, int col, int offset=0, *, ScalarType? dtype=long, Layout? layout=None, Device? device=None, bool? pin_memory=None) -> Tensor
  dispatch:
    CPU: triu_indices_cpu
    CUDA: triu_indices_cuda

- func: trace(Tensor self) -> Tensor
  use_c10_dispatcher: 'full'
  variants: method, function
  dispatch:
    CPU: legacy::cpu::_th_trace
    CUDA: legacy::cuda::_th_trace

- func: ne.Scalar_out(Tensor self, Scalar other, *, Tensor(a!) out) -> Tensor(a!)
  dispatch:
    CPU: ne_scalar_out_cpu
    CUDA: ne_scalar_out_cuda
    QuantizedCPU: ne_out_quantized_cpu

- func: ne.Scalar(Tensor self, Scalar other) -> Tensor
  use_c10_dispatcher: 'full'
  variants: method, function
  dispatch:
    CPU: legacy::cpu::_th_ne
    CUDA: legacy::cuda::_th_ne
    QuantizedCPU: ne_quantized_cpu

- func: ne.Tensor_out(Tensor self, Tensor other, *, Tensor(a!) out) -> Tensor(a!)
  dispatch:
    CPU: ne_out_cpu
    CUDA: ne_out_cuda
    QuantizedCPU: ne_out_quantized_cpu

- func: ne.Tensor(Tensor self, Tensor other) -> Tensor
  use_c10_dispatcher: 'full'
  variants: method, function
  dispatch:
    CPU: legacy::cpu::_th_ne
    CUDA: legacy::cuda::_th_ne
    QuantizedCPU: ne_quantized_cpu

- func: eq.Scalar_out(Tensor self, Scalar other, *, Tensor(a!) out) -> Tensor(a!)
  dispatch:
    CPU: eq_scalar_out_cpu
    CUDA: eq_scalar_out_cuda
    QuantizedCPU: eq_out_quantized_cpu

- func: eq.Scalar(Tensor self, Scalar other) -> Tensor
  use_c10_dispatcher: 'full'
  variants: method, function
  dispatch:
    CPU: legacy::cpu::_th_eq
    CUDA: legacy::cuda::_th_eq
    QuantizedCPU: eq_quantized_cpu

- func: eq.Tensor_out(Tensor self, Tensor other, *, Tensor(a!) out) -> Tensor(a!)
  dispatch:
    CPU: eq_out_cpu
    CUDA: eq_out_cuda
    QuantizedCPU: eq_out_quantized_cpu

- func: eq.Tensor(Tensor self, Tensor other) -> Tensor
  use_c10_dispatcher: 'full'
  variants: method, function
  dispatch:
    CPU: legacy::cpu::_th_eq
    CUDA: legacy::cuda::_th_eq
    QuantizedCPU: eq_quantized_cpu

- func: ge.Scalar_out(Tensor self, Scalar other, *, Tensor(a!) out) -> Tensor(a!)
  dispatch:
    CPU: ge_scalar_out_cpu
    CUDA: ge_scalar_out_cuda
    QuantizedCPU: ge_out_quantized_cpu

- func: ge.Scalar(Tensor self, Scalar other) -> Tensor
  use_c10_dispatcher: 'full'
  variants: method, function
  dispatch:
    CPU: legacy::cpu::_th_ge
    CUDA: legacy::cuda::_th_ge
    QuantizedCPU: ge_quantized_cpu

- func: ge.Tensor_out(Tensor self, Tensor other, *, Tensor(a!) out) -> Tensor(a!)
  dispatch:
    CPU: ge_out_cpu
    CUDA: ge_out_cuda
    QuantizedCPU: ge_out_quantized_cpu

- func: ge.Tensor(Tensor self, Tensor other) -> Tensor
  use_c10_dispatcher: 'full'
  variants: method, function
  dispatch:
    CPU: legacy::cpu::_th_ge
    CUDA: legacy::cuda::_th_ge
    QuantizedCPU: ge_quantized_cpu

- func: le.Scalar_out(Tensor self, Scalar other, *, Tensor(a!) out) -> Tensor(a!)
  dispatch:
    CPU: le_scalar_out_cpu
    CUDA: le_scalar_out_cuda
    QuantizedCPU: le_out_quantized_cpu

- func: le.Scalar(Tensor self, Scalar other) -> Tensor
  use_c10_dispatcher: 'full'
  variants: method, function
  dispatch:
    CPU: legacy::cpu::_th_le
    CUDA: legacy::cuda::_th_le
    QuantizedCPU: le_quantized_cpu

- func: le.Tensor_out(Tensor self, Tensor other, *, Tensor(a!) out) -> Tensor(a!)
  dispatch:
    CPU: le_out_cpu
    CUDA: le_out_cuda
    QuantizedCPU: le_out_quantized_cpu

- func: le.Tensor(Tensor self, Tensor other) -> Tensor
  use_c10_dispatcher: 'full'
  variants: method, function
  dispatch:
    CPU: legacy::cpu::_th_le
    CUDA: legacy::cuda::_th_le
    QuantizedCPU: le_quantized_cpu

- func: gt.Scalar_out(Tensor self, Scalar other, *, Tensor(a!) out) -> Tensor(a!)
  dispatch:
    CPU: gt_scalar_out_cpu
    CUDA: gt_scalar_out_cuda
    QuantizedCPU: gt_out_quantized_cpu

- func: gt.Scalar(Tensor self, Scalar other) -> Tensor
  use_c10_dispatcher: 'full'
  variants: method, function
  dispatch:
    CPU: legacy::cpu::_th_gt
    CUDA: legacy::cuda::_th_gt
    QuantizedCPU: gt_quantized_cpu

- func: gt.Tensor_out(Tensor self, Tensor other, *, Tensor(a!) out) -> Tensor(a!)
  dispatch:
    CPU: gt_out_cpu
    CUDA: gt_out_cuda
    QuantizedCPU: gt_out_quantized_cpu

- func: gt.Tensor(Tensor self, Tensor other) -> Tensor
  use_c10_dispatcher: 'full'
  variants: method, function
  dispatch:
    CPU: legacy::cpu::_th_gt
    CUDA: legacy::cuda::_th_gt
    QuantizedCPU: gt_quantized_cpu

- func: lt.Scalar_out(Tensor self, Scalar other, *, Tensor(a!) out) -> Tensor(a!)
  dispatch:
    CPU: lt_scalar_out_cpu
    CUDA: lt_scalar_out_cuda
    QuantizedCPU: lt_out_quantized_cpu

- func: lt.Scalar(Tensor self, Scalar other) -> Tensor
  use_c10_dispatcher: 'full'
  variants: method, function
  dispatch:
    CPU: legacy::cpu::_th_lt
    CUDA: legacy::cuda::_th_lt
    QuantizedCPU: lt_quantized_cpu

- func: lt.Tensor_out(Tensor self, Tensor other, *, Tensor(a!) out) -> Tensor(a!)
  dispatch:
    CPU: lt_out_cpu
    CUDA: lt_out_cuda
    QuantizedCPU: lt_out_quantized_cpu

- func: lt.Tensor(Tensor self, Tensor other) -> Tensor
  use_c10_dispatcher: 'full'
  variants: method, function
  dispatch:
    CPU: legacy::cpu::_th_lt
    CUDA: legacy::cuda::_th_lt
    QuantizedCPU: lt_quantized_cpu

- func: take.out(Tensor self, Tensor index, *, Tensor(a!) out) -> Tensor(a!)
  dispatch:
    CPU: legacy::cpu::_th_take_out
    CUDA: legacy::cuda::_th_take_out

- func: take(Tensor self, Tensor index) -> Tensor
  use_c10_dispatcher: 'full'
  variants: method, function
  dispatch:
    CPU: legacy::cpu::_th_take
    CUDA: legacy::cuda::_th_take

- func: index_select.out(Tensor self, int dim, Tensor index, *, Tensor(a!) out) -> Tensor(a!)
  dispatch:
    CPU: legacy::cpu::_th_index_select_out
    CUDA: legacy::cuda::_th_index_select_out

- func: index_select(Tensor self, int dim, Tensor index) -> Tensor
  use_c10_dispatcher: 'full'
  variants: method, function
  dispatch:
    CPU: legacy::cpu::_th_index_select
    CUDA: legacy::cuda::_th_index_select
    SparseCPU: index_select_sparse
    SparseCUDA: index_select_sparse

- func: masked_select.out(Tensor self, Tensor mask, *, Tensor(a!) out) -> Tensor(a!)
  dispatch:
    CPU: masked_select_out_cpu
    CUDA: masked_select_out_cuda
  named_guard: False

- func: masked_select(Tensor self, Tensor mask) -> Tensor
  use_c10_dispatcher: 'full'
  variants: method, function
  dispatch:
    CPU: masked_select_cpu
    CUDA: masked_select_cuda
  named_guard: False

- func: nonzero.out(Tensor self, *, Tensor(a!) out) -> Tensor(a!)
  dispatch:
    CPU: legacy::cpu::_th_nonzero_out
    CUDA: legacy::cuda::_th_nonzero_out

- func: nonzero(Tensor self) -> Tensor
  use_c10_dispatcher: 'full'
  variants: method, function
  dispatch:
    CPU: legacy::cpu::_th_nonzero
    CUDA: legacy::cuda::_th_nonzero

- func: nonzero_numpy(Tensor self) -> Tensor[]
  use_c10_dispatcher: 'unboxed_only'
  variants: method, function

- func: gather.out(Tensor self, int dim, Tensor index, *, bool sparse_grad=False, Tensor(a!) out) -> Tensor(a!)
  dispatch:
    CPU: gather_out_cpu
    CUDA: gather_out_cuda

- func: gather(Tensor self, int dim, Tensor index, *, bool sparse_grad=False) -> Tensor
  use_c10_dispatcher: 'full'
  variants: method, function
  dispatch:
    CPU: gather_cpu
    CUDA: gather_cuda

- func: _gather_sparse_backward(Tensor self, int dim, Tensor index, Tensor grad) -> Tensor
  use_c10_dispatcher: 'full'

- func: addcmul.out(Tensor self, Tensor tensor1, Tensor tensor2, *, Scalar value=1, Tensor(a!) out) -> Tensor(a!)

- func: addcmul(Tensor self, Tensor tensor1, Tensor tensor2, *, Scalar value=1) -> Tensor
  use_c10_dispatcher: 'full'
  variants: method, function

- func: addcmul_(Tensor(a!) self, Tensor tensor1, Tensor tensor2, *, Scalar value=1) -> Tensor(a!)
  use_c10_dispatcher: 'unboxed_only'

  variants: method

- func: addcdiv.out(Tensor self, Tensor tensor1, Tensor tensor2, *, Scalar value=1, Tensor(a!) out) -> Tensor(a!)

- func: addcdiv(Tensor self, Tensor tensor1, Tensor tensor2, *, Scalar value=1) -> Tensor
  use_c10_dispatcher: 'full'
  variants: method, function

- func: lstsq.X(Tensor self, Tensor A, *, Tensor(a!) X, Tensor(b!) qr) -> (Tensor(a!) solution, Tensor(b!) QR)
  dispatch:
    CPU: legacy::cpu::_th_gels_out
    CUDA: legacy::cuda::_th_gels_out

- func: lstsq(Tensor self, Tensor A) -> (Tensor solution, Tensor QR)
  use_c10_dispatcher: 'full'
  variants: method, function
  dispatch:
    CPU: legacy::cpu::_th_gels
    CUDA: legacy::cuda::_th_gels

- func: triangular_solve.X(Tensor self, Tensor A, bool upper=True, bool transpose=False, bool unitriangular=False, *, Tensor(a!) X, Tensor(b!) M) -> (Tensor(a!) solution, Tensor(b!) cloned_coefficient)

- func: triangular_solve(Tensor self, Tensor A, bool upper=True, bool transpose=False, bool unitriangular=False) -> (Tensor solution, Tensor cloned_coefficient)
  use_c10_dispatcher: 'full'
  variants: method, function

- func: _triangular_solve_helper(Tensor self, Tensor A, bool upper, bool transpose, bool unitriangular) -> (Tensor, Tensor)
  use_c10_dispatcher: 'full'
  variants: function
  dispatch:
    CPU: _triangular_solve_helper_cpu
    CUDA: _triangular_solve_helper_cuda

- func: symeig.e(Tensor self, bool eigenvectors=False, bool upper=True, *, Tensor(a!) e, Tensor(b!) V) -> (Tensor(a!) eigenvalues, Tensor(b!) eigenvectors)

- func: symeig(Tensor self, bool eigenvectors=False, bool upper=True) -> (Tensor eigenvalues, Tensor eigenvectors)
  use_c10_dispatcher: 'full'
  variants: method, function

- func: _symeig_helper(Tensor self, bool eigenvectors, bool upper) -> (Tensor, Tensor)
  use_c10_dispatcher: 'full'
  variants: function
  dispatch:
    CPU: _symeig_helper_cpu
    CUDA: _symeig_helper_cuda

- func: eig.e(Tensor self, bool eigenvectors=False, *, Tensor(a!) e, Tensor(b!) v) -> (Tensor(a!) eigenvalues, Tensor(b!) eigenvectors)
  dispatch:
    CPU: legacy::cpu::_th_eig_out
    CUDA: legacy::cuda::_th_eig_out

- func: eig(Tensor self, bool eigenvectors=False) -> (Tensor eigenvalues, Tensor eigenvectors)
  use_c10_dispatcher: 'full'
  variants: method, function
  dispatch:
    CPU: legacy::cpu::_th_eig
    CUDA: legacy::cuda::_th_eig

- func: svd.U(Tensor self, bool some=True, bool compute_uv=True, *, Tensor(a!) U, Tensor(b!) S, Tensor(c!) V) -> (Tensor(a!) U, Tensor(b!) S, Tensor(c!) V)

- func: svd(Tensor self, bool some=True, bool compute_uv=True) -> (Tensor U, Tensor S, Tensor V)
  use_c10_dispatcher: 'full'
  variants: method, function

- func: _svd_helper(Tensor self, bool some, bool compute_uv) -> (Tensor, Tensor, Tensor)
  use_c10_dispatcher: 'full'
  variants: function
  dispatch:
    CPU: _svd_helper_cpu
    CUDA: _svd_helper_cuda

- func: cholesky.out(Tensor self, bool upper=False, *, Tensor(a!) out) -> Tensor(a!)

- func: cholesky(Tensor self, bool upper=False) -> Tensor
  use_c10_dispatcher: 'full'
  variants: method, function

- func: _cholesky_helper(Tensor self, bool upper) -> Tensor
  use_c10_dispatcher: 'full'
  variants: function
  dispatch:
    CPU: _cholesky_helper_cpu
    CUDA: _cholesky_helper_cuda

- func: cholesky_solve.out(Tensor self, Tensor input2, bool upper=False, *, Tensor(a!) out) -> Tensor(a!)

- func: cholesky_solve(Tensor self, Tensor input2, bool upper=False) -> Tensor
  use_c10_dispatcher: 'full'
  variants: method, function

- func: _cholesky_solve_helper(Tensor self, Tensor A, bool upper) -> Tensor
  use_c10_dispatcher: 'full'
  variants: function
  dispatch:
    CPU: _cholesky_solve_helper_cpu
    CUDA: _cholesky_solve_helper_cuda

- func: solve(Tensor self, Tensor A) -> (Tensor solution, Tensor LU)
  use_c10_dispatcher: 'full'
  variants: function, method

- func: solve.solution(Tensor self, Tensor A, *, Tensor(a!) solution, Tensor(b!) lu) -> (Tensor(a!) solution, Tensor(b!) LU)

- func: _solve_helper(Tensor self, Tensor A) -> (Tensor, Tensor)
  use_c10_dispatcher: 'full'
  variants: function
  dispatch:
    CPU: _solve_helper_cpu
    CUDA: _solve_helper_cuda

- func: cholesky_inverse.out(Tensor self, bool upper=False, *, Tensor(a!) out) -> Tensor(a!)
  dispatch:
    CPU: legacy::cpu::_th_potri_out
    CUDA: legacy::cuda::_th_potri_out

- func: cholesky_inverse(Tensor self, bool upper=False) -> Tensor
  use_c10_dispatcher: 'full'
  variants: method, function
  dispatch:
    CPU: legacy::cpu::_th_potri
    CUDA: legacy::cuda::_th_potri

- func: qr.Q(Tensor self, bool some=True, *, Tensor(a!) Q, Tensor(b!) R) -> (Tensor(a!) Q, Tensor(b!) R)

- func: qr(Tensor self, bool some=True) -> (Tensor Q, Tensor R)
  use_c10_dispatcher: 'full'
  variants: method, function

- func: _qr_helper(Tensor self, bool some) -> (Tensor, Tensor)
  use_c10_dispatcher: 'full'
  variants: function
  dispatch:
    CPU: _qr_helper_cpu
    CUDA: _qr_helper_cuda

- func: geqrf.a(Tensor self, *, Tensor(a!) a, Tensor(b!) tau) -> (Tensor(a!) a, Tensor(b!) tau)
  dispatch:
    CPU: legacy::cpu::_th_geqrf_out
    CUDA: legacy::cuda::_th_geqrf_out

- func: geqrf(Tensor self) -> (Tensor a, Tensor tau)
  use_c10_dispatcher: 'full'
  variants: method, function
  dispatch:
    CPU: legacy::cpu::_th_geqrf
    CUDA: legacy::cuda::_th_geqrf

- func: orgqr.out(Tensor self, Tensor input2, *, Tensor(a!) out) -> Tensor(a!)
  dispatch:
    CPU: legacy::cpu::_th_orgqr_out

- func: orgqr(Tensor self, Tensor input2) -> Tensor
  use_c10_dispatcher: 'full'
  variants: method, function
  dispatch:
    CPU: legacy::cpu::_th_orgqr

- func: ormqr.out(Tensor self, Tensor input2, Tensor input3, bool left=True, bool transpose=False, *, Tensor(a!) out) -> Tensor(a!)
  dispatch:
    CPU: legacy::cpu::_th_ormqr_out

- func: ormqr(Tensor self, Tensor input2, Tensor input3, bool left=True, bool transpose=False) -> Tensor
  use_c10_dispatcher: 'full'
  variants: method, function
  dispatch:
    CPU: legacy::cpu::_th_ormqr

- func: _lu_with_info(Tensor self, bool pivot=True, bool check_errors=True) -> (Tensor, Tensor, Tensor)
  use_c10_dispatcher: 'full'
  variants: function
  dispatch:
    CPU: _lu_with_info_cpu
    CUDA: _lu_with_info_cuda

- func: lu_solve.out(Tensor self, Tensor LU_data, Tensor LU_pivots, *, Tensor(a!) out) -> Tensor(a!)

- func: lu_solve(Tensor self, Tensor LU_data, Tensor LU_pivots) -> Tensor
  use_c10_dispatcher: 'full'
  variants: method, function

- func: _lu_solve_helper(Tensor self, Tensor LU_data, Tensor LU_pivots) -> Tensor
  use_c10_dispatcher: 'full'
  variants: function
  dispatch:
    CPU: _lu_solve_helper_cpu
    CUDA: _lu_solve_helper_cuda

# TODO: remove dispatch section when porting TH CUDA to ATen
- func: multinomial.out(Tensor self, int num_samples, bool replacement=False, *, Generator? generator=None, Tensor(a!) out) -> Tensor(a!)
  dispatch:
    CPU: multinomial_out
    CUDA: multinomial_out

- func: multinomial(Tensor self, int num_samples, bool replacement=False, *, Generator? generator=None) -> Tensor
  variants: method, function
  dispatch:
    CPU: multinomial
    CUDA: multinomial

- func: _multinomial_alias_setup(Tensor probs) -> (Tensor, Tensor)
  use_c10_dispatcher: 'full'
  variants: function
  dispatch:
    CPU: legacy::cpu::_th_multinomial_alias_setup
    CUDA: legacy::cuda::_th_multinomial_alias_setup

- func: _multinomial_alias_draw(Tensor J, Tensor q, int num_samples, *, Generator? generator=None) -> Tensor
  variants: function
  dispatch:
    CPU: legacy::cpu::_th_multinomial_alias_draw
    CUDA: legacy::cuda::_th_multinomial_alias_draw

- func: lgamma.out(Tensor self, *, Tensor(a!) out) -> Tensor(a!)
  named_guard: False
  dispatch:
    CPU: legacy::cpu::_th_lgamma_out
    CUDA: legacy::cuda::_th_lgamma_out

- func: lgamma(Tensor self) -> Tensor
  use_c10_dispatcher: 'full'
  named_guard: False
  variants: method, function
  dispatch:
    CPU: legacy::cpu::_th_lgamma
    CUDA: legacy::cuda::_th_lgamma

- func: digamma.out(Tensor self, *, Tensor(a!) out) -> Tensor(a!)
  named_guard: False

- func: digamma(Tensor self) -> Tensor
  use_c10_dispatcher: 'full'
  named_guard: False
  variants: method, function

- func: polygamma.out(int n, Tensor self, *, Tensor(a!) out) -> Tensor(a!)
  named_guard: False

- func: polygamma(int n, Tensor self) -> Tensor
  use_c10_dispatcher: 'full'
  named_guard: False
  variants: method, function

- func: erfinv(Tensor self) -> Tensor
  use_c10_dispatcher: 'full'
  named_guard: False
  variants: method, function

- func: erfinv_(Tensor(a!) self) -> Tensor(a!)
  use_c10_dispatcher: 'unboxed_only'
  named_guard: False
  variants: method

- func: erfinv.out(Tensor self, *, Tensor(a!) out) -> Tensor(a!)
  named_guard: False
  dispatch:
    CPU: erfinv_out
    CUDA: erfinv_out

- func: sign(Tensor self) -> Tensor
  use_c10_dispatcher: 'unboxed_only'
  variants: function, method
  named_guard: False

- func: sign_(Tensor(a!) self) -> Tensor(a!)
  use_c10_dispatcher: 'unboxed_only'
  variants: method
  named_guard: False

- func: sign.out(Tensor self, *, Tensor(a!) out) -> Tensor(a!)
  named_guard: False
  dispatch:
    CPU: sign_out
    CUDA: sign_out

- func: dist(Tensor self, Tensor other, Scalar p=2) -> Tensor
  use_c10_dispatcher: 'full'
  variants: method, function
  dispatch:
    CPU: legacy::cpu::_th_dist
    CUDA: legacy::cuda::_th_dist

- func: atan2.out(Tensor self, Tensor other, *, Tensor(a!) out) -> Tensor(a!)

- func: atan2(Tensor self, Tensor other) -> Tensor
  use_c10_dispatcher: 'full'
  variants: method, function

- func: lerp.Scalar_out(Tensor self, Tensor end, Scalar weight, *, Tensor(a!) out) -> Tensor(a!)
  dispatch:
    CPU: lerp_cpu_scalar_out
    CUDA: lerp_cuda_scalar_out

- func: lerp.Tensor_out(Tensor self, Tensor end, Tensor weight, *, Tensor(a!) out) -> Tensor(a!)
  dispatch:
    CPU: lerp_cpu_tensor_out
    CUDA: lerp_cuda_tensor_out

- func: lerp.Scalar(Tensor self, Tensor end, Scalar weight) -> Tensor
  use_c10_dispatcher: 'full'
  variants: method, function
  dispatch:
    CPU: lerp_cpu_scalar
    CUDA: lerp_cuda_scalar

- func: lerp.Tensor(Tensor self, Tensor end, Tensor weight) -> Tensor
  use_c10_dispatcher: 'full'
  variants: method, function
  dispatch:
    CPU: lerp_cpu_tensor
    CUDA: lerp_cuda_tensor

- func: histc.out(Tensor self, int bins=100, Scalar min=0, Scalar max=0, *, Tensor(a!) out) -> Tensor(a!)
  dispatch:
    CPU: legacy::cpu::_th_histc_out
    CUDA: _histc_out_cuda

- func: histc(Tensor self, int bins=100, Scalar min=0, Scalar max=0) -> Tensor
  use_c10_dispatcher: 'full'
  variants: method, function
  dispatch:
    CPU: legacy::cpu::_th_histc
    CUDA: _histc_cuda

- func: fmod.Scalar_out(Tensor self, Scalar other, *, Tensor(a!) out) -> Tensor(a!)
  dispatch:
    CPU: legacy::cpu::_th_fmod_out
    CUDA: legacy::cuda::_th_fmod_out

- func: fmod.Scalar(Tensor self, Scalar other) -> Tensor
  use_c10_dispatcher: 'full'
  variants: method, function
  dispatch:
    CPU: legacy::cpu::_th_fmod
    CUDA: legacy::cuda::_th_fmod

- func: fmod.Tensor_out(Tensor self, Tensor other, *, Tensor(a!) out) -> Tensor(a!)
  dispatch:
    CPU: legacy::cpu::_th_fmod_out
    CUDA: legacy::cuda::_th_fmod_out

- func: fmod.Tensor(Tensor self, Tensor other) -> Tensor
  use_c10_dispatcher: 'full'
  variants: method, function
  dispatch:
    CPU: legacy::cpu::_th_fmod
    CUDA: legacy::cuda::_th_fmod

- func: remainder.Scalar_out(Tensor self, Scalar other, *, Tensor(a!) out) -> Tensor(a!)
  dispatch:
    CPU: legacy::cpu::_th_remainder_out
    CUDA: legacy::cuda::_th_remainder_out

- func: remainder.Scalar(Tensor self, Scalar other) -> Tensor
  use_c10_dispatcher: 'full'
  variants: method, function
  dispatch:
    CPU: legacy::cpu::_th_remainder
    CUDA: legacy::cuda::_th_remainder

- func: remainder.Tensor_out(Tensor self, Tensor other, *, Tensor(a!) out) -> Tensor(a!)
  dispatch:
    CPU: legacy::cpu::_th_remainder_out
    CUDA: legacy::cuda::_th_remainder_out

- func: remainder.Tensor(Tensor self, Tensor other) -> Tensor
  use_c10_dispatcher: 'full'
  variants: method, function
  dispatch:
    CPU: legacy::cpu::_th_remainder
    CUDA: legacy::cuda::_th_remainder

- func: min.out(Tensor self, Tensor other, *, Tensor(a!) out) -> Tensor(a!)
  dispatch:
    CPU: legacy::cpu::_th_min_out
    CUDA: legacy::cuda::_th_min_out

- func: min.other(Tensor self, Tensor other) -> Tensor
  use_c10_dispatcher: 'full'
  variants: method, function
  dispatch:
    CPU: legacy::cpu::_th_min
    CUDA: legacy::cuda::_th_min

- func: min(Tensor self) -> Tensor
  use_c10_dispatcher: 'full'
  variants: method, function
  dispatch:
    CPU: legacy::cpu::_th_min
    CUDA: legacy::cuda::_th_min
    QuantizedCPU: min_quant

- func: max.out(Tensor self, Tensor other, *, Tensor(a!) out) -> Tensor(a!)
  dispatch:
    CPU: legacy::cpu::_th_max_out
    CUDA: legacy::cuda::_th_max_out

- func: max.other(Tensor self, Tensor other) -> Tensor
  use_c10_dispatcher: 'full'
  variants: method, function
  dispatch:
    CPU: legacy::cpu::_th_max
    CUDA: legacy::cuda::_th_max

- func: max(Tensor self) -> Tensor
  use_c10_dispatcher: 'full'
  variants: method, function
  dispatch:
    CPU: legacy::cpu::_th_max
    CUDA: legacy::cuda::_th_max
    QuantizedCPU: max_quant

- func: median(Tensor self) -> Tensor
  use_c10_dispatcher: 'full'
  variants: method, function
  dispatch:
    CPU: median_cpu
    CUDA: median_cuda

- func: sort.values(Tensor self, int dim=-1, bool descending=False, *, Tensor(a!) values, Tensor(b!) indices) -> (Tensor(a!) values, Tensor(b!) indices)
  dispatch:
    CPU: legacy::cpu::_th_sort_out
    CUDA: legacy::cuda::_th_sort_out

- func: sort(Tensor self, int dim=-1, bool descending=False) -> (Tensor values, Tensor indices)
  use_c10_dispatcher: 'full'
  variants: method, function
  dispatch:
    CPU: legacy::cpu::_th_sort
    CUDA: legacy::cuda::_th_sort
    QuantizedCPU: sort_quant

- func: argsort(Tensor self, int dim=-1, bool descending=False) -> Tensor
  use_c10_dispatcher: 'full'
  variants: method, function

- func: topk.values(Tensor self, int k, int dim=-1, bool largest=True, bool sorted=True, *, Tensor(a!) values, Tensor(b!) indices) ->(Tensor(a!) values, Tensor(b!) indices)
  dispatch:
    CPU: topk_out_cpu
    CUDA: legacy::cuda::_th_topk_out

- func: topk(Tensor self, int k, int dim=-1, bool largest=True, bool sorted=True) -> (Tensor values, Tensor indices)
  use_c10_dispatcher: 'full'
  variants: method, function

- func: all(Tensor self) -> Tensor
  use_c10_dispatcher: 'full'
  variants: method, function

- func: any(Tensor self) -> Tensor
  use_c10_dispatcher: 'full'
  variants: method, function

- func: renorm.out(Tensor self, Scalar p, int dim, Scalar maxnorm, *, Tensor(a!) out) -> Tensor(a!)
  dispatch:
    CPU: legacy::cpu::_th_renorm_out
    CUDA: legacy::cuda::_th_renorm_out

- func: renorm(Tensor self, Scalar p, int dim, Scalar maxnorm) -> Tensor
  use_c10_dispatcher: 'full'
  variants: method, function
  dispatch:
    CPU: legacy::cpu::_th_renorm
    CUDA: legacy::cuda::_th_renorm

- func: unfold(Tensor(a) self, int dimension, int size, int step) -> Tensor(a)
  use_c10_dispatcher: 'full'
  variants: method
  dispatch:
    CPU: legacy::cpu::_th_unfold
    CUDA: legacy::cuda::_th_unfold

- func: equal(Tensor self, Tensor other) -> bool
  use_c10_dispatcher: 'full'
  variants: method, function
  dispatch:
    CPU: legacy::cpu::_th_equal
    CUDA: legacy::cuda::_th_equal
    QuantizedCPU: quantized_equal

- func: pow.Tensor_Tensor_out(Tensor self, Tensor exponent, *, Tensor(a!) out) -> Tensor(a!)
  dispatch:
    CPU: pow_out
    CUDA: pow_out

- func: pow.Tensor_Tensor(Tensor self, Tensor exponent) -> Tensor
  use_c10_dispatcher: 'full'
  variants: method, function
  dispatch:
    CPU: pow
    CUDA: pow

- func: pow.Scalar_out(Scalar self, Tensor exponent, *, Tensor(a!) out) -> Tensor(a!)
  dispatch:
    CPU: pow_out
    CUDA: pow_out

- func: pow.Scalar(Scalar self, Tensor exponent) -> Tensor
  use_c10_dispatcher: 'full'
  dispatch:
    CPU: pow
    CUDA: pow

- func: normal.Tensor_float_out(Tensor mean, float std=1, *, Generator? generator=None, Tensor(a!) out) -> Tensor(a!)
  dispatch:
    CPU: legacy::cpu::_th_normal_out
    CUDA: normal_out_cuda

- func: normal.Tensor_float(Tensor mean, float std=1, *, Generator? generator=None) -> Tensor
  dispatch:
    CPU: legacy::cpu::_th_normal
    CUDA: normal_cuda

- func: normal.float_Tensor_out(float mean, Tensor std, *, Generator? generator=None, Tensor(a!) out) -> Tensor(a!)
  dispatch:
    CPU: legacy::cpu::_th_normal_out
    CUDA: normal_out_cuda

- func: normal.float_Tensor(float mean, Tensor std, *, Generator? generator=None) -> Tensor
  dispatch:
    CPU: legacy::cpu::_th_normal
    CUDA: normal_cuda

- func: normal.Tensor_Tensor_out(Tensor mean, Tensor std, *, Generator? generator=None, Tensor(a!) out) -> Tensor(a!)
  dispatch:
    CPU: legacy::cpu::_th_normal_out
    CUDA: normal_out_cuda

- func: normal.Tensor_Tensor(Tensor mean, Tensor std, *, Generator? generator=None) -> Tensor
  dispatch:
    CPU: legacy::cpu::_th_normal
    CUDA: normal_cuda

- func: normal.float_float(float mean, float std, int[] size, *, Generator? generator=None, ScalarType? dtype=None, Layout? layout=None, Device? device=None, bool? pin_memory=None) -> Tensor

- func: normal.float_float_out(float mean, float std, int[] size, *, Generator? generator=None, Tensor(a!) out) -> Tensor(a!)

- func: alias(Tensor(a) self) -> Tensor(a)
  use_c10_dispatcher: 'full'
  variants: method, function
  named_guard: False

- func: _addr(Tensor self, Tensor vec1, Tensor vec2, *, Scalar beta=1, Scalar alpha=1) -> Tensor
  use_c10_dispatcher: 'full'
  dispatch:
    CPU: legacy::cpu::_th_addr
    CUDA: legacy::cuda::_th_addr

- func: _addr_(Tensor(a!) self, Tensor vec1, Tensor vec2, *, Scalar beta=1, Scalar alpha=1) -> Tensor(a!)
  use_c10_dispatcher: 'unboxed_only'

  dispatch:
    CPU: legacy::cpu::_th_addr_
    CUDA: legacy::cuda::_th_addr_

- func: _addr.out(Tensor self, Tensor vec1, Tensor vec2, *, Scalar beta=1, Scalar alpha=1, Tensor(a!) out) -> Tensor(a!)
  dispatch:
    CPU: legacy::cpu::_th_addr_out
    CUDA: legacy::cuda::_th_addr_out

- func: _index_copy_(Tensor(a!) self, int dim, Tensor index, Tensor source) -> Tensor(a!)
  use_c10_dispatcher: 'unboxed_only'

  dispatch:
    CPU: legacy::cpu::_th_index_copy_
    CUDA: legacy::cuda::_th_index_copy_

- func: _cumsum(Tensor self, int dim) -> Tensor
  use_c10_dispatcher: 'full'
  dispatch:
    CPU: legacy::cpu::_th_cumsum
    CUDA: legacy::cuda::_th_cumsum

- func: _cumsum.out(Tensor self, int dim, *, Tensor(a!) out) -> Tensor(a!)
  dispatch:
    CPU: legacy::cpu::_th_cumsum_out
    CUDA: legacy::cuda::_th_cumsum_out

- func: _cumprod(Tensor self, int dim) -> Tensor
  use_c10_dispatcher: 'full'
  dispatch:
    CPU: legacy::cpu::_th_cumprod
    CUDA: legacy::cuda::_th_cumprod

- func: _cumprod.out(Tensor self, int dim, *, Tensor(a!) out) -> Tensor(a!)
  dispatch:
    CPU: legacy::cpu::_th_cumprod_out
    CUDA: legacy::cuda::_th_cumprod_out

- func: _var(Tensor self, bool unbiased=True) -> Tensor
  use_c10_dispatcher: 'full'
  dispatch:
    CPU: legacy::cpu::_th_var
    CUDA: legacy::cuda::_th_var
  named_guard: False

- func: _std(Tensor self, bool unbiased=True) -> Tensor
  use_c10_dispatcher: 'full'
  dispatch:
    CPU: legacy::cpu::_th_std
    CUDA: legacy::cuda::_th_std
  named_guard: False

- func: _addmm.out(Tensor self, Tensor mat1, Tensor mat2, *, Scalar beta=1, Scalar alpha=1, Tensor(a!) out) -> Tensor(a!)
  dispatch:
    CPU: legacy::cpu::_th_addmm_out
    CUDA: legacy::cuda::_th_addmm_out
  named_guard: False

- func: _addmm(Tensor self, Tensor mat1, Tensor mat2, *, Scalar beta=1, Scalar alpha=1) -> Tensor
  use_c10_dispatcher: 'full'
  dispatch:
    CPU: legacy::cpu::_th_addmm
    CUDA: legacy::cuda::_th_addmm
  named_guard: False

- func: _addmm_(Tensor(a!) self, Tensor mat1, Tensor mat2, *, Scalar beta=1, Scalar alpha=1) -> Tensor(a!)
  use_c10_dispatcher: 'unboxed_only'

  dispatch:
    CPU: legacy::cpu::_th_addmm_
    CUDA: legacy::cuda::_th_addmm_
  named_guard: False

- func: _cat(Tensor[] tensors, int dim=0) -> Tensor
  use_c10_dispatcher: 'unboxed_only'
  dispatch:
    CPU: legacy::cpu::_th_cat
    CUDA: legacy::cuda::_th_cat

- func: _cat.out(Tensor[] tensors, int dim=0, *, Tensor(a!) out) -> Tensor(a!)
  dispatch:
    CPU: legacy::cpu::_th_cat_out
    CUDA: legacy::cuda::_th_cat_out

- func: _mode(Tensor self, int dim=-1, bool keepdim=False) -> (Tensor, Tensor)
  use_c10_dispatcher: 'full'
  dispatch:
    CPU: legacy::cpu::_th_mode
    CUDA: legacy::cuda::_th_mode

- func: _mode.values(Tensor self, int dim=-1, bool keepdim=False, *, Tensor(a!) values, Tensor(b!) indices) -> (Tensor(a!), Tensor(b!))
  dispatch:
    CPU: legacy::cpu::_th_mode_out
    CUDA: legacy::cuda::_th_mode_out

- func: _max(Tensor self, int dim, bool keepdim=False) -> (Tensor, Tensor)
  use_c10_dispatcher: 'full'
  dispatch:
    CPU: legacy::cpu::_th_max
    CUDA: legacy::cuda::_th_max

- func: _max.max(Tensor self, int dim, bool keepdim=False, *, Tensor(a!) max, Tensor(b!) max_indices) -> (Tensor(a!), Tensor(b!))
  dispatch:
    CPU: legacy::cpu::_th_max_out
    CUDA: legacy::cuda::_th_max_out

- func: _min(Tensor self, int dim, bool keepdim=False) -> (Tensor, Tensor)
  use_c10_dispatcher: 'full'
  dispatch:
    CPU: legacy::cpu::_th_min
    CUDA: legacy::cuda::_th_min

- func: _min.min(Tensor self, int dim, bool keepdim=False, *, Tensor(a!) min, Tensor(b!) min_indices) -> (Tensor(a!), Tensor(b!))
  dispatch:
    CPU: legacy::cpu::_th_min_out
    CUDA: legacy::cuda::_th_min_out

## NN wrappers

- func: binary_cross_entropy.out(Tensor self, Tensor target, Tensor? weight=None, int reduction=Mean, *, Tensor(a!) out) -> Tensor(a!)
  python_module: nn
  dispatch:
    CPU: legacy::cpu::_thnn_binary_cross_entropy_forward_out
    CUDA: legacy::cuda::_thnn_binary_cross_entropy_forward_out

- func: binary_cross_entropy(Tensor self, Tensor target, Tensor? weight=None, int reduction=Mean) -> Tensor
  python_module: nn
  dispatch:
    CPU: legacy::cpu::_thnn_binary_cross_entropy_forward
    CUDA: legacy::cuda::_thnn_binary_cross_entropy_forward

- func: binary_cross_entropy_backward.grad_input(Tensor grad_output, Tensor self, Tensor target, Tensor? weight=None, int reduction=Mean, *, Tensor(a!) grad_input) -> Tensor(a!)
  python_module: nn
  dispatch:
    CPU: legacy::cpu::_thnn_binary_cross_entropy_backward_out
    CUDA: legacy::cuda::_thnn_binary_cross_entropy_backward_out

- func: binary_cross_entropy_backward(Tensor grad_output, Tensor self, Tensor target, Tensor? weight=None, int reduction=Mean) -> Tensor
  python_module: nn
  dispatch:
    CPU: legacy::cpu::_thnn_binary_cross_entropy_backward
    CUDA: legacy::cuda::_thnn_binary_cross_entropy_backward

- func: mse_loss.out(Tensor self, Tensor target, int reduction=Mean, *, Tensor(a!) out) -> Tensor(a!)
  python_module: nn
  dispatch:
    CPU: legacy::cpu::_thnn_mse_loss_forward_out
    CUDA: legacy::cuda::_thnn_mse_loss_forward_out

- func: mse_loss(Tensor self, Tensor target, int reduction=Mean) -> Tensor
  use_c10_dispatcher: 'full'
  python_module: nn
  dispatch:
    CPU: legacy::cpu::_thnn_mse_loss_forward
    CUDA: legacy::cuda::_thnn_mse_loss_forward

- func: mse_loss_backward.grad_input(Tensor grad_output, Tensor self, Tensor target, int reduction, *, Tensor(a!) grad_input) -> Tensor(a!)
  python_module: nn
  dispatch:
    CPU: legacy::cpu::_thnn_mse_loss_backward_out
    CUDA: legacy::cuda::_thnn_mse_loss_backward_out

- func: mse_loss_backward(Tensor grad_output, Tensor self, Tensor target, int reduction) -> Tensor
  use_c10_dispatcher: 'full'
  python_module: nn
  dispatch:
    CPU: legacy::cpu::_thnn_mse_loss_backward
    CUDA: legacy::cuda::_thnn_mse_loss_backward

- func: l1_loss.out(Tensor self, Tensor target, int reduction=Mean, *, Tensor(a!) out) -> Tensor(a!)
  python_module: nn
  dispatch:
    CPU: legacy::cpu::_thnn_l1_loss_forward_out
    CUDA: legacy::cuda::_thnn_l1_loss_forward_out

- func: l1_loss(Tensor self, Tensor target, int reduction=Mean) -> Tensor
  use_c10_dispatcher: 'full'
  python_module: nn
  dispatch:
    CPU: legacy::cpu::_thnn_l1_loss_forward
    CUDA: legacy::cuda::_thnn_l1_loss_forward

- func: l1_loss_backward.grad_input(Tensor grad_output, Tensor self, Tensor target, int reduction, *, Tensor(a!) grad_input) -> Tensor(a!)
  python_module: nn
  dispatch:
    CPU: legacy::cpu::_thnn_l1_loss_backward_out
    CUDA: legacy::cuda::_thnn_l1_loss_backward_out

- func: l1_loss_backward(Tensor grad_output, Tensor self, Tensor target, int reduction) -> Tensor
  use_c10_dispatcher: 'full'
  python_module: nn
  dispatch:
    CPU: legacy::cpu::_thnn_l1_loss_backward
    CUDA: legacy::cuda::_thnn_l1_loss_backward

- func: multi_margin_loss.out(Tensor self, Tensor target, Scalar p=1, Scalar margin=1, Tensor? weight=None, int reduction=Mean, *, Tensor(a!) out) -> Tensor(a!)
  python_module: nn
  dispatch:
    CPU: legacy::cpu::_thnn_multi_margin_loss_forward_out
    CUDA: legacy::cuda::_thnn_multi_margin_loss_forward_out

- func: multi_margin_loss(Tensor self, Tensor target, Scalar p=1, Scalar margin=1, Tensor? weight=None, int reduction=Mean) -> Tensor
  python_module: nn
  dispatch:
    CPU: legacy::cpu::_thnn_multi_margin_loss_forward
    CUDA: legacy::cuda::_thnn_multi_margin_loss_forward

- func: multi_margin_loss_backward.grad_input(Tensor grad_output, Tensor self, Tensor target, Scalar p, Scalar margin, Tensor? weight=None, int reduction=Mean, *, Tensor(a!) grad_input) -> Tensor(a!)
  python_module: nn
  dispatch:
    CPU: legacy::cpu::_thnn_multi_margin_loss_backward_out
    CUDA: legacy::cuda::_thnn_multi_margin_loss_backward_out

- func: multi_margin_loss_backward(Tensor grad_output, Tensor self, Tensor target, Scalar p, Scalar margin, Tensor? weight=None, int reduction=Mean) -> Tensor
  python_module: nn
  dispatch:
    CPU: legacy::cpu::_thnn_multi_margin_loss_backward
    CUDA: legacy::cuda::_thnn_multi_margin_loss_backward

- func: multilabel_margin_loss.out(Tensor self, Tensor target, int reduction=Mean, *, Tensor(a!) out) -> Tensor(a!)
  python_module: nn

- func: multilabel_margin_loss(Tensor self, Tensor target, int reduction=Mean) -> Tensor
  use_c10_dispatcher: 'full'
  python_module: nn

- func: multilabel_margin_loss_forward.output(Tensor self, Tensor target, int reduction, *, Tensor(a!) output, Tensor(b!) is_target) -> (Tensor(a!), Tensor(b!))
  python_module: nn
  dispatch:
    CPU: legacy::cpu::_thnn_multilabel_margin_loss_forward_out
    CUDA: legacy::cuda::_thnn_multilabel_margin_loss_forward_out

- func: multilabel_margin_loss_forward(Tensor self, Tensor target, int reduction) -> (Tensor output, Tensor is_target)
  use_c10_dispatcher: 'full'
  python_module: nn
  dispatch:
    CPU: legacy::cpu::_thnn_multilabel_margin_loss_forward
    CUDA: legacy::cuda::_thnn_multilabel_margin_loss_forward

- func: multilabel_margin_loss_backward.grad_input(Tensor grad_output, Tensor self, Tensor target, int reduction, Tensor is_target, *, Tensor(a!) grad_input) -> Tensor(a!)
  python_module: nn
  dispatch:
    CPU: legacy::cpu::_thnn_multilabel_margin_loss_backward_out
    CUDA: legacy::cuda::_thnn_multilabel_margin_loss_backward_out

- func: multilabel_margin_loss_backward(Tensor grad_output, Tensor self, Tensor target, int reduction, Tensor is_target) -> Tensor
  use_c10_dispatcher: 'full'
  python_module: nn
  dispatch:
    CPU: legacy::cpu::_thnn_multilabel_margin_loss_backward
    CUDA: legacy::cuda::_thnn_multilabel_margin_loss_backward

- func: nll_loss.out(Tensor self, Tensor target, Tensor? weight=None, int reduction=Mean, int ignore_index=-100, *, Tensor(a!) out) -> Tensor(a!)
  python_module: nn

- func: nll_loss(Tensor self, Tensor target, Tensor? weight=None, int reduction=Mean, int ignore_index=-100) -> Tensor
  python_module: nn

- func: nll_loss_forward.output(Tensor self, Tensor target, Tensor? weight, int reduction, int ignore_index, *, Tensor(a!) output, Tensor(b!) total_weight) -> (Tensor(a!), Tensor(b!))
  python_module: nn
  dispatch:
    CPU: legacy::cpu::_thnn_nll_loss_forward_out
    CUDA: legacy::cuda::_thnn_nll_loss_forward_out

- func: nll_loss_forward(Tensor self, Tensor target, Tensor? weight, int reduction, int ignore_index) -> (Tensor output, Tensor total_weight)
  python_module: nn
  dispatch:
    CPU: legacy::cpu::_thnn_nll_loss_forward
    CUDA: legacy::cuda::_thnn_nll_loss_forward

- func: nll_loss_backward.grad_input(Tensor grad_output, Tensor self, Tensor target, Tensor? weight, int reduction, int ignore_index, Tensor total_weight, *, Tensor(a!) grad_input) -> Tensor(a!)
  python_module: nn
  dispatch:
    CPU: legacy::cpu::_thnn_nll_loss_backward_out
    CUDA: legacy::cuda::_thnn_nll_loss_backward_out

- func: nll_loss_backward(Tensor grad_output, Tensor self, Tensor target, Tensor? weight, int reduction, int ignore_index, Tensor total_weight) -> Tensor
  python_module: nn
  dispatch:
    CPU: legacy::cpu::_thnn_nll_loss_backward
    CUDA: legacy::cuda::_thnn_nll_loss_backward

- func: nll_loss2d.out(Tensor self, Tensor target, Tensor? weight=None, int reduction=Mean, int ignore_index=-100, *, Tensor(a!) out) -> Tensor(a!)
  python_module: nn

- func: nll_loss2d(Tensor self, Tensor target, Tensor? weight=None, int reduction=Mean, int ignore_index=-100) -> Tensor
  python_module: nn

- func: nll_loss2d_forward.output(Tensor self, Tensor target, Tensor? weight, int reduction, int ignore_index, *, Tensor(a!) output, Tensor(b!) total_weight) -> (Tensor(a!), Tensor(b!))
  python_module: nn
  dispatch:
    CPU: legacy::cpu::_thnn_nll_loss2d_forward_out
    CUDA: legacy::cuda::_thnn_nll_loss2d_forward_out

- func: nll_loss2d_forward(Tensor self, Tensor target, Tensor? weight, int reduction, int ignore_index) -> (Tensor output, Tensor total_weight)
  python_module: nn
  dispatch:
    CPU: legacy::cpu::_thnn_nll_loss2d_forward
    CUDA: legacy::cuda::_thnn_nll_loss2d_forward

- func: nll_loss2d_backward.grad_input(Tensor grad_output, Tensor self, Tensor target, Tensor? weight, int reduction, int ignore_index, Tensor total_weight, *, Tensor(a!) grad_input) -> Tensor(a!)
  python_module: nn
  dispatch:
    CPU: legacy::cpu::_thnn_nll_loss2d_backward_out
    CUDA: legacy::cuda::_thnn_nll_loss2d_backward_out

- func: nll_loss2d_backward(Tensor grad_output, Tensor self, Tensor target, Tensor? weight, int reduction, int ignore_index, Tensor total_weight) -> Tensor
  python_module: nn
  dispatch:
    CPU: legacy::cpu::_thnn_nll_loss2d_backward
    CUDA: legacy::cuda::_thnn_nll_loss2d_backward

- func: smooth_l1_loss.out(Tensor self, Tensor target, int reduction=Mean, *, Tensor(a!) out) -> Tensor(a!)
  python_module: nn
  dispatch:
    CPU: legacy::cpu::_thnn_smooth_l1_loss_forward_out
    CUDA: legacy::cuda::_thnn_smooth_l1_loss_forward_out

- func: smooth_l1_loss(Tensor self, Tensor target, int reduction=Mean) -> Tensor
  use_c10_dispatcher: 'full'
  python_module: nn
  dispatch:
    CPU: legacy::cpu::_thnn_smooth_l1_loss_forward
    CUDA: legacy::cuda::_thnn_smooth_l1_loss_forward

- func: smooth_l1_loss_backward.grad_input(Tensor grad_output, Tensor self, Tensor target, int reduction, *, Tensor(a!) grad_input) -> Tensor(a!)
  python_module: nn
  dispatch:
    CPU: legacy::cpu::_thnn_smooth_l1_loss_backward_out
    CUDA: legacy::cuda::_thnn_smooth_l1_loss_backward_out

- func: smooth_l1_loss_backward(Tensor grad_output, Tensor self, Tensor target, int reduction) -> Tensor
  use_c10_dispatcher: 'full'
  python_module: nn
  dispatch:
    CPU: legacy::cpu::_thnn_smooth_l1_loss_backward
    CUDA: legacy::cuda::_thnn_smooth_l1_loss_backward

- func: soft_margin_loss.out(Tensor self, Tensor target, int reduction=Mean, *, Tensor(a!) out) -> Tensor(a!)
  python_module: nn
  dispatch:
    CPU: legacy::cpu::_thnn_soft_margin_loss_forward_out
    CUDA: legacy::cuda::_thnn_soft_margin_loss_forward_out

- func: soft_margin_loss(Tensor self, Tensor target, int reduction=Mean) -> Tensor
  use_c10_dispatcher: 'full'
  python_module: nn
  dispatch:
    CPU: legacy::cpu::_thnn_soft_margin_loss_forward
    CUDA: legacy::cuda::_thnn_soft_margin_loss_forward

- func: soft_margin_loss_backward.grad_input(Tensor grad_output, Tensor self, Tensor target, int reduction, *, Tensor(a!) grad_input) -> Tensor(a!)
  python_module: nn
  dispatch:
    CPU: legacy::cpu::_thnn_soft_margin_loss_backward_out
    CUDA: legacy::cuda::_thnn_soft_margin_loss_backward_out

- func: soft_margin_loss_backward(Tensor grad_output, Tensor self, Tensor target, int reduction) -> Tensor
  use_c10_dispatcher: 'full'
  python_module: nn
  dispatch:
    CPU: legacy::cpu::_thnn_soft_margin_loss_backward
    CUDA: legacy::cuda::_thnn_soft_margin_loss_backward

- func: elu.out(Tensor self, Scalar alpha=1, Scalar scale=1, Scalar input_scale=1, *, Tensor(a!) out) -> Tensor(a!)
  python_module: nn
  dispatch:
    CPU: legacy::cpu::_thnn_elu_forward_out
    CUDA: legacy::cuda::_thnn_elu_forward_out

- func: elu(Tensor self, Scalar alpha=1, Scalar scale=1, Scalar input_scale=1) -> Tensor
  use_c10_dispatcher: 'full'
  python_module: nn
  dispatch:
    CPU: legacy::cpu::_thnn_elu_forward
    CUDA: legacy::cuda::_thnn_elu_forward

- func: elu_backward.grad_input(Tensor grad_output, Scalar alpha, Scalar scale, Scalar input_scale, Tensor output, *, Tensor(a!) grad_input) -> Tensor(a!)
  python_module: nn
  dispatch:
    CPU: legacy::cpu::_thnn_elu_backward_out
    CUDA: legacy::cuda::_thnn_elu_backward_out

- func: elu_backward(Tensor grad_output, Scalar alpha, Scalar scale, Scalar input_scale, Tensor output) -> Tensor
  use_c10_dispatcher: 'full'
  python_module: nn
  dispatch:
    CPU: legacy::cpu::_thnn_elu_backward
    CUDA: legacy::cuda::_thnn_elu_backward

- func: elu_(Tensor(a!) self, Scalar alpha=1, Scalar scale=1, Scalar input_scale=1) -> Tensor(a!)
  use_c10_dispatcher: 'unboxed_only'

  python_module: nn
  dispatch:
    CPU: legacy::cpu::_thnn_elu_forward_
    CUDA: legacy::cuda::_thnn_elu_forward_

- func: glu.out(Tensor self, int dim=-1, *, Tensor(a!) out) -> Tensor(a!)
  python_module: nn
  dispatch:
    CPU: legacy::cpu::_thnn_glu_forward_out
    CUDA: legacy::cuda::_thnn_glu_forward_out

- func: glu(Tensor self, int dim=-1) -> Tensor
  use_c10_dispatcher: 'full'
  python_module: nn
  dispatch:
    CPU: legacy::cpu::_thnn_glu_forward
    CUDA: legacy::cuda::_thnn_glu_forward

- func: glu_backward.grad_input(Tensor grad_output, Tensor self, int dim, *, Tensor(a!) grad_input) -> Tensor(a!)
  python_module: nn
  dispatch:
    CPU: legacy::cpu::_thnn_glu_backward_out
    CUDA: legacy::cuda::_thnn_glu_backward_out

- func: glu_backward(Tensor grad_output, Tensor self, int dim) -> Tensor
  use_c10_dispatcher: 'full'
  python_module: nn
  dispatch:
    CPU: legacy::cpu::_thnn_glu_backward
    CUDA: legacy::cuda::_thnn_glu_backward

- func: hardtanh.out(Tensor self, Scalar min_val=-1, Scalar max_val=1, *, Tensor(a!) out) -> Tensor(a!)
  python_module: nn
  dispatch:
    CPU: legacy::cpu::_thnn_hardtanh_forward_out
    CUDA: legacy::cuda::_thnn_hardtanh_forward_out

- func: hardtanh(Tensor self, Scalar min_val=-1, Scalar max_val=1) -> Tensor
  use_c10_dispatcher: 'full'
  python_module: nn
  dispatch:
    CPU: legacy::cpu::_thnn_hardtanh_forward
    CUDA: legacy::cuda::_thnn_hardtanh_forward

- func: hardtanh_backward.grad_input(Tensor grad_output, Tensor self, Scalar min_val, Scalar max_val, *, Tensor(a!) grad_input) -> Tensor(a!)
  python_module: nn
  dispatch:
    CPU: legacy::cpu::_thnn_hardtanh_backward_out
    CUDA: legacy::cuda::_thnn_hardtanh_backward_out

- func: hardtanh_backward(Tensor grad_output, Tensor self, Scalar min_val, Scalar max_val) -> Tensor
  use_c10_dispatcher: 'full'
  python_module: nn
  dispatch:
    CPU: legacy::cpu::_thnn_hardtanh_backward
    CUDA: legacy::cuda::_thnn_hardtanh_backward

- func: hardtanh_(Tensor(a!) self, Scalar min_val=-1, Scalar max_val=1) -> Tensor(a!)
  use_c10_dispatcher: 'unboxed_only'

  python_module: nn
  dispatch:
    CPU: legacy::cpu::_thnn_hardtanh_forward_
    CUDA: legacy::cuda::_thnn_hardtanh_forward_

- func: leaky_relu.out(Tensor self, Scalar negative_slope=0.01, *, Tensor(a!) out) -> Tensor(a!)
  python_module: nn
  dispatch:
    CPU: legacy::cpu::_thnn_leaky_relu_forward_out
    CUDA: legacy::cuda::_thnn_leaky_relu_forward_out

- func: leaky_relu(Tensor self, Scalar negative_slope=0.01) -> Tensor
  use_c10_dispatcher: 'full'
  python_module: nn
  dispatch:
    CPU: legacy::cpu::_thnn_leaky_relu_forward
    CUDA: legacy::cuda::_thnn_leaky_relu_forward

- func: leaky_relu_backward.grad_input(Tensor grad_output, Tensor self, Scalar negative_slope, *, Tensor(a!) grad_input) -> Tensor(a!)
  python_module: nn
  dispatch:
    CPU: legacy::cpu::_thnn_leaky_relu_backward_out
    CUDA: legacy::cuda::_thnn_leaky_relu_backward_out

- func: leaky_relu_backward(Tensor grad_output, Tensor self, Scalar negative_slope) -> Tensor
  use_c10_dispatcher: 'full'
  python_module: nn
  dispatch:
    CPU: legacy::cpu::_thnn_leaky_relu_backward
    CUDA: legacy::cuda::_thnn_leaky_relu_backward

- func: leaky_relu_(Tensor(a!) self, Scalar negative_slope=0.01) -> Tensor(a!)
  use_c10_dispatcher: 'unboxed_only'

  python_module: nn
  dispatch:
    CPU: legacy::cpu::_thnn_leaky_relu_forward_
    CUDA: legacy::cuda::_thnn_leaky_relu_forward_

- func: log_sigmoid.out(Tensor self, *, Tensor(a!) out) -> Tensor(a!)
  python_module: nn

- func: log_sigmoid(Tensor self) -> Tensor
  use_c10_dispatcher: 'full'
  python_module: nn

- func: log_sigmoid_forward.output(Tensor self, *, Tensor(a!) output, Tensor(b!) buffer) -> (Tensor(a!), Tensor(b!))
  python_module: nn
  dispatch:
    CPU: legacy::cpu::_thnn_log_sigmoid_forward_out
    CUDA: legacy::cuda::_thnn_log_sigmoid_forward_out

- func: log_sigmoid_forward(Tensor self) -> (Tensor output, Tensor buffer)
  use_c10_dispatcher: 'full'
  python_module: nn
  dispatch:
    CPU: legacy::cpu::_thnn_log_sigmoid_forward
    CUDA: legacy::cuda::_thnn_log_sigmoid_forward

- func: log_sigmoid_backward.grad_input(Tensor grad_output, Tensor self, Tensor buffer, *, Tensor(a!) grad_input) -> Tensor(a!)
  python_module: nn
  dispatch:
    CPU: legacy::cpu::_thnn_log_sigmoid_backward_out
    CUDA: legacy::cuda::_thnn_log_sigmoid_backward_out

- func: log_sigmoid_backward(Tensor grad_output, Tensor self, Tensor buffer) -> Tensor
  use_c10_dispatcher: 'full'
  python_module: nn
  dispatch:
    CPU: legacy::cpu::_thnn_log_sigmoid_backward
    CUDA: legacy::cuda::_thnn_log_sigmoid_backward

- func: rrelu_with_noise.out(Tensor self, Tensor noise, Scalar lower=0.125, Scalar upper=0.3333333333333333, bool training=False, Generator? generator=None, *, Tensor(a!) out) -> Tensor(a!)
  python_module: nn
  dispatch:
    CPU: legacy::cpu::_thnn_rrelu_with_noise_forward_out
    CUDA: legacy::cuda::_thnn_rrelu_with_noise_forward_out

- func: rrelu_with_noise(Tensor self, Tensor noise, Scalar lower=0.125, Scalar upper=0.3333333333333333, bool training=False, Generator? generator=None) -> Tensor
  python_module: nn
  dispatch:
    CPU: legacy::cpu::_thnn_rrelu_with_noise_forward
    CUDA: legacy::cuda::_thnn_rrelu_with_noise_forward

- func: rrelu_with_noise_backward.grad_input(Tensor grad_output, Tensor self, Tensor noise, Scalar lower, Scalar upper, bool training, *, Tensor(a!) grad_input) -> Tensor(a!)
  python_module: nn
  dispatch:
    CPU: legacy::cpu::_thnn_rrelu_with_noise_backward_out
    CUDA: legacy::cuda::_thnn_rrelu_with_noise_backward_out

- func: rrelu_with_noise_backward(Tensor grad_output, Tensor self, Tensor noise, Scalar lower, Scalar upper, bool training) -> Tensor
  use_c10_dispatcher: 'full'
  python_module: nn
  dispatch:
    CPU: legacy::cpu::_thnn_rrelu_with_noise_backward
    CUDA: legacy::cuda::_thnn_rrelu_with_noise_backward

- func: rrelu_with_noise_(Tensor(a!) self, Tensor noise, Scalar lower=0.125, Scalar upper=0.3333333333333333, bool training=False, Generator? generator=None) -> Tensor(a!)
  python_module: nn
  dispatch:
    CPU: legacy::cpu::_thnn_rrelu_with_noise_forward_
    CUDA: legacy::cuda::_thnn_rrelu_with_noise_forward_

- func: softplus.out(Tensor self, Scalar beta=1, Scalar threshold=20, *, Tensor(a!) out) -> Tensor(a!)
  python_module: nn
  dispatch:
    CPU: legacy::cpu::_thnn_softplus_forward_out
    CUDA: legacy::cuda::_thnn_softplus_forward_out

- func: softplus(Tensor self, Scalar beta=1, Scalar threshold=20) -> Tensor
  use_c10_dispatcher: 'full'
  python_module: nn
  dispatch:
    CPU: legacy::cpu::_thnn_softplus_forward
    CUDA: legacy::cuda::_thnn_softplus_forward

- func: softplus_backward.grad_input(Tensor grad_output, Tensor self, Scalar beta, Scalar threshold, Tensor output, *, Tensor(a!) grad_input) -> Tensor(a!)
  python_module: nn
  dispatch:
    CPU: legacy::cpu::_thnn_softplus_backward_out
    CUDA: legacy::cuda::_thnn_softplus_backward_out

- func: softplus_backward(Tensor grad_output, Tensor self, Scalar beta, Scalar threshold, Tensor output) -> Tensor
  use_c10_dispatcher: 'full'
  python_module: nn
  dispatch:
    CPU: legacy::cpu::_thnn_softplus_backward
    CUDA: legacy::cuda::_thnn_softplus_backward

- func: softshrink.out(Tensor self, Scalar lambd=0.5, *, Tensor(a!) out) -> Tensor(a!)
  python_module: nn
  dispatch:
    CPU: legacy::cpu::_thnn_softshrink_forward_out
    CUDA: legacy::cuda::_thnn_softshrink_forward_out

- func: softshrink(Tensor self, Scalar lambd=0.5) -> Tensor
  use_c10_dispatcher: 'full'
  python_module: nn
  dispatch:
    CPU: legacy::cpu::_thnn_softshrink_forward
    CUDA: legacy::cuda::_thnn_softshrink_forward

- func: softshrink_backward.grad_input(Tensor grad_output, Tensor self, Scalar lambd, *, Tensor(a!) grad_input) -> Tensor(a!)
  python_module: nn
  dispatch:
    CPU: legacy::cpu::_thnn_softshrink_backward_out
    CUDA: legacy::cuda::_thnn_softshrink_backward_out

- func: softshrink_backward(Tensor grad_output, Tensor self, Scalar lambd) -> Tensor
  use_c10_dispatcher: 'full'
  python_module: nn
  dispatch:
    CPU: legacy::cpu::_thnn_softshrink_backward
    CUDA: legacy::cuda::_thnn_softshrink_backward

- func: adaptive_avg_pool2d.out(Tensor self, int[2] output_size, *, Tensor(a!) out) -> Tensor(a!)
  python_module: nn
  dispatch:
    CPU: adaptive_avg_pool2d_out_cpu
    CUDA: adaptive_avg_pool2d_out_cuda
    MkldnnCPU: mkldnn_adaptive_avg_pool2d_out
    QuantizedCPU: quantized_adaptive_avg_pool2d_out

- func: adaptive_avg_pool2d(Tensor self, int[2] output_size) -> Tensor
  use_c10_dispatcher: 'unboxed_only'
  python_module: nn

- func: mkldnn_adaptive_avg_pool2d(Tensor self, int[2] output_size) -> Tensor
  use_c10_dispatcher: 'unboxed_only'
  dispatch:
    MkldnnCPU: mkldnn_adaptive_avg_pool2d
  requires_tensor: True

- func: _adaptive_avg_pool2d(Tensor self, int[2] output_size) -> Tensor
  use_c10_dispatcher: 'unboxed_only'
  dispatch:
    CPU: adaptive_avg_pool2d_cpu
    CUDA: adaptive_avg_pool2d_cuda
    QuantizedCPU: quantized_adaptive_avg_pool2d

- func: _adaptive_avg_pool2d_backward(Tensor grad_output, Tensor self) -> Tensor
  use_c10_dispatcher: 'full'
  python_module: nn
  dispatch:
    CPU: adaptive_avg_pool2d_backward_cpu
    CUDA: adaptive_avg_pool2d_backward_cuda

- func: adaptive_avg_pool3d.out(Tensor self, int[3] output_size, *, Tensor(a!) out) -> Tensor(a!)
  python_module: nn
  dispatch:
    CPU: adaptive_avg_pool3d_out_cpu
    CUDA: adaptive_avg_pool3d_out_cuda

- func: adaptive_avg_pool3d(Tensor self, int[3] output_size) -> Tensor
  use_c10_dispatcher: 'unboxed_only'
  python_module: nn
  dispatch:
    CPU: adaptive_avg_pool3d_cpu
    CUDA: adaptive_avg_pool3d_cuda

- func: adaptive_avg_pool3d_backward.grad_input(Tensor grad_output, Tensor self, *, Tensor(a!) grad_input) -> Tensor(a!)
  python_module: nn
  dispatch:
    CPU: adaptive_avg_pool3d_backward_out_cpu
    CUDA: adaptive_avg_pool3d_backward_out_cuda

- func: adaptive_avg_pool3d_backward(Tensor grad_output, Tensor self) -> Tensor
  use_c10_dispatcher: 'full'
  python_module: nn
  dispatch:
    CPU: adaptive_avg_pool3d_backward_cpu
    CUDA: adaptive_avg_pool3d_backward_cuda

# Return: (Tensor output, Tensor indices)
- func: adaptive_max_pool2d.out(Tensor self, int[2] output_size, *, Tensor(a!) out, Tensor(b!) indices) -> (Tensor(a!), Tensor(b!))
  python_module: nn
  dispatch:
    CPU: adaptive_max_pool2d_out_cpu
    CUDA: adaptive_max_pool2d_out_cuda

# Return: (Tensor output, Tensor indices)
- func: adaptive_max_pool2d(Tensor self, int[2] output_size) -> (Tensor, Tensor)
  use_c10_dispatcher: 'unboxed_only'
  python_module: nn
  dispatch:
    CPU: adaptive_max_pool2d_cpu
    CUDA: adaptive_max_pool2d_cuda

- func: adaptive_max_pool2d_backward.grad_input(Tensor grad_output, Tensor self, Tensor indices, *, Tensor(a!) grad_input) -> Tensor(a!)
  python_module: nn
  dispatch:
    CPU: adaptive_max_pool2d_backward_out_cpu
    CUDA: adaptive_max_pool2d_backward_out_cuda

- func: adaptive_max_pool2d_backward(Tensor grad_output, Tensor self, Tensor indices) -> Tensor
  use_c10_dispatcher: 'full'
  python_module: nn
  dispatch:
    CPU: adaptive_max_pool2d_backward_cpu
    CUDA: adaptive_max_pool2d_backward_cuda

# Return: (Tensor output, Tensor indices)
- func: adaptive_max_pool3d.out(Tensor self, int[3] output_size, *, Tensor(a!) out, Tensor(b!) indices) -> (Tensor(a!), Tensor(b!))
  python_module: nn
  dispatch:
    CPU: adaptive_max_pool3d_out_cpu
    CUDA: adaptive_max_pool3d_out_cuda

# Return: (Tensor output, Tensor indices)
- func: adaptive_max_pool3d(Tensor self, int[3] output_size) -> (Tensor, Tensor)
  use_c10_dispatcher: 'unboxed_only'
  python_module: nn
  dispatch:
    CPU: adaptive_max_pool3d_cpu
    CUDA: adaptive_max_pool3d_cuda

- func: adaptive_max_pool3d_backward.grad_input(Tensor grad_output, Tensor self, Tensor indices, *, Tensor(a!) grad_input) -> Tensor(a!)
  python_module: nn
  dispatch:
    CPU: adaptive_max_pool3d_backward_out_cpu
    CUDA: adaptive_max_pool3d_backward_out_cuda

- func: adaptive_max_pool3d_backward(Tensor grad_output, Tensor self, Tensor indices) -> Tensor
  use_c10_dispatcher: 'full'
  python_module: nn
  dispatch:
    CPU: adaptive_max_pool3d_backward_cpu
    CUDA: adaptive_max_pool3d_backward_cuda

- func: avg_pool2d.out(Tensor self, int[2] kernel_size, int[2] stride=[], int[2] padding=0, bool ceil_mode=False, bool count_include_pad=True, int? divisor_override=None, *, Tensor(a!) out) -> Tensor(a!)
  python_module: nn
  dispatch:
    CPU: avg_pool2d_out_cpu
    CUDA: avg_pool2d_out_cuda
    MkldnnCPU: mkldnn_avg_pool2d_out

- func: avg_pool2d(Tensor self, int[2] kernel_size, int[2] stride=[], int[2] padding=0, bool ceil_mode=False, bool count_include_pad=True, int? divisor_override=None) -> Tensor
  use_c10_dispatcher: 'unboxed_only'
  python_module: nn
  dispatch:
    CPU: avg_pool2d_cpu
    CUDA: avg_pool2d_cuda
    MkldnnCPU: mkldnn_avg_pool2d

- func: avg_pool2d_backward.grad_input(Tensor grad_output, Tensor self, int[2] kernel_size, int[2] stride, int[2] padding, bool ceil_mode, bool count_include_pad, int? divisor_override, *, Tensor(a!) grad_input) -> Tensor(a!)
  python_module: nn
  dispatch:
    CPU: avg_pool2d_backward_out_cpu
    CUDA: avg_pool2d_backward_out_cuda

- func: avg_pool2d_backward(Tensor grad_output, Tensor self, int[2] kernel_size, int[2] stride, int[2] padding, bool ceil_mode, bool count_include_pad, int? divisor_override) -> Tensor
  use_c10_dispatcher: 'unboxed_only'
  python_module: nn
  dispatch:
    CPU: avg_pool2d_backward_cpu
    CUDA: avg_pool2d_backward_cuda

- func: avg_pool3d.out(Tensor self, int[3] kernel_size, int[3] stride=[], int[3] padding=0, bool ceil_mode=False, bool count_include_pad=True, int? divisor_override=None, *, Tensor(a!) out) -> Tensor(a!)
  python_module: nn
  dispatch:
    CPU: avg_pool3d_out_cpu
    CUDA: avg_pool3d_out_cuda

- func: avg_pool3d(Tensor self, int[3] kernel_size, int[3] stride=[], int[3] padding=0, bool ceil_mode=False, bool count_include_pad=True, int? divisor_override=None) -> Tensor
  use_c10_dispatcher: 'unboxed_only'
  python_module: nn
  dispatch:
    CPU: avg_pool3d_cpu
    CUDA: avg_pool3d_cuda

- func: avg_pool3d_backward.grad_input(Tensor grad_output, Tensor self, int[3] kernel_size, int[3] stride, int[3] padding, bool ceil_mode, bool count_include_pad, int? divisor_override, *, Tensor(a!) grad_input) -> Tensor(a!)
  python_module: nn
  dispatch:
    CPU: avg_pool3d_backward_out_cpu
    CUDA: avg_pool3d_backward_out_cuda

- func: avg_pool3d_backward(Tensor grad_output, Tensor self, int[3] kernel_size, int[3] stride, int[3] padding, bool ceil_mode, bool count_include_pad, int? divisor_override) -> Tensor
  use_c10_dispatcher: 'unboxed_only'
  python_module: nn
  dispatch:
    CPU: avg_pool3d_backward_cpu
    CUDA: avg_pool3d_backward_cuda

# Return: (Tensor output, Tensor indices)
- func: fractional_max_pool2d.output(Tensor self, int[2] kernel_size, int[2] output_size, Tensor random_samples, *, Tensor(a!) output, Tensor(b!) indices) -> (Tensor(a!), Tensor(b!))
  python_module: nn
  dispatch:
    CPU: fractional_max_pool2d_out_cpu
    CUDA: fractional_max_pool2d_out_cuda

# Return: (Tensor output, Tensor indices)
- func: fractional_max_pool2d(Tensor self, int[2] kernel_size, int[2] output_size, Tensor random_samples) -> (Tensor, Tensor)
  use_c10_dispatcher: 'unboxed_only'
  python_module: nn
  dispatch:
    CPU: fractional_max_pool2d_cpu
    CUDA: fractional_max_pool2d_cuda

- func: fractional_max_pool2d_backward.grad_input(Tensor grad_output, Tensor self, int[2] kernel_size, int[2] output_size, Tensor indices, *, Tensor(a!) grad_input) -> Tensor(a!)
  python_module: nn
  dispatch:
    CPU: fractional_max_pool2d_backward_out_cpu
    CUDA: fractional_max_pool2d_backward_out_cuda

- func: fractional_max_pool2d_backward(Tensor grad_output, Tensor self, int[2] kernel_size, int[2] output_size, Tensor indices) -> Tensor
  use_c10_dispatcher: 'unboxed_only'
  python_module: nn
  dispatch:
    CPU: fractional_max_pool2d_backward_cpu
    CUDA: fractional_max_pool2d_backward_cuda

# Return: (Tensor output, Tensor indices)
- func: fractional_max_pool3d.output(Tensor self, int[3] kernel_size, int[3] output_size, Tensor random_samples, *, Tensor(a!) output, Tensor(b!) indices) -> (Tensor(a!), Tensor(b!))
  python_module: nn
  dispatch:
    CPU: fractional_max_pool3d_out_cpu
    CUDA: fractional_max_pool3d_out_cuda

# Return: (Tensor output, Tensor indices)
- func: fractional_max_pool3d(Tensor self, int[3] kernel_size, int[3] output_size, Tensor random_samples) -> (Tensor, Tensor)
  use_c10_dispatcher: 'unboxed_only'
  python_module: nn
  dispatch:
    CPU: fractional_max_pool3d_cpu
    CUDA: fractional_max_pool3d_cuda

- func: fractional_max_pool3d_backward.grad_input(Tensor grad_output, Tensor self, int[3] kernel_size, int[3] output_size, Tensor indices, *, Tensor(a!) grad_input) -> Tensor(a!)
  python_module: nn
  dispatch:
    CPU: fractional_max_pool3d_backward_out_cpu
    CUDA: fractional_max_pool3d_backward_out_cuda

- func: fractional_max_pool3d_backward(Tensor grad_output, Tensor self, int[3] kernel_size, int[3] output_size, Tensor indices) -> Tensor
  use_c10_dispatcher: 'unboxed_only'
  python_module: nn
  dispatch:
    CPU: fractional_max_pool3d_backward_cpu
    CUDA: fractional_max_pool3d_backward_cuda

# Return: (Tensor output, Tensor indices)
- func: max_pool2d_with_indices.out(Tensor self, int[2] kernel_size, int[2] stride=[], int[2] padding=0, int[2] dilation=1, bool ceil_mode=False, *, Tensor(a!) out, Tensor(b!) indices) -> (Tensor(a!), Tensor(b!))
  python_module: nn
  dispatch:
    CPU: max_pool2d_with_indices_out_cpu
    CUDA: max_pool2d_with_indices_out_cuda

# Return: (Tensor output, Tensor indices)
- func: max_pool2d_with_indices(Tensor self, int[2] kernel_size, int[2] stride=[], int[2] padding=0, int[2] dilation=1, bool ceil_mode=False) -> (Tensor, Tensor)
  use_c10_dispatcher: 'unboxed_only'
  python_module: nn
  dispatch:
    CPU: max_pool2d_with_indices_cpu
    CUDA: max_pool2d_with_indices_cuda

- func: max_pool2d_with_indices_backward.grad_input(Tensor grad_output, Tensor self, int[2] kernel_size, int[2] stride, int[2] padding, int[2] dilation, bool ceil_mode, Tensor indices, *, Tensor(a!) grad_input) -> Tensor(a!)
  python_module: nn
  dispatch:
    CPU: max_pool2d_with_indices_backward_out_cpu
    CUDA: max_pool2d_with_indices_backward_out_cuda

- func: max_pool2d_with_indices_backward(Tensor grad_output, Tensor self, int[2] kernel_size, int[2] stride, int[2] padding, int[2] dilation, bool ceil_mode, Tensor indices) -> Tensor
  use_c10_dispatcher: 'unboxed_only'
  python_module: nn
  dispatch:
    CPU: max_pool2d_with_indices_backward_cpu
    CUDA: max_pool2d_with_indices_backward_cuda

# Return: (Tensor output, Tensor indices)
- func: max_pool3d_with_indices.out(Tensor self, int[3] kernel_size, int[3] stride=[], int[3] padding=0, int[3] dilation=1, bool ceil_mode=False, *, Tensor(a!) out, Tensor(b!) indices) -> (Tensor(a!), Tensor(b!))
  python_module: nn
  dispatch:
    CPU: max_pool3d_with_indices_out_cpu
    CUDA: max_pool3d_with_indices_out_cuda

# Return: (Tensor output, Tensor indices)
- func: max_pool3d_with_indices(Tensor self, int[3] kernel_size, int[3] stride=[], int[3] padding=0, int[3] dilation=1, bool ceil_mode=False) -> (Tensor, Tensor)
  use_c10_dispatcher: 'unboxed_only'
  python_module: nn
  dispatch:
    CPU: max_pool3d_with_indices_cpu
    CUDA: max_pool3d_with_indices_cuda

- func: max_pool3d_with_indices_backward.grad_input(Tensor grad_output, Tensor self, int[3] kernel_size, int[3] stride, int[3] padding, int[3] dilation, bool ceil_mode, Tensor indices, *, Tensor(a!) grad_input) -> Tensor(a!)
  python_module: nn
  dispatch:
    CPU: max_pool3d_with_indices_backward_out_cpu
    CUDA: max_pool3d_with_indices_backward_out_cuda

- func: max_pool3d_with_indices_backward(Tensor grad_output, Tensor self, int[3] kernel_size, int[3] stride, int[3] padding, int[3] dilation, bool ceil_mode, Tensor indices) -> Tensor
  use_c10_dispatcher: 'unboxed_only'
  python_module: nn
  dispatch:
    CPU: max_pool3d_with_indices_backward_cpu
    CUDA: max_pool3d_with_indices_backward_cuda

- func: max_unpool2d.out(Tensor self, Tensor indices, int[2] output_size, *, Tensor(a!) out) -> Tensor(a!)
  python_module: nn
  dispatch:
    CPU: max_unpooling2d_forward_out_cpu
    CUDA: max_unpooling2d_forward_out_cuda

- func: max_unpool2d(Tensor self, Tensor indices, int[2] output_size) -> Tensor
  use_c10_dispatcher: 'unboxed_only'
  python_module: nn
  dispatch:
    CPU: max_unpooling2d_forward_cpu
    CUDA: max_unpooling2d_forward_cuda

- func: max_unpool2d_backward.grad_input(Tensor grad_output, Tensor self, Tensor indices, int[2] output_size, *, Tensor(a!) grad_input) -> Tensor(a!)
  python_module: nn
  dispatch:
    CPU: max_unpooling2d_backward_out_cpu
    CUDA: max_unpooling2d_backward_out_cuda

- func: max_unpool2d_backward(Tensor grad_output, Tensor self, Tensor indices, int[2] output_size) -> Tensor
  use_c10_dispatcher: 'unboxed_only'
  python_module: nn
  dispatch:
    CPU: max_unpooling2d_backward_cpu
    CUDA: max_unpooling2d_backward_cuda

- func: max_unpool3d.out(Tensor self, Tensor indices, int[3] output_size, int[3] stride, int[3] padding, *, Tensor(a!) out) -> Tensor(a!)
  python_module: nn
  dispatch:
    CPU: max_unpooling3d_forward_out_cpu
    CUDA: max_unpooling3d_forward_out_cuda

- func: max_unpool3d(Tensor self, Tensor indices, int[3] output_size, int[3] stride, int[3] padding) -> Tensor
  use_c10_dispatcher: 'unboxed_only'
  python_module: nn
  dispatch:
    CPU: max_unpooling3d_forward_cpu
    CUDA: max_unpooling3d_forward_cuda

- func: max_unpool3d_backward.grad_input(Tensor grad_output, Tensor self, Tensor indices, int[3] output_size, int[3] stride, int[3] padding, *, Tensor(a!) grad_input) -> Tensor(a!)
  python_module: nn
  dispatch:
    CPU: max_unpooling3d_backward_out_cpu
    CUDA: max_unpooling3d_backward_out_cuda

- func: max_unpool3d_backward(Tensor grad_output, Tensor self, Tensor indices, int[3] output_size, int[3] stride, int[3] padding) -> Tensor
  use_c10_dispatcher: 'unboxed_only'
  python_module: nn
  dispatch:
    CPU: max_unpooling3d_backward_cpu
    CUDA: max_unpooling3d_backward_cuda

- func: reflection_pad1d.out(Tensor self, int[2] padding, *, Tensor(a!) out) -> Tensor(a!)
  python_module: nn
  dispatch:
    CPU: reflection_pad1d_out_cpu
    CUDA: reflection_pad1d_out_cuda

- func: reflection_pad1d(Tensor self, int[2] padding) -> Tensor
  use_c10_dispatcher: 'unboxed_only'
  python_module: nn
  dispatch:
    CPU: reflection_pad1d_cpu
    CUDA: reflection_pad1d_cuda

- func: reflection_pad1d_backward.grad_input(Tensor grad_output, Tensor self, int[2] padding, *, Tensor(a!) grad_input) -> Tensor(a!)
  python_module: nn
  dispatch:
    CPU: reflection_pad1d_backward_out_cpu
    CUDA: reflection_pad1d_backward_out_cuda

- func: reflection_pad1d_backward(Tensor grad_output, Tensor self, int[2] padding) -> Tensor
  use_c10_dispatcher: 'unboxed_only'
  python_module: nn
  dispatch:
    CPU: reflection_pad1d_backward_cpu
    CUDA: reflection_pad1d_backward_cuda

- func: reflection_pad2d.out(Tensor self, int[4] padding, *, Tensor(a!) out) -> Tensor(a!)
  python_module: nn
  dispatch:
    CPU: reflection_pad2d_out_cpu
    CUDA: reflection_pad2d_out_cuda

- func: reflection_pad2d(Tensor self, int[4] padding) -> Tensor
  use_c10_dispatcher: 'unboxed_only'
  python_module: nn
  dispatch:
    CPU: reflection_pad2d_cpu
    CUDA: reflection_pad2d_cuda

- func: reflection_pad2d_backward.grad_input(Tensor grad_output, Tensor self, int[4] padding, *, Tensor(a!) grad_input) -> Tensor(a!)
  python_module: nn
  dispatch:
    CPU: reflection_pad2d_backward_out_cpu
    CUDA: reflection_pad2d_backward_out_cuda

- func: reflection_pad2d_backward(Tensor grad_output, Tensor self, int[4] padding) -> Tensor
  use_c10_dispatcher: 'unboxed_only'
  python_module: nn
  dispatch:
    CPU: reflection_pad2d_backward_cpu
    CUDA: reflection_pad2d_backward_cuda

- func: replication_pad1d.out(Tensor self, int[2] padding, *, Tensor(a!) out) -> Tensor(a!)
  python_module: nn
  dispatch:
    CPU: replication_pad1d_out_cpu
    CUDA: replication_pad1d_out_cuda

- func: replication_pad1d(Tensor self, int[2] padding) -> Tensor
  use_c10_dispatcher: 'unboxed_only'
  python_module: nn
  dispatch:
    CPU: replication_pad1d_cpu
    CUDA: replication_pad1d_cuda

- func: replication_pad1d_backward.grad_input(Tensor grad_output, Tensor self, int[2] padding, *, Tensor(a!) grad_input) -> Tensor(a!)
  python_module: nn
  dispatch:
    CPU: replication_pad1d_backward_out_cpu
    CUDA: replication_pad1d_backward_out_cuda

- func: replication_pad1d_backward(Tensor grad_output, Tensor self, int[2] padding) -> Tensor
  use_c10_dispatcher: 'unboxed_only'
  python_module: nn
  dispatch:
    CPU: replication_pad1d_backward_cpu
    CUDA: replication_pad1d_backward_cuda

- func: replication_pad2d.out(Tensor self, int[4] padding, *, Tensor(a!) out) -> Tensor(a!)
  python_module: nn
  dispatch:
    CPU: replication_pad2d_out_cpu
    CUDA: replication_pad2d_out_cuda

- func: replication_pad2d(Tensor self, int[4] padding) -> Tensor
  use_c10_dispatcher: 'unboxed_only'
  python_module: nn
  dispatch:
    CPU: replication_pad2d_cpu
    CUDA: replication_pad2d_cuda

- func: replication_pad2d_backward.grad_input(Tensor grad_output, Tensor self, int[4] padding, *, Tensor(a!) grad_input) -> Tensor(a!)
  python_module: nn
  dispatch:
    CPU: replication_pad2d_backward_out_cpu
    CUDA: replication_pad2d_backward_out_cuda

- func: replication_pad2d_backward(Tensor grad_output, Tensor self, int[4] padding) -> Tensor
  use_c10_dispatcher: 'unboxed_only'
  python_module: nn
  dispatch:
    CPU: replication_pad2d_backward_cpu
    CUDA: replication_pad2d_backward_cuda

- func: replication_pad3d.out(Tensor self, int[6] padding, *, Tensor(a!) out) -> Tensor(a!)
  python_module: nn
  dispatch:
    CPU: replication_pad3d_out_cpu
    CUDA: replication_pad3d_out_cuda

- func: replication_pad3d(Tensor self, int[6] padding) -> Tensor
  use_c10_dispatcher: 'unboxed_only'
  python_module: nn
  dispatch:
    CPU: replication_pad3d_cpu
    CUDA: replication_pad3d_cuda

- func: replication_pad3d_backward.grad_input(Tensor grad_output, Tensor self, int[6] padding, *, Tensor(a!) grad_input) -> Tensor(a!)
  python_module: nn
  dispatch:
    CPU: replication_pad3d_backward_out_cpu
    CUDA: replication_pad3d_backward_out_cuda

- func: replication_pad3d_backward(Tensor grad_output, Tensor self, int[6] padding) -> Tensor
  use_c10_dispatcher: 'unboxed_only'
  python_module: nn
  dispatch:
    CPU: replication_pad3d_backward_cpu
    CUDA: replication_pad3d_backward_cuda

- func: upsample_linear1d.out(Tensor self, int[1] output_size, bool align_corners, *, Tensor(a!) out) -> Tensor(a!)
  python_module: nn
  dispatch:
    CPU: upsample_linear1d_out_cpu
    CUDA: upsample_linear1d_out_cuda

- func: upsample_linear1d(Tensor self, int[1] output_size, bool align_corners) -> Tensor
  use_c10_dispatcher: 'unboxed_only'
  python_module: nn
  dispatch:
    CPU: upsample_linear1d_cpu
    CUDA: upsample_linear1d_cuda

- func: upsample_linear1d_backward.grad_input(Tensor grad_output, int[1] output_size, int[3] input_size, bool align_corners, *, Tensor(a!) grad_input) -> Tensor(a!)
  python_module: nn
  dispatch:
    CPU: upsample_linear1d_backward_out_cpu
    CUDA: upsample_linear1d_backward_out_cuda

- func: upsample_linear1d_backward(Tensor grad_output, int[1] output_size, int[3] input_size, bool align_corners) -> Tensor
  use_c10_dispatcher: 'unboxed_only'
  python_module: nn
  dispatch:
    CPU: upsample_linear1d_backward_cpu
    CUDA: upsample_linear1d_backward_cuda

- func: upsample_bilinear2d.out(Tensor self, int[2] output_size, bool align_corners, *, Tensor(a!) out) -> Tensor(a!)
  python_module: nn
  dispatch:
    CPU: upsample_bilinear2d_out_cpu
    CUDA: upsample_bilinear2d_out_cuda

- func: upsample_bilinear2d(Tensor self, int[2] output_size, bool align_corners) -> Tensor
  use_c10_dispatcher: 'unboxed_only'
  python_module: nn
  dispatch:
    CPU: upsample_bilinear2d_cpu
    CUDA: upsample_bilinear2d_cuda

- func: upsample_bilinear2d_backward.grad_input(Tensor grad_output, int[2] output_size, int[4] input_size, bool align_corners, *, Tensor(a!) grad_input) -> Tensor(a!)
  python_module: nn
  dispatch:
    CPU: upsample_bilinear2d_backward_out_cpu
    CUDA: upsample_bilinear2d_backward_out_cuda

- func: upsample_bilinear2d_backward(Tensor grad_output, int[2] output_size, int[4] input_size, bool align_corners) -> Tensor
  use_c10_dispatcher: 'unboxed_only'
  python_module: nn
  dispatch:
    CPU: upsample_bilinear2d_backward_cpu
    CUDA: upsample_bilinear2d_backward_cuda

- func: upsample_bicubic2d.out(Tensor self, int[2] output_size, bool align_corners, *, Tensor(a!) out) -> Tensor(a!)
  python_module: nn
  dispatch:
    CPU: upsample_bicubic2d_out_cpu
    CUDA: upsample_bicubic2d_out_cuda

- func: upsample_bicubic2d(Tensor self, int[2] output_size, bool align_corners) -> Tensor
  use_c10_dispatcher: 'unboxed_only'
  python_module: nn
  dispatch:
    CPU: upsample_bicubic2d_cpu
    CUDA: upsample_bicubic2d_cuda

- func: upsample_bicubic2d_backward.grad_input(Tensor grad_output, int[2] output_size, int[4] input_size, bool align_corners, *, Tensor(a!) grad_input) -> Tensor(a!)
  python_module: nn
  dispatch:
    CPU: upsample_bicubic2d_backward_out_cpu
    CUDA: upsample_bicubic2d_backward_out_cuda

- func: upsample_bicubic2d_backward(Tensor grad_output, int[2] output_size, int[4] input_size, bool align_corners) -> Tensor
  use_c10_dispatcher: 'unboxed_only'
  python_module: nn
  dispatch:
    CPU: upsample_bicubic2d_backward_cpu
    CUDA: upsample_bicubic2d_backward_cuda

- func: upsample_trilinear3d.out(Tensor self, int[3] output_size, bool align_corners, *, Tensor(a!) out) -> Tensor(a!)
  python_module: nn
  dispatch:
    CPU: upsample_trilinear3d_out_cpu
    CUDA: upsample_trilinear3d_out_cuda

- func: upsample_trilinear3d(Tensor self, int[3] output_size, bool align_corners) -> Tensor
  use_c10_dispatcher: 'unboxed_only'
  python_module: nn
  dispatch:
    CPU: upsample_trilinear3d_cpu
    CUDA: upsample_trilinear3d_cuda

- func: upsample_trilinear3d_backward.grad_input(Tensor grad_output, int[3] output_size, int[5] input_size, bool align_corners, *, Tensor(a!) grad_input) -> Tensor(a!)
  python_module: nn
  dispatch:
    CPU: upsample_trilinear3d_backward_out_cpu
    CUDA: upsample_trilinear3d_backward_out_cuda

- func: upsample_trilinear3d_backward(Tensor grad_output, int[3] output_size, int[5] input_size, bool align_corners) -> Tensor
  use_c10_dispatcher: 'unboxed_only'
  python_module: nn
  dispatch:
    CPU: upsample_trilinear3d_backward_cpu
    CUDA: upsample_trilinear3d_backward_cuda

- func: upsample_nearest1d.out(Tensor self, int[1] output_size, *, Tensor(a!) out) -> Tensor(a!)
  python_module: nn
  dispatch:
    CPU: upsample_nearest1d_out_cpu
    CUDA: upsample_nearest1d_out_cuda

- func: upsample_nearest1d(Tensor self, int[1] output_size) -> Tensor
  use_c10_dispatcher: 'unboxed_only'
  python_module: nn
  dispatch:
    CPU: upsample_nearest1d_cpu
    CUDA: upsample_nearest1d_cuda

- func: upsample_nearest1d_backward.grad_input(Tensor grad_output, int[1] output_size, int[3] input_size, *, Tensor(a!) grad_input) -> Tensor(a!)
  python_module: nn
  dispatch:
    CPU: upsample_nearest1d_backward_out_cpu
    CUDA: upsample_nearest1d_backward_out_cuda

- func: upsample_nearest1d_backward(Tensor grad_output, int[1] output_size, int[3] input_size) -> Tensor
  use_c10_dispatcher: 'unboxed_only'
  python_module: nn
  dispatch:
    CPU: upsample_nearest1d_backward_cpu
    CUDA: upsample_nearest1d_backward_cuda

- func: upsample_nearest2d.out(Tensor self, int[2] output_size, *, Tensor(a!) out) -> Tensor(a!)
  python_module: nn
  dispatch:
    CPU: upsample_nearest2d_out_cpu
    CUDA: upsample_nearest2d_out_cuda

- func: upsample_nearest2d(Tensor self, int[2] output_size) -> Tensor
  use_c10_dispatcher: 'unboxed_only'
  python_module: nn
  dispatch:
    CPU: upsample_nearest2d_cpu
    CUDA: upsample_nearest2d_cuda

- func: upsample_nearest2d_backward.grad_input(Tensor grad_output, int[2] output_size, int[4] input_size, *, Tensor(a!) grad_input) -> Tensor(a!)
  python_module: nn
  dispatch:
    CPU: upsample_nearest2d_backward_out_cpu
    CUDA: upsample_nearest2d_backward_out_cuda

- func: upsample_nearest2d_backward(Tensor grad_output, int[2] output_size, int[4] input_size) -> Tensor
  use_c10_dispatcher: 'unboxed_only'
  python_module: nn
  dispatch:
    CPU: upsample_nearest2d_backward_cpu
    CUDA: upsample_nearest2d_backward_cuda

- func: upsample_nearest3d.out(Tensor self, int[3] output_size, *, Tensor(a!) out) -> Tensor(a!)
  python_module: nn
  dispatch:
    CPU: upsample_nearest3d_out_cpu
    CUDA: upsample_nearest3d_out_cuda

- func: upsample_nearest3d(Tensor self, int[3] output_size) -> Tensor
  use_c10_dispatcher: 'unboxed_only'
  python_module: nn
  dispatch:
    CPU: upsample_nearest3d_cpu
    CUDA: upsample_nearest3d_cuda

- func: upsample_nearest3d_backward.grad_input(Tensor grad_output, int[3] output_size, int[5] input_size, *, Tensor(a!) grad_input) -> Tensor(a!)
  python_module: nn
  dispatch:
    CPU: upsample_nearest3d_backward_out_cpu
    CUDA: upsample_nearest3d_backward_out_cuda

- func: upsample_nearest3d_backward(Tensor grad_output, int[3] output_size, int[5] input_size) -> Tensor
  use_c10_dispatcher: 'unboxed_only'
  python_module: nn
  dispatch:
    CPU: upsample_nearest3d_backward_cpu
    CUDA: upsample_nearest3d_backward_cuda

- func: sigmoid_backward.grad_input(Tensor grad_output, Tensor output, *, Tensor(a!) grad_input) -> Tensor(a!)
  python_module: nn
  dispatch:
    CPU: legacy::cpu::_thnn_sigmoid_backward_out
    CUDA: legacy::cuda::_thnn_sigmoid_backward_out

- func: sigmoid_backward(Tensor grad_output, Tensor output) -> Tensor
  use_c10_dispatcher: 'full'
  python_module: nn
  dispatch:
    CPU: legacy::cpu::_thnn_sigmoid_backward
    CUDA: legacy::cuda::_thnn_sigmoid_backward

- func: tanh_backward.grad_input(Tensor grad_output, Tensor output, *, Tensor(a!) grad_input) -> Tensor(a!)
  python_module: nn
  dispatch:
    CPU: legacy::cpu::_thnn_tanh_backward_out
    CUDA: legacy::cuda::_thnn_tanh_backward_out

- func: tanh_backward(Tensor grad_output, Tensor output) -> Tensor
  use_c10_dispatcher: 'full'
  python_module: nn
  dispatch:
    CPU: legacy::cpu::_thnn_tanh_backward
    CUDA: legacy::cuda::_thnn_tanh_backward

# What's a thnn_conv_ versus a slow_conv_?
#
# Historically, we have inefficient implementations of convolutions
# coming from the THNN/THCUNN library.  These convolutions typically
# operated by computing the Toeplitz matrix and then doing a matrix
# multiply with the input; this is very memory inefficient!  However,
# occasionally, we really don't have anything better, so it's helpful
# to have these fallbacks when there is no more optimized implementation
# in cudnn or mkldnn, etc.  Both thnn_ and slow_ convolutions fall
# into this bucket.
#
# The difference between these two designations, is that thnn_ refers
# to a convolution that is still written in the "legacy" style; that is,
# C code in the THNN/ or THCUNN/ directory.  A slow_ convolution is
# one that is written in the native style: modern C++.  Algorithmically,
# these are the same thing, but we give them different prefixes to
# make the operational distinction clear.

- func: slow_conv_transpose2d.out(Tensor self, Tensor weight, int[2] kernel_size, Tensor? bias=None, int[2] stride=1, int[2] padding=0, int[2] output_padding=0, int[2] dilation=1, *, Tensor(a!) out) -> Tensor(a!)
  python_module: nn
  dispatch:
    CPU: slow_conv_transpose2d_out_cpu
    CUDA: slow_conv_transpose2d_out_cuda

- func: slow_conv_transpose2d(Tensor self, Tensor weight, int[2] kernel_size, Tensor? bias=None, int[2] stride=1, int[2] padding=0, int[2] output_padding=0, int[2] dilation=1) -> Tensor
  python_module: nn
  dispatch:
    CPU: slow_conv_transpose2d_cpu
    CUDA: slow_conv_transpose2d_cuda

- func: slow_conv_transpose2d_backward.grad_output(Tensor grad_output, Tensor self, Tensor weight, int[2] kernel_size, int[2] stride, int[2] padding, int[2] output_padding, int[2] dilation, Tensor columns, Tensor ones, *, Tensor?(a!) grad_input, Tensor?(b!) grad_weight, Tensor?(c!) grad_bias) -> (Tensor(a!), Tensor(b!), Tensor(c!))
  python_module: nn
  dispatch:
    CPU: slow_conv_transpose2d_backward_out_cpu
    CUDA: slow_conv_transpose2d_backward_out_cuda

- func: slow_conv_transpose2d_backward.output_mask(Tensor grad_output, Tensor self, Tensor weight, int[2] kernel_size, int[2] stride, int[2] padding, int[2] output_padding, int[2] dilation, Tensor columns, Tensor ones, bool[3] output_mask) -> (Tensor grad_input, Tensor grad_weight, Tensor grad_bias)
  use_c10_dispatcher: 'unboxed_only'
  python_module: nn
  dispatch:
    CPU: slow_conv_transpose2d_backward_cpu
    CUDA: slow_conv_transpose2d_backward_cuda

- func: slow_conv_transpose3d.out(Tensor self, Tensor weight, int[3] kernel_size, Tensor? bias=None, int[3] stride=1, int[3] padding=0, int[3] output_padding=0, int[3] dilation=1, *, Tensor(a!) out) -> Tensor(a!)
  python_module: nn
  dispatch:
    CPU: slow_conv_transpose3d_out_cpu
    CUDA: slow_conv_transpose3d_out_cuda

- func: slow_conv_transpose3d(Tensor self, Tensor weight, int[3] kernel_size, Tensor? bias=None, int[3] stride=1, int[3] padding=0, int[3] output_padding=0, int[3] dilation=1) -> Tensor
  python_module: nn
  dispatch:
    CPU: slow_conv_transpose3d_cpu
    CUDA: slow_conv_transpose3d_cuda

- func: slow_conv_transpose3d_backward.grad_output(Tensor grad_output, Tensor self, Tensor weight, int[3] kernel_size, int[3] stride, int[3] padding, int[3] output_padding, int[3] dilation, Tensor finput, Tensor fgrad_input, *, Tensor?(a!) grad_input, Tensor?(b!) grad_weight, Tensor?(c!) grad_bias) -> (Tensor(a!), Tensor(b!), Tensor(c!))
  python_module: nn
  dispatch:
    CPU: slow_conv_transpose3d_backward_out_cpu
    CUDA: slow_conv_transpose3d_backward_out_cuda

- func: slow_conv_transpose3d_backward.output_mask(Tensor grad_output, Tensor self, Tensor weight, int[3] kernel_size, int[3] stride, int[3] padding, int[3] output_padding, int[3] dilation, Tensor finput, Tensor fgrad_input, bool[3] output_mask) -> (Tensor grad_input, Tensor grad_weight, Tensor grad_bias)
  use_c10_dispatcher: 'unboxed_only'
  python_module: nn
  dispatch:
    CPU: slow_conv_transpose3d_backward_cpu
    CUDA: slow_conv_transpose3d_backward_cuda

- func: thnn_conv2d.out(Tensor self, Tensor weight, int[2] kernel_size, Tensor? bias=None, int[2] stride=1, int[2] padding=0, *, Tensor(a!) out) -> Tensor(a!)
  python_module: nn

- func: thnn_conv2d(Tensor self, Tensor weight, int[2] kernel_size, Tensor? bias=None, int[2] stride=1, int[2] padding=0) -> Tensor
  python_module: nn

- func: thnn_conv2d_forward.output(Tensor self, Tensor weight, int[2] kernel_size, Tensor? bias, int[2] stride, int[2] padding, *, Tensor(a!) output, Tensor(b!) finput, Tensor(c!) fgrad_input) -> (Tensor(a!), Tensor(b!), Tensor(c!))
  python_module: nn
  dispatch:
    CPU: legacy::cpu::_thnn_conv2d_forward_out
    CUDA: legacy::cuda::_thnn_conv2d_forward_out

- func: thnn_conv2d_forward(Tensor self, Tensor weight, int[2] kernel_size, Tensor? bias, int[2] stride, int[2] padding) -> (Tensor output, Tensor finput, Tensor fgrad_input)
  python_module: nn
  dispatch:
    CPU: legacy::cpu::_thnn_conv2d_forward
    CUDA: legacy::cuda::_thnn_conv2d_forward

- func: thnn_conv2d_backward.grad_input(Tensor grad_output, Tensor self, Tensor weight, int[2] kernel_size, int[2] stride, int[2] padding, Tensor finput, Tensor fgrad_input, *, Tensor?(a!) grad_input, Tensor?(b!) grad_weight, Tensor?(c!) grad_bias) -> (Tensor(a!), Tensor(b!), Tensor(c!))
  python_module: nn
  dispatch:
    CPU: legacy::cpu::_thnn_conv2d_backward_out
    CUDA: legacy::cuda::_thnn_conv2d_backward_out

- func: thnn_conv2d_backward.output_mask(Tensor grad_output, Tensor self, Tensor weight, int[2] kernel_size, int[2] stride, int[2] padding, Tensor finput, Tensor fgrad_input, bool[3] output_mask) -> (Tensor grad_input, Tensor grad_weight, Tensor grad_bias)
  use_c10_dispatcher: 'unboxed_only'
  python_module: nn
  dispatch:
    CPU: legacy::cpu::_thnn_conv2d_backward
    CUDA: legacy::cuda::_thnn_conv2d_backward

- func: thnn_conv_depthwise2d.out(Tensor self, Tensor weight, int[2] kernel_size, Tensor? bias=None, int[2] stride=1, int[2] padding=0, int[2] dilation=1, *, Tensor(a!) out) -> Tensor(a!)
  python_module: nn

- func: thnn_conv_depthwise2d(Tensor self, Tensor weight, int[2] kernel_size, Tensor? bias=None, int[2] stride=1, int[2] padding=0, int[2] dilation=1) -> Tensor
  python_module: nn

- func: thnn_conv_depthwise2d_forward.out(Tensor self, Tensor weight, int[2] kernel_size, Tensor? bias, int[2] stride, int[2] padding, int[2] dilation, *, Tensor(a!) out) -> Tensor(a!)
  python_module: nn
  dispatch:
    CUDA: legacy::cuda::_thnn_conv_depthwise2d_forward_out

- func: thnn_conv_depthwise2d_forward(Tensor self, Tensor weight, int[2] kernel_size, Tensor? bias, int[2] stride, int[2] padding, int[2] dilation) -> Tensor
  python_module: nn
  dispatch:
    CUDA: legacy::cuda::_thnn_conv_depthwise2d_forward

- func: thnn_conv_depthwise2d_backward.grad_input(Tensor grad_output, Tensor self, Tensor weight, int[2] kernel_size, int[2] stride, int[2] padding, int[2] dilation, *, Tensor?(a!) grad_input, Tensor?(b!) grad_weight) -> (Tensor(a!), Tensor(b!))
  python_module: nn
  dispatch:
    CUDA: legacy::cuda::_thnn_conv_depthwise2d_backward_out

- func: thnn_conv_depthwise2d_backward.output_mask(Tensor grad_output, Tensor self, Tensor weight, int[2] kernel_size, int[2] stride, int[2] padding, int[2] dilation, bool[2] output_mask) -> (Tensor grad_input, Tensor grad_weight)
  use_c10_dispatcher: 'unboxed_only'
  python_module: nn
  dispatch:
    CUDA: legacy::cuda::_thnn_conv_depthwise2d_backward

- func: thnn_conv3d.out(Tensor self, Tensor weight, int[3] kernel_size, Tensor? bias=None, int[3] stride=1, int[3] padding=0, *, Tensor(a!) out) -> Tensor(a!)
  python_module: nn

- func: thnn_conv3d(Tensor self, Tensor weight, int[3] kernel_size, Tensor? bias=None, int[3] stride=1, int[3] padding=0) -> Tensor
  python_module: nn

- func: thnn_conv3d_forward.output(Tensor self, Tensor weight, int[3] kernel_size, Tensor? bias, int[3] stride, int[3] padding, *, Tensor(a!) output, Tensor(b!) finput, Tensor(c!) fgrad_input) -> (Tensor(a!), Tensor(b!), Tensor(c!))
  python_module: nn
  dispatch:
    CPU: legacy::cpu::_thnn_conv3d_forward_out

- func: thnn_conv3d_forward(Tensor self, Tensor weight, int[3] kernel_size, Tensor? bias, int[3] stride, int[3] padding) -> (Tensor output, Tensor finput, Tensor fgrad_input)
  python_module: nn
  dispatch:
    CPU: legacy::cpu::_thnn_conv3d_forward

- func: thnn_conv3d_backward.grad_input(Tensor grad_output, Tensor self, Tensor weight, int[3] kernel_size, int[3] stride, int[3] padding, Tensor finput, Tensor fgrad_input, *, Tensor?(a!) grad_input, Tensor?(b!) grad_weight, Tensor?(c!) grad_bias) -> (Tensor(a!), Tensor(b!), Tensor(c!))
  python_module: nn
  dispatch:
    CPU: legacy::cpu::_thnn_conv3d_backward_out

- func: thnn_conv3d_backward.output_mask(Tensor grad_output, Tensor self, Tensor weight, int[3] kernel_size, int[3] stride, int[3] padding, Tensor finput, Tensor fgrad_input, bool[3] output_mask) -> (Tensor grad_input, Tensor grad_weight, Tensor grad_bias)
  use_c10_dispatcher: 'unboxed_only'
  python_module: nn
  dispatch:
    CPU: legacy::cpu::_thnn_conv3d_backward

- func: slow_conv_dilated2d(Tensor self, Tensor weight, int[2] kernel_size, Tensor? bias=None, int[2] stride=1, int[2] padding=0, int[2] dilation=1) -> Tensor
  python_module: nn
  dispatch:
    CPU: slow_conv_dilated2d_cpu
    CUDA: slow_conv_dilated2d_cuda

- func: slow_conv_dilated2d_backward(Tensor grad_output, Tensor self, Tensor weight, int[2] kernel_size, int[2] stride, int[2] padding, int[2] dilation, bool[3] output_mask) -> (Tensor grad_input, Tensor grad_weight, Tensor grad_bias)
  use_c10_dispatcher: 'unboxed_only'
  python_module: nn
  dispatch:
    CPU: slow_conv_dilated2d_backward_cpu
    CUDA: slow_conv_dilated2d_backward_cuda

- func: slow_conv_dilated3d(Tensor self, Tensor weight, int[3] kernel_size, Tensor? bias=None, int[3] stride=1, int[3] padding=0, int[3] dilation=1) -> Tensor
  python_module: nn
  dispatch:
    CPU: slow_conv_dilated3d_cpu
    CUDA: slow_conv_dilated3d_cuda

- func: slow_conv_dilated3d_backward(Tensor grad_output, Tensor self, Tensor weight, int[3] kernel_size, int[3] stride, int[3] padding, int[3] dilation, bool[3] output_mask) -> (Tensor grad_input, Tensor grad_weight, Tensor grad_bias)
  use_c10_dispatcher: 'unboxed_only'
  python_module: nn
  dispatch:
    CPU: slow_conv_dilated3d_backward_cpu
    CUDA: slow_conv_dilated3d_backward_cuda

- func: col2im.out(Tensor self, int[2] output_size, int[2] kernel_size, int[2] dilation, int[2] padding, int[2] stride, *, Tensor(a!) out) -> Tensor(a!)
  python_module: nn
  dispatch:
    CPU: col2im_out_cpu
    CUDA: col2im_out_cuda

- func: col2im(Tensor self, int[2] output_size, int[2] kernel_size, int[2] dilation, int[2] padding, int[2] stride) -> Tensor
  use_c10_dispatcher: 'unboxed_only'
  python_module: nn
  dispatch:
    CPU: col2im_cpu
    CUDA: col2im_cuda

- func: col2im_backward.grad_input(Tensor grad_output, int[2] kernel_size, int[2] dilation, int[2] padding, int[2] stride, *, Tensor(a!) grad_input) -> Tensor(a!)
  python_module: nn
  dispatch:
    CPU: col2im_backward_out_cpu
    CUDA: col2im_backward_out_cuda

- func: col2im_backward(Tensor grad_output, int[2] kernel_size, int[2] dilation, int[2] padding, int[2] stride) -> Tensor
  use_c10_dispatcher: 'unboxed_only'
  python_module: nn
  dispatch:
    CPU: col2im_backward_cpu
    CUDA: col2im_backward_cuda

- func: im2col.out(Tensor self, int[2] kernel_size, int[2] dilation, int[2] padding, int[2] stride, *, Tensor(a!) out) -> Tensor(a!)
  python_module: nn
  dispatch:
    CPU: im2col_out_cpu
    CUDA: im2col_out_cuda

- func: im2col(Tensor self, int[2] kernel_size, int[2] dilation, int[2] padding, int[2] stride) -> Tensor
  use_c10_dispatcher: 'unboxed_only'
  python_module: nn
  dispatch:
    CPU: im2col_cpu
    CUDA: im2col_cuda

- func: im2col_backward.grad_input(Tensor grad_output, int[2] input_size, int[2] kernel_size, int[2] dilation, int[2] padding, int[2] stride, *, Tensor(a!) grad_input) -> Tensor(a!)
  python_module: nn
  dispatch:
    CPU: im2col_backward_out_cpu
    CUDA: im2col_backward_out_cuda

- func: im2col_backward(Tensor grad_output, int[2] input_size, int[2] kernel_size, int[2] dilation, int[2] padding, int[2] stride) -> Tensor
  use_c10_dispatcher: 'unboxed_only'
  python_module: nn
  dispatch:
    CPU: im2col_backward_cpu
    CUDA: im2col_backward_cuda<|MERGE_RESOLUTION|>--- conflicted
+++ resolved
@@ -131,11 +131,7 @@
   use_c10_dispatcher: 'full'
 
 - func: dropout(Tensor input, float p, bool train) -> Tensor
-<<<<<<< HEAD
-  use_c10_dispatcher: 'full'
-=======
-  use_c10_dispatcher: 'unboxed_only'
->>>>>>> 78fe181c
+  use_c10_dispatcher: 'full'
   named_guard: False
 
 - func: dropout_(Tensor(a!) self, float p, bool train) -> Tensor(a!)
@@ -539,11 +535,6 @@
   device_guard: False
 
 - func: cat(Tensor[] tensors, int dim=0) -> Tensor
-<<<<<<< HEAD
-=======
-  use_c10_dispatcher: 'unboxed_only'
-  named_guard: False
->>>>>>> 78fe181c
   use_c10_dispatcher: 'unboxed_only'
   named_guard: False
 
