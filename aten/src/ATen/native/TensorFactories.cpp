// define constants like M_PI and C keywords for MSVC
#ifdef _MSC_VER
#define _USE_MATH_DEFINES
#include <math.h>
#endif

#include <ATen/ATen.h>
#include <ATen/CPUGenerator.h>
#include <ATen/Utils.h>
#include <ATen/Dispatch.h>
#include <ATen/NativeFunctions.h>
#include <c10/core/ScalarType.h>
#include <c10/util/Deprecated.h>
#include <ATen/native/Resize.h>
#include <ATen/native/TensorFactories.h>
#include <c10/core/TensorOptions.h>
#include <TH/THAllocator.h>
#include <ATen/detail/CUDAHooksInterface.h>
#include <c10/util/Exception.h>
#include <ATen/NamedTensorUtils.h>
#include <ATen/core/EnableNamedTensor.h>

#include <algorithm>
#include <cctype>
#include <cmath>
#include <cstddef>
#include <string>

namespace at {
namespace native {
namespace {
void window_function_checks(
    const char* function_name,
    const TensorOptions& options,
    int64_t window_length) {
  TORCH_CHECK(
      options.layout() != kSparse,
      function_name,
      " is not implemented for sparse types, got: ",
      options);
  TORCH_CHECK(
      at::isFloatingType(typeMetaToScalarType(options.dtype())) || at::isComplexType(typeMetaToScalarType(options.dtype())),
      function_name,
      " expects floating point dtypes, got: ",
      options);
  TORCH_CHECK(
      window_length >= 0,
      function_name,
      " requires non-negative window_length, got window_length=",
      window_length);
}

} // namespace

// ~~~~~~~~~~~~~~~~~~~~~~~~~~~~~~~~~ arange ~~~~~~~~~~~~~~~~~~~~~~~~~~~~~~~~~~~~

Tensor arange(Scalar end, const TensorOptions& options) {
  return native::arange(/*start=*/0, end, options);
}

Tensor arange(Scalar start, Scalar end, const TensorOptions& options) {
  return native::arange(start, end, /*step=*/1, options);
}

Tensor arange(
    Scalar start,
    Scalar end,
    Scalar step,
    const TensorOptions& options) {
  Tensor result = at::empty({0}, options);  // to be filled by arange_out
  return at::arange_out(result, start, end, step);
}

Tensor& arange_out(Tensor& result, Scalar end) {
  return at::arange_out(result, /*start=*/0, end);
}

Tensor& arange_out(Tensor& result, Scalar start, Scalar end) {
  return at::arange_out(result, start, end, /*step=*/1);
}

Tensor _dim_arange(const Tensor& like, int64_t dim) {
  return at::arange(like.size(dim), like.options().dtype(at::kLong));
}

// ~~~~~~~~~~~~~~~~~~~~~~~~~~~~~~~~~ empty ~~~~~~~~~~~~~~~~~~~~~~~~~~~~~~~~~~~~
Tensor empty_cpu(IntArrayRef size, const TensorOptions& options, c10::optional<c10::MemoryFormat> optional_memory_format) {
  AT_ASSERT(options.device().type() == DeviceType::CPU);
  AT_ASSERT(!options.is_variable());  // is_variable should have been 'unpacked'  // TODO: remove this when Variable and Tensor are merged
  check_size_nonnegative(size);

  c10::Allocator* allocator;
  if (options.pinned_memory()) {
    allocator = detail::getCUDAHooks().getPinnedMemoryAllocator();
  } else {
    allocator = at::getCPUAllocator();
  }

  int64_t nelements = prod_intlist(size);
  auto dtype = options.dtype();
  auto storage_impl = c10::make_intrusive<StorageImpl>(
    dtype,
    nelements,
    allocator->allocate(nelements * dtype.itemsize()),
    allocator,
    /*resizeable=*/true);

  auto tensor = detail::make_tensor<TensorImpl>(std::move(storage_impl), at::TensorTypeId::CPUTensorId);
  // Default TensorImpl has size [0]
  if (size.size() != 1 || size[0] != 0) {
    tensor.unsafeGetTensorImpl()->set_sizes_contiguous(size);
  }

  auto memory_format = optional_memory_format.value_or(MemoryFormat::Contiguous);
  tensor.unsafeGetTensorImpl()->empty_tensor_restride(memory_format);
  return tensor;
}

#ifdef BUILD_NAMEDTENSOR
Tensor empty(
    IntArrayRef size,
    at::optional<DimnameList> names,
    const TensorOptions& options,
    optional<MemoryFormat> optional_memory_format) {
  if (!names.has_value()) {
    return at::empty(size, options, optional_memory_format);
  }
  TORCH_CHECK(options.layout() == Layout::Strided,
      "NYI: named tensors only support strided layout");
  TORCH_CHECK(options.device().type() == DeviceType::CPU || options.device().type() == DeviceType::CUDA,
      "NYI: named tensors only support CPU and CUDA tensors");
  auto result = at::empty(size, options, optional_memory_format);
  internal_set_names_inplace(result, names);
  return result;
}
#endif

Tensor empty_strided_cpu(IntArrayRef size, IntArrayRef stride, const TensorOptions& options) {
  check_size_nonnegative(size);
  auto t = at::native::empty_cpu({0}, options);
  at::native::resize_impl_cpu_(t.unsafeGetTensorImpl(), size, stride);
  return t;
}

Tensor& empty_out(
    Tensor& result,
    IntArrayRef size,
    c10::optional<c10::MemoryFormat> optional_memory_format) {
  // Preferably, this argument would not be accepted by _out, but the code
  // generator requires the out and non-out overloads to match exactly
  TORCH_CHECK(
      !optional_memory_format.has_value(),
      "'memory_format' argument is incompatible with 'out' tensor argument");
  check_size_nonnegative(size);
  if (result.is_sparse()) {
    result.sparse_resize_and_clear_(size, size.size(), 0);
  } else {
    result.resize_(size);
  }
  return result;
}

// Temporary type cast operators. These are needed to trace type-casts now since
// Type's are not supported in the IR. Instead, we call down to these
// specialized operators for each datatype.
// TODO: remove when we have Type support in the IR

#define DEFINE_CAST_OP(_1, n)                                    \
  Tensor _cast_##n(const Tensor& self, bool non_blocking) {      \
    if (self.scalar_type() == ScalarType::n)                     \
      return self;                                               \
    return self.to(ScalarType::n, non_blocking);                 \
  }

AT_FORALL_SCALAR_TYPES_AND3(Bool, Half, BFloat16, DEFINE_CAST_OP)

#undef DEFINE_CAST_OP

Tensor empty_like(const Tensor& self) {
  return native::empty_like(self, self.options());
}

Tensor empty_like(
    const Tensor& self,
    const TensorOptions& options,
    c10::optional<c10::MemoryFormat> optional_memory_format) {

  TORCH_CHECK(
      !(options.layout() != kStrided &&
          optional_memory_format.has_value()),
      "memory format option is only supported by strided tensors");
  if (options.layout() == kSparse && self.is_sparse()) {
    auto result = at::empty({0}, options); // to be resized
    result.sparse_resize_and_clear_(
        self.sizes(), self.sparse_dim(), self.dense_dim());
    return result;
  }

  auto memory_format =
      optional_memory_format.value_or(MemoryFormat::Contiguous);
  auto use_memory_format = memory_format;
  if (memory_format == MemoryFormat::Preserve) {
    if (self.is_contiguous(MemoryFormat::ChannelsLast)) {
      use_memory_format = MemoryFormat::ChannelsLast;
    } else if (self.is_contiguous(MemoryFormat::Contiguous)) {
      use_memory_format = MemoryFormat::Contiguous;
    } else {
      TORCH_CHECK(
          false,
          "undefined behavior of the preserve format, source tensor neither channels last nor contiguous")
    }
  }

  if (self.is_quantized()) {
    // We could check if dtype is still quantized?  But then should we shift/scale
    // the q_zero_point / q_scale or not?
    TORCH_CHECK(!options.has_dtype() || options.dtype() == self.dtype(),
                "It is currently not supported to specify a dtype that doesn't match "
                "the input tensor's dtype via empty_like.  Specified: ", options.dtype(),
                " Input tensor's dtype: ", self.dtype());
    auto qscheme = self.qscheme();
    if (qscheme == kPerTensorAffine) {
      return at::_empty_affine_quantized(self.sizes(), options,
                                         self.q_scale(),
                                         self.q_zero_point(),
                                         use_memory_format);
    } else if (qscheme == kPerChannelAffine) {
      // Copy the tensors with channels to avoid accidental overrides
<<<<<<< HEAD
      return at::_empty_per_channel_affine_quantized(
          self.sizes(),
          self.q_per_channel_scales().clone(),
          self.q_per_channel_zero_points().clone(),
=======
      return at::_empty_per_channel_affine_quantized_like(
          self.q_per_channel_scales().clone(),
          self.q_per_channel_zero_points().clone(),
          self.sizes(),
>>>>>>> 4fada962
          self.q_per_channel_axis(),
          options,
          use_memory_format);
    } else {
      TORCH_CHECK(false, "Unsupported qscheme: ", toString(qscheme));
    }
  }

#ifdef BUILD_NAMEDTENSOR
  if (self.opt_names()) {
    return at::empty(self.sizes(), self.opt_names(), options, use_memory_format);
  } else {
    return at::empty(self.sizes(), options, use_memory_format);
  }
#else
  return at::empty(self.sizes(), options, use_memory_format);
#endif
}

Tensor new_empty(
    const Tensor& self,
    IntArrayRef size,
    const TensorOptions& options
    ) {
  return at::empty(size, self.options().merge_in(options));
}

// ~~~~~~~~~~~~~~~~~~~~~~~~~~~~~~~~~ eye ~~~~~~~~~~~~~~~~~~~~~~~~~~~~~~~~~

Tensor eye(int64_t n, const TensorOptions& options) {
  return native::eye(n, -1, options);
}

Tensor eye(int64_t n, int64_t m, const TensorOptions& options) {
  auto tensor = at::empty({0}, options); // to be resized
  return at::eye_out(tensor, n, m);
}

Tensor& eye_out_cpu(Tensor& result, int64_t n) {
  return native::eye_out_cpu(result, n, -1);
}

Tensor& eye_out_cpu(Tensor& result, int64_t n, int64_t m) {
  TORCH_CHECK(n >= 0, "n must be greater or equal to 0, got ", n);

  if(m < 0) {
    m = n;
  }

  result.resize_({n, m});
  result.zero_();

  int64_t sz = std::min<int64_t>(n, m);
  AT_DISPATCH_ALL_TYPES_AND2(at::ScalarType::Half, at::ScalarType::Bool, result.scalar_type(), "eye", [&]() -> void {
    scalar_t* result_data = result.data_ptr<scalar_t>();
    at::parallel_for(0, sz, internal::GRAIN_SIZE, [&](int64_t p_begin, int64_t p_end) {
      for(int64_t i = p_begin; i < p_end; i++)
        result_data[i*(result.strides()[0] + result.strides()[1])] = 1;
    });
  });

  return result;
}

// ~~~~~~~~~~~~~~~~~~~~~~~~~~~~~~~~~~~ full ~~~~~~~~~~~~~~~~~~~~~~~~~~~~~~~~~~~

Tensor full(IntArrayRef size, Scalar fill_value, const TensorOptions& options) {
  if (options.layout() == kSparse) {
    AT_ERROR("full(...) is not implemented for sparse layout");
  }
  auto result = at::empty(size, options);
  return result.fill_(fill_value);
}

Tensor& full_out(Tensor& result, IntArrayRef size, Scalar fill_value) {
  if (result.is_sparse()) {
    AT_ERROR("full(...) is not implemented for sparse layout");
  }
  result.resize_(size);
  return result.fill_(fill_value);
}

Tensor full_like(const Tensor& self, Scalar fill_value) {
  return native::full_like(self, fill_value, self.options());
}

Tensor full_like(const Tensor& self, Scalar fill_value, const TensorOptions& options) {
  return native::full(self.sizes(), fill_value, options);
}

Tensor new_full(
    const Tensor& self,
    IntArrayRef size,
    Scalar fill_value,
    const TensorOptions& options
    ) {
  return at::full(size, fill_value, self.options().merge_in(options));
}


// ~~~~~~~~~~~~~~~~~~~~~~~~~~~~~~~~~ linspace ~~~~~~~~~~~~~~~~~~~~~~~~~~~~~~~~~

Tensor linspace(
    Scalar start,
    Scalar end,
    int64_t steps,
    const TensorOptions& options) {
  Tensor result = at::empty({steps}, options);
  return at::linspace_out(result, start, end, steps);
}

// ~~~~~~~~~~~~~~~~~~~~~~~~~~~~~~~~~ logspace ~~~~~~~~~~~~~~~~~~~~~~~~~~~~~~~~~

Tensor logspace(
    Scalar start,
    Scalar end,
    int64_t steps,
    double base,
    const TensorOptions& options) {
  Tensor result = at::empty({steps}, options);
  return at::logspace_out(result, start, end, steps, base);
}

// ~~~~~~~~~~~~~~~~~~~~~~~~~~~~~~~~~~~ ones ~~~~~~~~~~~~~~~~~~~~~~~~~~~~~~~~~~~

Tensor ones(IntArrayRef size, const TensorOptions& options) {
  return native::full(size, /*fill_value=*/1, options);
}

Tensor& ones_out(Tensor& result, IntArrayRef size) {
  return native::full_out(result, size, /*fill_value=*/1);
}

Tensor ones_like(const Tensor& self) {
  return native::ones(self.sizes(), self.options());
}

Tensor ones_like(const Tensor& self, const TensorOptions& options) {
  return native::ones(self.sizes(), options);
}

// ~~~~~~~~~~~~~~~~~~~~~~~~~~~~~~~ scalar_tensor ~~~~~~~~~~~~~~~~~~~~~~~~~~~~~~~

Tensor scalar_tensor(Scalar s, const TensorOptions& options) {
  return at::empty({}, options).fill_(s);
}

// ~~~~~~~~~~~~~~~~~~~~~~~~~~~~~~~~~~~ rand ~~~~~~~~~~~~~~~~~~~~~~~~~~~~~~~~~~~

Tensor rand(IntArrayRef size, const TensorOptions& options) {
  return native::rand(size, nullptr, options);
}

Tensor rand(IntArrayRef size, Generator* generator, const TensorOptions& options) {
  auto result = at::empty(size, options);
  return result.uniform_(0, 1, generator);
}

Tensor& rand_out(Tensor& result, IntArrayRef size) {
  return native::rand_out(result, size, nullptr);
}

Tensor& rand_out(Tensor& result, IntArrayRef size, Generator* generator) {
  result.resize_(size);
  return result.uniform_(0, 1, generator);
}

Tensor rand_like(const Tensor& self) {
  return native::rand_like(self, self.options());
}

Tensor rand_like(const Tensor& self, const TensorOptions& options) {
  return native::rand(self.sizes(), options);
}

// ~~~~~~~~~~~~~~~~~~~~~~~~~~~~~~~~~ randint ~~~~~~~~~~~~~~~~~~~~~~~~~~~~~~~~~~

Tensor randint(int64_t high, IntArrayRef size, const TensorOptions& options) {
  return native::randint(high, size, nullptr, options);
}

Tensor randint(
    int64_t high,
    IntArrayRef size,
    Generator* generator,
    const TensorOptions& options) {
  return native::randint(0, high, size, generator, options);
}

Tensor randint(
    int64_t low,
    int64_t high,
    IntArrayRef size,
    const TensorOptions& options) {
  return native::randint(low, high, size, nullptr, options);
}

Tensor randint(
    int64_t low,
    int64_t high,
    IntArrayRef size,
    Generator* generator,
    const TensorOptions& options) {
  auto result = at::empty(size, options);
  return result.random_(low, high, generator);
}

Tensor& randint_out(Tensor& result, int64_t high, IntArrayRef size) {
  return native::randint_out(result, high, size, nullptr);
}

Tensor& randint_out(
    Tensor& result,
    int64_t high,
    IntArrayRef size,
    Generator* generator) {
  result.resize_(size);
  return result.random_(0, high, generator);
}

Tensor& randint_out(Tensor& result, int64_t low, int64_t high, IntArrayRef size) {
  return native::randint_out(result, low, high, size, nullptr);
}

Tensor& randint_out(
    Tensor& result,
    int64_t low,
    int64_t high,
    IntArrayRef size,
    Generator* generator) {
  result.resize_(size);
  return result.random_(low, high, generator);
}

Tensor randint_like(const Tensor& self, int64_t high) {
  return native::randint_like(self, high, self.options());
}

Tensor randint_like(const Tensor& self, int64_t low, int64_t high) {
  return native::randint_like(self, low, high, self.options());
}

Tensor randint_like(
    const Tensor& self,
    int64_t high,
    const TensorOptions& options) {
  return native::randint(high, self.sizes(), nullptr, options);
}

Tensor randint_like(
    const Tensor& self,
    int64_t low,
    int64_t high,
    const TensorOptions& options) {
  return native::randint(low, high, self.sizes(), nullptr, options);
}

// ~~~~~~~~~~~~~~~~~~~~~~~~~~~~~~~~~~ randn ~~~~~~~~~~~~~~~~~~~~~~~~~~~~~~~~~~~

Tensor randn(IntArrayRef size, const TensorOptions& options) {
  return native::randn(size, nullptr, options);
}

Tensor randn(IntArrayRef size, Generator* generator, const TensorOptions& options) {
  auto result = at::empty(size, options);
  return result.normal_(0, 1, generator);
}

Tensor& randn_out(Tensor& result, IntArrayRef size) {
  return native::randn_out(result, size, nullptr);
}

Tensor& randn_out(Tensor& result, IntArrayRef size, Generator* generator) {
  result.resize_(size);
  return result.normal_(0, 1, generator);
}

Tensor normal(double mean, double std, IntArrayRef size,
              Generator* generator, const TensorOptions& options) {
  auto result = at::empty(size, options);
  return result.normal_(mean, std, generator);
}

Tensor& normal_out(Tensor& result, double mean, double std,
                   IntArrayRef size, Generator* generator) {
  result.resize_(size);
  return result.normal_(mean, std, generator);
}

Tensor randn_like(const Tensor& self) {
  return native::randn_like(self, self.options());
}

Tensor randn_like(const Tensor& self, const TensorOptions& options) {
  return native::randn(self.sizes(), nullptr, options);
}

// ~~~~~~~~~~~~~~~~~~~~~~~~~~~~~~~~ randperm ~~~~~~~~~~~~~~~~~~~~~~~~~~~~~~~~~~

namespace {
template <typename scalar_t>
void randperm_cpu(Tensor& result, int64_t n, CPUGenerator* generator) {
  scalar_t *r__data = result.data_ptr<scalar_t>();

  result.resize_({n});
  int64_t r__stride_0 = result.stride(0);

  at::parallel_for(0, n, internal::GRAIN_SIZE,
                  [&r__data, &r__stride_0](int64_t p_begin, int64_t p_end) {
    for(int64_t i = p_begin; i < p_end; i++)
      r__data[i*r__stride_0] = static_cast<scalar_t>(i);
  });

  for(int64_t i = 0; i < n - 1; i++)
  {
    int64_t z = generator->random() % (n-i);
    scalar_t sav = r__data[i*r__stride_0];
    r__data[i*r__stride_0] = r__data[(z+i)*r__stride_0];
    r__data[(z+i)*r__stride_0] = sav;
  }
}
} // namespace

Tensor randperm(int64_t n, const TensorOptions& options) {
  return native::randperm(n, nullptr, options);
}

Tensor randperm(int64_t n, Generator* generator, const TensorOptions& options) {
  auto tensor = at::empty(n, options);
  return at::randperm_out(tensor, n, generator);
}

Tensor& randperm_out(Tensor& result, int64_t n) {
  return at::randperm_out(result, n, nullptr);
}

Tensor& randperm_out_cpu(Tensor& result, int64_t n, Generator* generator) {
  TORCH_CHECK(n >= 0, "n must be non-negative, got", n);
  check_supported_max_int_with_precision(n, result);
  result.resize_({n});
  auto gen = get_generator_or_default<CPUGenerator>(generator, detail::getDefaultCPUGenerator());
  // See Note [Acquire lock when using random generators]
  std::lock_guard<std::mutex> lock(gen->mutex_);
  AT_DISPATCH_ALL_TYPES_AND(at::ScalarType::Half, result.scalar_type(), "randperm", [&]() -> void {
    randperm_cpu<scalar_t>(result, n, gen);
  });

  return result;
}

// ~~~~~~~~~~~~~~~~~~~~~~~~~~~~~~~~~ range ~~~~~~~~~~~~~~~~~~~~~~~~~~~~~~~~~~~~

Tensor range(
    Scalar start,
    Scalar end,
    Scalar step,
    const TensorOptions& options) {
  Tensor result = at::empty({0}, options);
  return at::range_out(result, start, end, step);
}

Tensor range(
    Scalar start,
    Scalar end,
    const TensorOptions& options) {
  return at::native::range(start, end, 1, options);
}

// ~~~~~~~~~~~~~~~~~~~~~~~~~~~~~~~~ triangle ~~~~~~~~~~~~~~~~~~~~~~~~~~~~~~~~~~~

Tensor tril_indices_cpu(
    int64_t row, int64_t col, int64_t offset, const TensorOptions& options) {
  check_args(row, col, options);

  auto tril_size = get_tril_size(row, col, offset);

  // create an empty Tensor with correct size
  auto result = at::empty({2, tril_size}, options);

  // The following three approaches result in very little performance
  // differences. Hence, the 2nd option is taken for simpler code, and to return
  // contiguous tensors. Refer to #14904 for more details.
  //
  // 1. sequential RAM access: fill row coordinates first, then columns. This
  //    results in two for-loop and more arithmetic operations.
  //
  // 2. interleaved RAM access: fill in index coordinates one by one, which
  //    jumps between the two output Tensor rows in every iteration.
  //
  // 3. sequential RAM + transpose: create an n X 2 Tensor, fill the Tensor
  //    sequentially, and then transpose it.
  AT_DISPATCH_ALL_TYPES(result.scalar_type(), "tril_indices", [&]() -> void {
    // fill the Tensor with correct values
    scalar_t* result_data = result.data_ptr<scalar_t>();
    int64_t i = 0;

    scalar_t r = std::max<int64_t>(0, -offset), c = 0;
    while (i < tril_size) {
      result_data[i] = r;
      result_data[tril_size + i++] = c;

      // move to the next column and check if (r, c) is still in bound
      c += 1;
      if (c > r + offset || c >= col) {
        r += 1;
        c = 0;
        // NOTE: not necessary to check if r is less than row here, because i
        // and tril_size provide the guarantee
      }
    }
  });

  return result;
}

Tensor triu_indices_cpu(
    int64_t row, int64_t col, int64_t offset, const TensorOptions& options) {
  check_args(row, col, options);

  auto triu_size = row * col - get_tril_size(row, col, offset - 1);

  // create an empty Tensor with correct size
  auto result = at::empty({2, triu_size}, options);

  AT_DISPATCH_ALL_TYPES(result.scalar_type(), "triu_indices", [&]() -> void {
    // fill the Tensor with correct values
    scalar_t* result_data = result.data_ptr<scalar_t>();
    int64_t i = 0;
    // not typing std::max with scalar_t as it could be an unsigned type
    // NOTE: no need to check if the returned value of std::max overflows
    // scalar_t, as i and triu_size act as a guard.
    scalar_t c = std::max<int64_t>(0, offset), r = 0;
    while (i < triu_size) {
      result_data[i] = r;
      result_data[triu_size + i++] = c;

      // move to the next column and check if (r, c) is still in bound
      c += 1;
      if (c >= col) {
        r += 1;
        // not typing std::max with scalar_t as it could be an unsigned type
        // NOTE: not necessary to check if c is less than col or overflows here,
        // because i and triu_size act as a guard.
        c = std::max<int64_t>(0, r + offset);
      }
    }
  });

  return result;
}

// ~~~~~~~~~~~~~~~~~~~~~~~~~~~~~~~~~ zeros ~~~~~~~~~~~~~~~~~~~~~~~~~~~~~~~~~~~~

Tensor zeros(IntArrayRef size, const TensorOptions& options) {
  auto result = at::empty(size, options);
  return result.zero_();
}

Tensor& zeros_out(Tensor& result, IntArrayRef size) {
  if (result.is_sparse()) {
    result.sparse_resize_and_clear_(size, size.size(), 0);
    return result;
  } else {
    result.resize_(size);
  }
  return result.zero_();
}

Tensor zeros_like(const Tensor& self) {
  return native::zeros_like(self, self.options());
}

Tensor zeros_like(const Tensor& self, const TensorOptions& options) {
  if (options.layout() == kSparse && self.is_sparse()) {
    auto res = at::empty({0}, options); // to be resized
    res.sparse_resize_and_clear_(self.sizes(), self.sparse_dim(), self.dense_dim());
    return res;
  }
  return native::zeros(self.sizes(), options);
}

// ~~~~~~~~~~~~~~~~~~~~~~~~~~~ bartlett_window ~~~~~~~~~~~~~~~~~~~~~~~~~~~~~~~~

Tensor bartlett_window(int64_t window_length, const TensorOptions& options) {
  return native::bartlett_window(window_length, /*periodic=*/true, options);
}

Tensor bartlett_window(
    int64_t window_length,
    bool periodic,
    const TensorOptions& options) {
  window_function_checks("bartlett_window", options, window_length);
  if (window_length == 0) {
    return at::empty({0}, options);
  }
  if (window_length == 1) {
    return native::ones({1}, options);
  }
  if (periodic) {
    window_length += 1;
  }
  auto window = native::arange(window_length, options).mul_(2. / static_cast<double>(window_length - 1));
  const int64_t first_half_size = ((window_length - 1) >> 1) + 1;
  window.narrow(0, first_half_size, window_length - first_half_size).mul_(-1).add_(2);
  return periodic ? window.narrow(0, 0, window_length - 1) : window;
}

// ~~~~~~~~~~~~~~~~~~~~~~~~~~~ blackman_window ~~~~~~~~~~~~~~~~~~~~~~~~~~~~~~~~

Tensor blackman_window(int64_t window_length, const TensorOptions& options) {
  return native::blackman_window(window_length, /*periodic=*/true, options);
}

Tensor blackman_window(
    int64_t window_length,
    bool periodic,
    const TensorOptions& options) {
  window_function_checks("blackman_window", options, window_length);
  if (window_length == 1) {
    return native::ones({1}, options);
  }
  if (periodic) {
    window_length += 1;
  }
  // from https://en.wikipedia.org/wiki/Window_function#Blackman_window
  auto window = native::arange(window_length, options).mul_(M_PI / static_cast<double>(window_length - 1));
  window = window.mul(4).cos_().mul_(0.08) - window.mul(2).cos_().mul_(0.5) + 0.42;
  return periodic ? window.narrow(0, 0, window_length - 1) : window;
}

// ~~~~~~~~~~~~~~~~~~~~~~~~~~~~ hamming_window ~~~~~~~~~~~~~~~~~~~~~~~~~~~~~~~~

Tensor hamming_window(int64_t window_length, const TensorOptions& options) {
  return native::hamming_window(window_length, /*periodic=*/true, options);
}

Tensor hamming_window(
    int64_t window_length,
    bool periodic,
    const TensorOptions& options) {
  return native::hamming_window(
      window_length, periodic, /*alpha=*/0.54, options);
}

Tensor hamming_window(
    int64_t window_length,
    bool periodic,
    double alpha,
    const TensorOptions& options) {
  return native::hamming_window(
      window_length, periodic, alpha, /*beta=*/0.46, options);
}

Tensor hamming_window(
    int64_t window_length,
    bool periodic,
    double alpha,
    double beta,
    const TensorOptions& options) {
  window_function_checks("hamming_window", options, window_length);
  if (window_length == 0) {
    return at::empty({0}, options);
  }
  if (window_length == 1) {
    return native::ones({1}, options);
  }
  if (periodic) {
    window_length += 1;
  }
  auto window = native::arange(window_length, options);
  window.mul_(M_PI * 2. / static_cast<double>(window_length - 1)).cos_().mul_(-beta).add_(alpha);
  return periodic ? window.narrow(0, 0, window_length - 1) : window;
}

// ~~~~~~~~~~~~~~~~~~~~~~~~~~~~~~ hann_window ~~~~~~~~~~~~~~~~~~~~~~~~~~~~~~~~~

Tensor hann_window(int64_t window_length, const TensorOptions& options) {
  return native::hann_window(window_length, /*periodic=*/true, options);
}

Tensor hann_window(
    int64_t window_length,
    bool periodic,
    const TensorOptions& options) {
  window_function_checks("hann_window", options, window_length);
  return native::hamming_window(
      window_length, periodic, /*alpha=*/0.5, /*beta=*/0.5, options);
}

// ~~~~~~~~~~~~~~~~~~~~~~~~~~~~~~~~~ tensor ~~~~~~~~~~~~~~~~~~~~~~~~~~~~~~~~~~~

template <typename T>
Tensor tensor_cpu(ArrayRef<T> values, const TensorOptions& options) {
  auto result = at::empty(values.size(), options);
  AT_ASSERT(result.is_contiguous());
  AT_DISPATCH_ALL_TYPES(result.scalar_type(), "tensor_cpu", [&] {
    std::copy(values.begin(), values.end(), result.template data_ptr<scalar_t>());
  });
  return result;
}

template <typename T>
Tensor tensor_backend(ArrayRef<T> values, const TensorOptions& options) {
  auto cpu_tensor = tensor_cpu(values, options.device(DeviceType::CPU));
  return cpu_tensor.to(options.device());
}

#define TENSOR(T, _1)                                               \
  Tensor tensor(ArrayRef<T> values, const TensorOptions& options) { \
    if (options.device().type() != c10::DeviceType::CPU) {          \
      return tensor_backend(values, options);                       \
    } else {                                                        \
      return tensor_cpu(values, options);                           \
    }                                                               \
  }
AT_FORALL_SCALAR_TYPES_AND3(Bool, Half, BFloat16, TENSOR)
#undef TENSOR

Tensor from_file(std::string filename, c10::optional<bool> shared, c10::optional<int64_t> size, const TensorOptions& options) {
    TORCH_CHECK(!options.pinned_memory(), "tensors constructed from a file cannot be pinned");
    size_t my_size = size.value_or(0);
    int flags = shared.value_or(false) ? TH_ALLOCATOR_MAPPED_SHARED : 0;
    auto dtype = options.dtype();
    auto storage_impl = c10::make_intrusive<at::StorageImpl>(
      dtype,
      my_size,
      THMapAllocator::makeDataPtr(
          filename.c_str(), flags, my_size * dtype.itemsize(), nullptr),
      /*allocator=*/nullptr,
      /*resizable=*/false);
    auto tensor = detail::make_tensor<at::TensorImpl>(storage_impl, at::TensorTypeId::CPUTensorId);
    tensor.unsafeGetTensorImpl()->set_sizes_contiguous({storage_impl->numel()});
    return tensor;
}

// ~~~~~~~~~~~~~~~~~~~~~~~~~~~~~~~~~ clone ~~~~~~~~~~~~~~~~~~~~~~~~~~~~~~~~~~~~

Tensor clone(const Tensor& src) {
  auto self = at::empty_like(src);
  self.copy_(src);
  return self;
}

#ifdef BUILD_NAMEDTENSOR
// ~~~~~~~~~~~~~~~~~~~~~~~~~ named tensor overloads ~~~~~~~~~~~~~~~~~~~~~~~~~~~
// In the short term, these exist.
// In the long term, we should move DimnameList into TensorOptions to avoid
// having these overloads.

Tensor full(
    IntArrayRef size,
    Scalar fill_value,
    optional<DimnameList> names,
    const TensorOptions& options) {
  auto result = at::empty(size, names, options);
  return result.fill_(fill_value);
}

Tensor ones(
    IntArrayRef size,
    optional<DimnameList> names,
    const TensorOptions& options) {
  return native::full(size, /*fill_value=*/1, names, options);
}

Tensor zeros(
    IntArrayRef size,
    optional<DimnameList> names,
    const TensorOptions& options) {
  return native::full(size, /*fill_value=*/0, names, options);
}

Tensor randn(
    IntArrayRef size,
    optional<DimnameList> names,
    const TensorOptions& options) {
  return native::randn(size, nullptr, names, options);
}

Tensor randn(
    IntArrayRef size,
    Generator* generator,
    optional<DimnameList> names,
    const TensorOptions& options) {
  auto result = at::empty(size, names, options);
  return result.normal_(0, 1, generator);
}

Tensor rand(
    IntArrayRef size,
    optional<DimnameList> names,
    const TensorOptions& options) {
  return native::rand(size, nullptr, names, options);
}

Tensor rand(
    IntArrayRef size,
    Generator* generator,
    optional<DimnameList> names,
    const TensorOptions& options) {
  auto result = at::empty(size, names, options);
  return result.uniform_(0, 1, generator);
}

#endif

} // namespace native
} // namespace at<|MERGE_RESOLUTION|>--- conflicted
+++ resolved
@@ -226,17 +226,10 @@
                                          use_memory_format);
     } else if (qscheme == kPerChannelAffine) {
       // Copy the tensors with channels to avoid accidental overrides
-<<<<<<< HEAD
-      return at::_empty_per_channel_affine_quantized(
-          self.sizes(),
-          self.q_per_channel_scales().clone(),
-          self.q_per_channel_zero_points().clone(),
-=======
       return at::_empty_per_channel_affine_quantized_like(
           self.q_per_channel_scales().clone(),
           self.q_per_channel_zero_points().clone(),
           self.sizes(),
->>>>>>> 4fada962
           self.q_per_channel_axis(),
           options,
           use_memory_format);
