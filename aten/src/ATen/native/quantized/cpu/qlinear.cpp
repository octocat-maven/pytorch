#include <ATen/ATen.h>
#include <ATen/core/op_registration/op_registration.h>
#include <ATen/cpp_custom_type_hack.h>
#include <ATen/native/quantized/cpu/fbgemm_utils.h>

#include <algorithm>
#include <string>

namespace at {
namespace native {
namespace {

template <bool ReluFused>
class QLinearInt8 final : public torch::OperatorKernel {
 public:
#ifdef USE_FBGEMM
  at::Tensor operator()(
      at::Tensor input,
      at::Tensor packed_weight,
      c10::optional<Tensor> bias,
      double output_scale,
      int64_t output_zero_point) {
    // uint8 * int8 -> uint8 (no quantization/dequantization)

    // We make a strong guarantee that models using these operators will have
    // the same numerics across different machines. Therefore, we do not provide
    // a fallback path and rather fail loudly if we cannot run FBGEMM.
    TORCH_CHECK(
        fbgemm::fbgemmSupportedCPU(), "Your CPU does not support FBGEMM.");

    // TODO: contiguous is called for further jit optimizations.
    auto input_contig = input.contiguous();
    const auto* input_ptr =
        reinterpret_cast<uint8_t*>(input_contig.data_ptr<c10::quint8>());

    TORCH_CHECK(
        input.dim() >= 2,
        "The dimension of input tensor should be larger than or equal to 2");
    // C(output) = A(input) x B(weight), where C, A, B are M x N, M x K, K x N
    // matrices, respectively.
    int64_t M = size_to_dim_(input.dim() - 1, input.sizes());

    // Pull out the PackBMatrix and col_offsets instance from the owning tensor.
    auto& pack_ptr =
        cpp_custom_type_hack::cast<PackedLinearWeight>(packed_weight);
    auto packB = pack_ptr.w.get();
    // packB->printPackedMatrix("packedB inside fbgemm_linear (QLinearInt8): ");
    auto& col_offsets = pack_ptr.col_offsets;

    int64_t N = static_cast<int64_t>(packB->numCols());
    int64_t K = input.size(input.dim() - 1);
    TORCH_CHECK(
        K == static_cast<int64_t>(packB->numRows()),
        "The number of rows in the packB should be equal to K: " +
            std::to_string(K));

    float input_scale_float = input.q_scale();
    int32_t input_zero_point_int32 = input.q_zero_point();

    float weight_scale_float = pack_ptr.w_scale;
    int32_t weight_zero_point_int32 = pack_ptr.w_zp;

    float output_multiplier_float = (input_scale_float * weight_scale_float) /
        static_cast<float>(output_scale);
    int32_t output_zero_point_int32 = static_cast<int32_t>(output_zero_point);

    // This operation does the following:
    // 1) Creates a "row buffer" vector with offset values that must be added
    //    to the integer matrix multiplication operation to ensure correctness.
    //    This "row buffer" is also called the row offset, and it is needed when
    //    we use affine quantization for weights.
    // 2) Packs the resulting quantized matrix into vector-register and cache
    //    friendly tiles.
    //
    //  Note this is not executed eagerly, but rather within the fbgemmPacked
    //  call below.
    fbgemm::PackAWithRowOffset<uint8_t> packA(
        /*trans=*/fbgemm::matrix_op_t::NoTranspose,
        /*nRow=*/M,
        /*nCol=*/K,
        /*smat=*/input_ptr,
        /*ld=*/K,
        /*pmat=*/nullptr); // Currently, packA manages ownership of `pmat`.
                           // TODO: Consider a way to pre-allocate and reuse
                           // pmat buffer.

    // ReQuantizeOutput requires pointers to the zero point values,
    // since in the case of rowwise quantization these will be arrays rather
    // than scalars. But in this case, we're doing whole-tensor quantization so
    // we just pass a pointer to the scale values (and internally
    // ReQuantizeOutput won't index past 0.

    // This is the end of the pipeline, pass the resulting matrix through.
    fbgemm::DoNothing<> doNothingObj{};

    const int32_t* bias_ptr = nullptr;
    if (bias.has_value()) {
      Tensor bias_vec = bias.value();
      TORCH_CHECK(bias_vec.dim() == 1, "bias should be a vector (1D Tensor)");
      TORCH_CHECK(
          bias_vec.size(0) == N,
          "bias should have N elements: " + std::to_string(N));
      // TODO: contiguous is called for further jit optimizations.
      auto bias_contig = bias_vec.contiguous();
      bias_ptr = reinterpret_cast<int32_t*>(bias_contig.data_ptr<c10::qint32>());
    }

    // After the uint8 * int8 matrix multiplication is performed, this operation
    // does:
    //  1) Add in row and column offsets to the rows and columns, respectively.
    //  2) Add in the bias term.
    fbgemm::ReQuantizeOutput<ReluFused> outputProcObj(
        /*nextop=*/doNothingObj,
        /*C_multiplier=*/&output_multiplier_float,
        /*C_zero_point=*/output_zero_point_int32,
        /*Aq_zero_point=*/input_zero_point_int32,
        /*Bq_zero_point=*/&weight_zero_point_int32,
        /*row_offsets=*/packA.getRowOffsetBuffer(),
        /*col_offsets=*/col_offsets.data(),
        /*bias=*/bias_ptr,
        /*nCol=*/N);

    // The resulting matrix here is 2-D, let's view it with the original
    // left hand dimensions of the input. Here are two examples:
    // 1. If the input tensor is {M, K}, the output tensor is {M, N}.
    // 2. If the input tensor is {b, M, K}, the output tensor is {b, M, N}.
    std::vector<int64_t> out_sizes = input.sizes().vec();
    out_sizes.back() = N;
    // Allocate output Tensor and a buffer for fbgemmPacked to use
    auto output = _empty_affine_quantized(
        out_sizes,
        at::device(kCPU).dtype(kQUInt8),
        output_scale,
        output_zero_point);

    auto buffer = at::zeros_like(output, output.options().dtype(at::kInt));

    // Do the GEMM
    fbgemm::fbgemmPacked(
        /*packA=*/packA,
        /*packB=*/*packB,
        /*C=*/reinterpret_cast<uint8_t*>(output.data_ptr<c10::quint8>()),
        /*C_buffer=*/buffer.data_ptr<int32_t>(),
        /*ldc=*/N,
        /*outProcess=*/outputProcObj,
        /*thread_id=*/0,
        /*num_threads=*/1);

    return output;
  }
#else // USE_FBGEMM
  at::Tensor operator()(
      at::Tensor /* input */,
      at::Tensor /* packed_weight */,
      c10::optional<Tensor> /* bias */,
      double /* output_scale */,
      int64_t /* output_zero_point */) {
    // We make a strong guarantee that models using these operators will have
    // the same numerics across different machines. Therefore, we do not provide
    // a fallback path and rather fail loudly if we cannot run FBGEMM.
    TORCH_CHECK(
        false, "This PyTorch installation was not built with FBGEMM operators");
  }
#endif // USE_FBGEMM
};

static auto registry =
    torch::RegisterOperators()
        .op("quantized::quantized_linear(Tensor X, Tensor W_prepack, Tensor? b, float Y_scale_i, int Y_zero_point_i) -> Tensor Y",
            torch::RegisterOperators::options().kernel<QLinearInt8<false>>(
<<<<<<< HEAD
                QuantizedCPUTensorId()))
        .op("quantized::quantized_linear_relu(Tensor X, Tensor W_prepack, Tensor? b, float Y_scale_i, int Y_zero_point_i) -> Tensor Y",
=======
                TensorTypeId::QuantizedCPUTensorId))
        .op("quantized::fbgemm_linear_relu(Tensor X, Tensor W_prepack, Tensor? b, float Y_scale_i, int Y_zero_point_i) -> Tensor Y",
>>>>>>> 02ac3393
            torch::RegisterOperators::options().kernel<QLinearInt8<true>>(
                TensorTypeId::QuantizedCPUTensorId));
} // namespace
} // namespace native
} // namespace at<|MERGE_RESOLUTION|>--- conflicted
+++ resolved
@@ -168,13 +168,8 @@
     torch::RegisterOperators()
         .op("quantized::quantized_linear(Tensor X, Tensor W_prepack, Tensor? b, float Y_scale_i, int Y_zero_point_i) -> Tensor Y",
             torch::RegisterOperators::options().kernel<QLinearInt8<false>>(
-<<<<<<< HEAD
-                QuantizedCPUTensorId()))
+                TensorTypeId::QuantizedCPUTensorId))
         .op("quantized::quantized_linear_relu(Tensor X, Tensor W_prepack, Tensor? b, float Y_scale_i, int Y_zero_point_i) -> Tensor Y",
-=======
-                TensorTypeId::QuantizedCPUTensorId))
-        .op("quantized::fbgemm_linear_relu(Tensor X, Tensor W_prepack, Tensor? b, float Y_scale_i, int Y_zero_point_i) -> Tensor Y",
->>>>>>> 02ac3393
             torch::RegisterOperators::options().kernel<QLinearInt8<true>>(
                 TensorTypeId::QuantizedCPUTensorId));
 } // namespace
