--- conflicted
+++ resolved
@@ -25,13 +25,6 @@
              int64_t dW, // dilation
              Tensor &qy
             );
-<<<<<<< HEAD
-using qcat_nhwc_fn = Tensor (*)(
-    const c10::List<Tensor>& qxs,
-    int64_t dim,
-    double scale,
-    int64_t zero_point);
-=======
 using qadaptive_avg_pool2d_fn =
     void (*)(const Tensor &qx,
              Tensor &qy,
@@ -65,7 +58,11 @@
              bool count_include_pad,
              c10::optional<int64_t> divisor_override
             );
->>>>>>> 99226cd5
+using qcat_nhwc_fn = Tensor (*)(
+    const c10::List<Tensor>& qxs,
+    int64_t dim,
+    double scale,
+    int64_t zero_point);
 
 // using qavg_pool2d_fn
 DECLARE_DISPATCH(qrelu_fn, qrelu_stub);
@@ -73,13 +70,10 @@
 DECLARE_DISPATCH(qadd_fn, qadd_stub);
 DECLARE_DISPATCH(qadd_fn, qadd_relu_stub);
 DECLARE_DISPATCH(qmaxpool_2d_fn, qmaxpool_2d_nhwc_stub);
-<<<<<<< HEAD
+DECLARE_DISPATCH(qadaptive_avg_pool2d_fn, qadaptive_avg_pool2d_nhwc_stub);
+DECLARE_DISPATCH(qavg_pool2d_fn, qavg_pool2d_nhwc_stub);
 DECLARE_DISPATCH(qcat_nhwc_fn, qcat_nhwc_stub);
 DECLARE_DISPATCH(qcat_nhwc_fn, qcat_relu_nhwc_stub);
-=======
-DECLARE_DISPATCH(qadaptive_avg_pool2d_fn, qadaptive_avg_pool2d_nhwc_stub);
-DECLARE_DISPATCH(qavg_pool2d_fn, qavg_pool2d_nhwc_stub);
->>>>>>> 99226cd5
 
 } // namespace native
 } // namespace at